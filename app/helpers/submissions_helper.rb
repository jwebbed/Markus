module SubmissionsHelper
  include AutomatedTestsHelper

  def find_appropriate_grouping(assignment_id, params)
    if current_user.admin? || current_user.ta?
      Grouping.find(params[:grouping_id])
    else
      current_user.accepted_grouping_for(assignment_id)
    end
  end

  def set_release_on_results(groupings, release, errors)
    changed = 0
    groupings.each do |grouping|
      begin
<<<<<<< HEAD
        raise I18n.t("marking_state.no_submission", :group_name => grouping.group.group_name) if !grouping.has_submission?
=======
        raise I18n.t('marking_state.no_submission', :group_name => grouping.group.group_name) if !grouping.has_submission?
>>>>>>> f4f18344
        submission = grouping.current_submission_used
        raise I18n.t('marking_state.no_result', :group_name => grouping.group.group_name) if !submission.has_result?
        raise I18n.t('marking_state.not_complete', :group_name => grouping.group.group_name) if
          submission.get_latest_result.marking_state != Result::MARKING_STATES[:complete] && release
        raise I18n.t('marking_state.not_complete_unrelease', :group_name => grouping.group.group_name) if
          submission.get_latest_result.marking_state != Result::MARKING_STATES[:complete]
        @result = submission.get_latest_result
        @result.released_to_students = release
        unless @result.save
          raise I18n.t('marking_state.result_not_saved', :group_name => grouping.group.group_name)
        end
        changed += 1
      rescue Exception => e
        errors.push(e.message)
      end
    end
    changed
  end

<<<<<<< HEAD
  # ATE_SIMPLE_UI: this is temporary
  def run_tests(groupings, errors)
    changed = 0
    groupings.each do |grouping|
      begin
        raise I18n.t("marking_state.no_submission", :group_name => grouping.group.group_name) if !grouping.has_submission?

        AutomatedTestsHelper.request_a_test_run(grouping.id, 'collection', @current_user)
        changed += 1
      rescue Exception => e
        errors.push(e.message)
      end
    end
    return changed
  end
  
=======

  # Collects submissions for all the groupings of the given section and assignment
  # Return the number of actually collected submissions
  def collect_submissions_for_section(section_id, assignment, errors)

    collected = 0

    begin

      raise I18n.t('collect_submissions.could_not_find_section') if !Section.exists?(section_id)
      section = Section.find(section_id)

      # Check collection date
      if Time.zone.now < SectionDueDate.due_date_for(section, assignment)
        raise I18n.t('collect_submissions.could_not_collect_section',
          :assignment_identifier => assignment.short_identifier,
          :section_name => section.name)
      end

      # Collect and count submissions for all groupings of this section
      groupings = Grouping.find_all_by_assignment_id(assignment.id)
      submission_collector = SubmissionCollector.instance
      groupings.each do |grouping|
        if grouping.section == section.name
          submission_collector.push_grouping_to_priority_queue(grouping)
          collected += 1
        end
      end

      if collected == 0
        raise I18n.t('collect_submissions.no_submission_for_section',
          :section_name => section.name)
      end

    rescue Exception => e
      errors.push(e.message)
    end

    collected

  end


>>>>>>> f4f18344
  def construct_file_manager_dir_table_row(directory_name, directory)
    table_row = {}
    table_row[:id] = directory.object_id
    table_row[:filter_table_row_contents] = render_to_string :partial => 'submissions/table_row/directory_table_row', :locals => {:directory_name => directory_name, :directory => directory}
    table_row[:filename] = directory_name
    table_row[:last_modified_date_unconverted] = directory.last_modified_date.strftime('%b %d, %Y %H:%M')
    table_row[:revision_by] = directory.user_id
    table_row

  end

  def construct_file_manager_table_row(file_name, file)
    table_row = {}
    table_row[:id] = file.object_id
    table_row[:filter_table_row_contents] = render_to_string :partial => 'submissions/table_row/filter_table_row', :locals => {:file_name => file_name, :file => file}

    table_row[:filename] = file_name

    table_row[:last_modified_date] = file.last_modified_date.strftime('%d %B, %l:%M%p')

    table_row[:last_modified_date_unconverted] = file.last_modified_date.strftime('%b %d, %Y %H:%M')

    table_row[:revision_by] = file.user_id

    table_row
  end


  def construct_file_manager_table_rows(files)
    result = {}
    files.each do |file_name, file|
      result[file.object_id] = construct_file_manager_table_row(file_name, file)
    end
    result
  end

  def construct_repo_browser_table_row(file_name, file)
    table_row = {}
    table_row[:id] = file.object_id
    table_row[:filter_table_row_contents] = render_to_string :partial => 'submissions/repo_browser/filter_table_row', :locals => {:file_name => file_name, :file => file}
    table_row[:filename] = file_name
    table_row[:last_modified_date] = file.last_modified_date.strftime('%d %B, %l:%M%p')
    table_row[:last_modified_date_unconverted] = file.last_modified_date.strftime('%b %d, %Y %H:%M')
    table_row[:revision_by] = file.user_id
    table_row
  end

  def construct_repo_browser_directory_table_row(directory_name, directory)
    table_row = {}
    table_row[:id] = directory.object_id
    table_row[:filter_table_row_contents] = render_to_string :partial => 'submissions/repo_browser/directory_row', :locals => {:directory_name => directory_name, :directory => directory}
    table_row[:filename] = directory_name
    table_row[:last_modified_date] = directory.last_modified_date.strftime('%d %B, %l:%M%p')
    table_row[:last_modified_date_unconverted] = directory.last_modified_date.strftime('%b %d, %Y %H:%M')
    table_row[:revision_by] = directory.user_id
    table_row
  end

  def construct_repo_browser_table_rows(files)
    result = {}
    files.each do |file_name, file|
      result[file.object_id] = construct_repo_browser_row(file_name, file)
    end
    result
  end


  def sanitize_file_name(file_name)
    # If file_name is blank, return the empty string
    return '' if file_name.nil?
    File.basename(file_name).gsub(
        SubmissionFile::FILENAME_SANITIZATION_REGEXP,
        SubmissionFile::SUBSTITUTION_CHAR)
  end


  # Helper methods to determine remark request status on a submission
  def remark_in_progress(submission)
    submission.get_remark_result and submission.get_remark_result.marking_state == Result::MARKING_STATES[:partial]
  end

  def remark_complete_but_unreleased(submission)
    submission.get_remark_result and submission.get_remark_result.marking_state == Result::MARKING_STATES[:complete] and !submission.get_remark_result.released_to_students
  end

end<|MERGE_RESOLUTION|>--- conflicted
+++ resolved
@@ -13,11 +13,7 @@
     changed = 0
     groupings.each do |grouping|
       begin
-<<<<<<< HEAD
-        raise I18n.t("marking_state.no_submission", :group_name => grouping.group.group_name) if !grouping.has_submission?
-=======
         raise I18n.t('marking_state.no_submission', :group_name => grouping.group.group_name) if !grouping.has_submission?
->>>>>>> f4f18344
         submission = grouping.current_submission_used
         raise I18n.t('marking_state.no_result', :group_name => grouping.group.group_name) if !submission.has_result?
         raise I18n.t('marking_state.not_complete', :group_name => grouping.group.group_name) if
@@ -37,7 +33,6 @@
     changed
   end
 
-<<<<<<< HEAD
   # ATE_SIMPLE_UI: this is temporary
   def run_tests(groupings, errors)
     changed = 0
@@ -53,8 +48,6 @@
     end
     return changed
   end
-  
-=======
 
   # Collects submissions for all the groupings of the given section and assignment
   # Return the number of actually collected submissions
@@ -97,8 +90,6 @@
 
   end
 
-
->>>>>>> f4f18344
   def construct_file_manager_dir_table_row(directory_name, directory)
     table_row = {}
     table_row[:id] = directory.object_id
