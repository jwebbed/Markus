--- conflicted
+++ resolved
@@ -30,14 +30,14 @@
     !student_can_edit_remark_request(submission)
   end
 
-<<<<<<< HEAD
+
   # ATE_SIMPLE_UI: this is temporary
   def test_result_available(assignment, grouping)
     test_script_results = TestScriptResult.find_all_by_grouping_id(grouping.id)
     return (assignment.enable_test) && (!test_script_results.empty?)
-=======
-  def can_show_test_results_tab?(assignment, submission)
-    submission.test_results && assignment.enable_test
->>>>>>> d9d6ae02
+# =======
+#   def can_show_test_results_tab?(assignment, submission)
+#     submission.test_results && assignment.enable_test
+# >>>>>>> master
   end
 end