# Helper methods for Testing Framework forms
module AutomatedTestsHelper
  # Create a repository for the test scripts and test support files
  # if it does not exist
  def create_test_repo(assignment)
    # Create the automated test repository
    unless File.exist?(MarkusConfigurator
                           .markus_config_automated_tests_repository)
      FileUtils.mkdir(MarkusConfigurator
                          .markus_config_automated_tests_repository)
    end

    test_dir = File.join(MarkusConfigurator
                             .markus_config_automated_tests_repository,
                         assignment.short_identifier)
    unless File.exist?(test_dir)
      FileUtils.mkdir(test_dir)
    end
  end

  def add_test_support_file_link(name, form)
    link_to_function name do |page|
      test_support_file = render(partial: 'test_support_file_upload',
                                 locals: { form: form,
                                           test_support_file:
                                               TestSupportFile.new })
      page << %{
        if ($F('is_testing_framework_enabled') != null) {
          var new_test_support_file_id = new Date().getTime();
          $('test_support_files').insert({bottom:
          "#{escape_javascript test_support_file}"
              .replace(/(attributes_\\d+|\\[\\d+\\])/g,
                       new_test_support_file_id) });
        } else {
          alert('#{I18n.t('automated_tests.add_test_support_file_alert')}');
        }
      }
    end
  end


  def create_test_repo(assignment)
    # Create the automated test repository
    unless File.exists?(MarkusConfigurator.markus_config_automated_tests_repository)
      FileUtils.mkdir(MarkusConfigurator.markus_config_automated_tests_repository)
    end

    test_dir = File.join(MarkusConfigurator.markus_config_automated_tests_repository, assignment.short_identifier)
    unless File.exists?(test_dir)
      FileUtils.mkdir(test_dir)
    end
  end

  def add_test_support_file_link(name, form)
    link_to_function name do |page|
      test_support_file = render(partial: 'test_support_file_upload',
                                 locals: {form: form,
                                          test_support_file: TestSupportFile.new })
      page << %{
        if ($F('is_testing_framework_enabled') != null) {
          var new_test_support_file_id = new Date().getTime();
          $('test_support_files').insert({bottom: "#{ escape_javascript test_support_file }".replace(/(attributes_\\d+|\\[\\d+\\])/g, new_test_support_file_id) });
        } else {
          alert("#{I18n.t('automated_tests.add_test_support_file_alert')}");
        }
      }
    end
  end

  def add_test_file_link(name, form)
    link_to_function name do |page|
      test_file = render(partial: 'test_file',
                         locals: {form: form,
                                  test_file: TestFile.new,
                                  file_type: 'test' })
      page << %{
        if ($F('is_testing_framework_enabled') != null) {
          var new_test_file_id = new Date().getTime();
          $('test_files').insert({bottom: "#{ escape_javascript test_file }".replace(/(attributes_\\d+|\\[\\d+\\])/g, new_test_file_id) });
          $('assignment_test_files_' + new_test_file_id + '_filename').focus();
        } else {
          alert("#{I18n.t('automated_tests.add_test_file_alert')}");
        }
      }
    end
  end

  def add_lib_file_link(name, form)
    link_to_function name do |page|
      test_file = render(partial: 'test_file',
                         locals: {form: form,
                                  test_file: TestFile.new,
                                  file_type: 'lib' })
      page << %{
        if ($F('is_testing_framework_enabled') != null) {
          var new_test_file_id = new Date().getTime();
          $('lib_files').insert({bottom: "#{ escape_javascript test_file }".replace(/(attributes_\\d+|\\[\\d+\\])/g, new_test_file_id) });
          $('assignment_test_files_' + new_test_file_id + '_filename').focus();
        } else {
          alert("#{I18n.t('automated_tests.add_lib_file_alert')}");
        }
      }
    end
  end

  def add_parser_file_link(name, form)
    link_to_function name do |page|
      test_file = render(partial: 'test_file',
                         locals: {form: form,
                                  test_file: TestFile.new,
                                  file_type: 'parse' })
      page << %{
        if ($F('is_testing_framework_enabled') != null) {
          var new_test_file_id = new Date().getTime();
          $('parser_files').insert({bottom: "#{ escape_javascript test_file }".replace(/(attributes_\\d+|\\[\\d+\\])/g, new_test_file_id) });
          $('assignment_test_files_' + new_test_file_id + '_filename').focus();
        } else {
          alert("#{I18n.t('automated_tests.add_parser_file_alert')}");
        }
      }
    end
  end

  def create_ant_test_files(assignment)
    # Create required ant test files - build.xml and build.properties
    if assignment && assignment.test_files.empty?
      @ant_build_file = TestFile.new
      @ant_build_file.assignment = assignment
      @ant_build_file.filetype = 'build.xml'
      @ant_build_file.filename = 'tempbuild.xml' # temporary placeholder for now
      @ant_build_file.save(validate: false)

      @ant_build_prop = TestFile.new
      @ant_build_prop.assignment = assignment
      @ant_build_prop.filetype = 'build.properties'
      @ant_build_prop.filename = 'tempbuild.properties' # temporary placeholder for now
      @ant_build_prop.save(validate: false)

      # Setup Testing Framework repository
      test_dir = File.join(MarkusConfigurator
                               .markus_config_automated_tests_repository,
                           assignment.short_identifier)
      FileUtils.makedirs(test_dir)

      assignment.reload
    end
  end

  # Process Testing Framework form
  # - Process new and updated test files (additional validation to be done at the model level)
  def process_test_form(assignment, params)

    # Hash for storing new and updated test files
    updated_script_files = {}
    updated_support_files = {}

    # Array for checking duplicate file names
    file_name_array = []

    # add existing scripts names
    params.each {|key, value| if(key[/test_script_\d+/] != nil) then file_name_array << value end}

    # Retrieve all test scripts
    testscripts = params[:test_scripts_attributes]

    # First check for duplicate script names in test scripts
    unless testscripts.nil?
      testscripts.values.each do |tfile|
        if tfile['script_name'].respond_to?(:original_filename)
          fname = tfile['script_name'].original_filename
          # If this is a duplicate script name, raise error and return
          if !file_name_array.include?(fname)
            file_name_array << fname
          else
            raise I18n.t('automated_tests.duplicate_filename') + fname
          end
        end
      end
    end

    # Retrieve all test support files
    testsupporters = params[:test_support_files_attributes]

    # Now check for duplicate file names in test support files
    unless testsupporters.nil?
      testsupporters.values.each do |tfile|
        if tfile['file_name'].respond_to?(:original_filename)
          fname = tfile['file_name'].original_filename
          # If this is a duplicate file name, raise error and return
          if filename_array.include?(fname)
            raise I18n.t('automated_tests.duplicate_filename') + fname
          else
            filename_array << fname
          end
        end
      end
    end

    # Filter out script files that need to be created and updated
    unless testscripts.nil?
      testscripts.each_key do |key|

        tfile = testscripts[key]

<<<<<<< HEAD
        # Check to see if this is an update or a new file:
        # - If 'id' exists, this is an update
        # - If 'id' does not exist, this is a new test file
        tf_id = tfile['id']

        # If only the 'id' exists in the hash, other attributes were not updated so we skip this entry.
        # Otherwise, this test file possibly requires an update
        if !tf_id.nil? && tfile.size > 1
=======
      # Check to see if this is an update or a new file:
      # - If 'id' exist, this is an update
      # - If 'id' does not exist, this is a new test file
      tf_id = tfile['id']

      # If only the 'id' exist in the hash, other attributes were not updated
      # so we skip this entry. Otherwise, this test file possibly requires an
      # update
      if tf_id != nil && tfile.size > 1
>>>>>>> b6a3c9ca

          # Find existing test file to update
          @existing_testscript = TestScript.find_by_id(tf_id)
          if @existing_testscript
            # Store test file for any possible updating
            updated_script_files[key] = tfile
          end
        end

        # Test file needs to be created since record doesn't exist yet
        if tf_id.nil? && tfile['script_name']
          updated_script_files[key] = tfile
        end
      end
    end

    # Filter out test support files that need to be created and updated
    unless testsupporters.nil?
      testsupporters.each_key do |key|
        tfile = testsupporters[key]

        # Check to see if this is an update or a new file:
        # - If 'id' exists, this is an update
        # - If 'id' does not exist, this is a new test file
        tf_id = tfile['id']

        # If only the 'id' exists in the hash, other attributes were not updated so we skip this entry.
        # Otherwise, this test file possibly requires an update
        if !tf_id.nil? && tfile.size > 1

          # Find existing test file to update
          @existing_testsupport = TestSupportFile.find_by_id(tf_id)
          if @existing_testsupport
            # Store test file for any possible updating
            updated_support_files[key] = tfile
          end
        end

        # Test file needs to be created since record doesn't exist yet
        if tf_id.nil? && tfile['file_name']
          updated_support_files[key] = tfile
        end
      end
    end

    # Update test file attributes
    assignment.test_scripts_attributes = updated_script_files
    assignment.test_support_files_attributes = updated_support_files

    # Update assignment enable_test and tokens_per_day attributes
    assignment.enable_test = params[:enable_test]
    assignment.unlimited_tokens = params[:unlimited_tokens]
    num_tokens = params[:tokens_per_day]
    if num_tokens
      assignment.tokens_per_day = num_tokens
    end

    assignment
  end

  # Verify tests can be executed
  def can_run_test?
    if @current_user.admin?
      true
    elsif @current_user.ta?
      true
    elsif @current_user.student?
      # Make sure student belongs to this group
      unless @current_user.accepted_groupings.include?(@grouping)
        return false
      end
      t = @grouping.token
      if t == nil
        raise I18n.t('automated_tests.missing_tokens')
      end
      if t.tokens > 0
        t.decrease_tokens
        true
      else
        false
      end
    end
  end

  # Export group repository for testing
  def export_repository(group, repo_dest_dir)
    # Create the test framework repository
    unless File.exist?(MarkusConfigurator
                           .markus_config_automated_tests_repository)
      FileUtils.mkdir(MarkusConfigurator
                          .markus_config_automated_tests_repository)
    end

    # Delete student's assignment repository if it already exist
    repo_dir = File.join(MarkusConfigurator.markus_config_automated_tests_repository, group.repo_name)
    if File.exist?(repo_dir)
      FileUtils.rm_rf(repo_dir)
    end

    return group.repo.export(repo_dest_dir)
  rescue StandardError => e
    return "#{e.message}"
  end

  # Export configuration files for testing
  def export_configuration_files(assignment, group, repo_dest_dir)
    assignment_dir = File.join(MarkusConfigurator.markus_config_automated_tests_repository, assignment.short_identifier)
    repo_assignment_dir = File.join(repo_dest_dir, assignment.short_identifier)

    # Store the Api key of the grader or the admin in the api.txt file in the exported repository
    FileUtils.touch(File.join(assignment_dir, 'api.txt'))
    api_key_file = File.open(File.join(repo_assignment_dir, 'api.txt'), 'w')
    api_key_file.write(current_user.api_key)
    api_key_file.close

    # Create a file "export.properties" where group_name and assignment name are stored for Ant
    FileUtils.touch(File.join(assignment_dir, 'export.properties'))
    api_key_file = File.open(File.join(repo_assignment_dir, 'export.properties'), 'w')
    api_key_file.write('group_name = ' + group.group_name + "\n")
    api_key_file.write('assignment = ' + assignment.short_identifier + "\n")
    api_key_file.close
  end

  # Delete test repository directory
  def delete_test_repo(group, repo_dest_dir)
    repo_dir = File.join(MarkusConfigurator.markus_config_automated_tests_repository, group.repo_name)
    # Delete student's assignment repository if it exist
    if File.exist?(repo_dir)
      FileUtils.rm_rf(repo_dir)
    end
  end

  # Copy files needed for testing
  def copy_ant_files(assignment, repo_dest_dir)
    # Check if the repository where you want to copy Ant files to exist
    unless File.exist?(repo_dest_dir)
      raise I18n.t('automated_tests.dir_not_exist', {dir: repo_dest_dir})
    end

    # Create the src repository to put student's files
    assignment_dir = File.join(MarkusConfigurator.markus_config_automated_tests_repository, assignment.short_identifier)
    repo_assignment_dir = File.join(repo_dest_dir, assignment.short_identifier)
    FileUtils.mkdir(File.join(repo_assignment_dir, 'src'))

    # Move student's source files to the src repository
    pwd = FileUtils.pwd
    FileUtils.cd(repo_assignment_dir)
    FileUtils.mv(Dir.glob('*'), File.join(repo_assignment_dir, 'src'),
                 force: true)

    # You always have to come back to your former working directory if you want to avoid errors
    FileUtils.cd(pwd)

    # Copy the build.xml, build.properties Ant Files and api_helpers (only one is needed)
    if File.exist?(assignment_dir)
      FileUtils.cp(File.join(assignment_dir, 'build.xml'), repo_assignment_dir)
      FileUtils.cp(File.join(assignment_dir, 'build.properties'), repo_assignment_dir)
      FileUtils.cp('lib/tools/api_helper.rb', repo_assignment_dir)
      FileUtils.cp('lib/tools/api_helper.py', repo_assignment_dir)

      # Copy the test folder:
      # If the current user is a student, do not copy tests that are marked 'is_private' over
      # Otherwise, copy all tests over
      if @current_user.student?
        # Create the test folder
        assignment_test_dir = File.join(assignment_dir, 'test')
        repo_assignment_test_dir = File.join(repo_assignment_dir, 'test')
        FileUtils.mkdir(repo_assignment_test_dir)
        # Copy all non-private tests over
        assignment.test_files
            .where(filetype: 'test', is_private: 'false')
            .each do |file|
          FileUtils.cp(File.join(assignment_test_dir, file.filename), repo_assignment_test_dir)
        end
      else
        if File.exist?(File.join(assignment_dir, 'test'))
          FileUtils.cp_r(File.join(assignment_dir, 'test'), File.join(repo_assignment_dir, 'test'))
        end
      end

      # Copy the lib folder
      if File.exist?(File.join(assignment_dir, 'lib'))
        FileUtils.cp_r(File.join(assignment_dir, 'lib'), repo_assignment_dir)
      end

      # Copy the parse folder
      if File.exist?(File.join(assignment_dir, 'parse'))
        FileUtils.cp_r(File.join(assignment_dir, 'parse'), repo_assignment_dir)
      end
    else
      raise I18n.t('automated_tests.dir_not_exist', {dir: assignment_dir})
    end
  end

  # Execute Ant which will run the tests against the students' code
  def run_ant_file(result, assignment, repo_dest_dir)
    # Check if the repository where you want to copy Ant files to exist
    unless File.exist?(repo_dest_dir)
      raise I18n.t('automated_tests.dir_not_exist', {dir: repo_dest_dir})
    end

    # Go to the directory where the Ant program must be run
    repo_assignment_dir = File.join(repo_dest_dir, assignment.short_identifier)
    pwd = FileUtils.pwd
    FileUtils.cd(repo_assignment_dir)

    # Execute Ant and log output in a temp logfile
    logfile = 'build_log.xml'
    system ("ant -logger org.apache.tools.ant.DefaultLogger -logfile #{logfile}")

    # Change back to the Rails Working directory
    FileUtils.cd(pwd)

    # File to store build details
    filename = I18n.l(Time.zone.now, format: :ant_date) + '.log'
    # Status of Ant build
    status = ''

    # Handle output depending on if the system command:
    # - executed successfully (ie. Ant returns a BUILD SUCCESSFUL exit(0))
    # - failed (ie. Ant returns a BUILD FAILED exit(1) possibly due to a compilation issue) or
    # - errored out for an unknown reason (ie. Ant returns exit != 0 or 1)
    if $?.exitstatus == 0
      # Build ran succesfully
      status = 'success'
    elsif $?.exitstatus == 1
      # Build failed
      status = 'failed'

      # Go back to the directory where the Ant program must be run
      pwd = FileUtils.pwd
      FileUtils.cd(repo_assignment_dir)

      # Re-run in verbose mode and log issues for diagnosing purposes
      system ("ant -logger org.apache.tools.ant.XmlLogger -logfile #{logfile} -verbose")

      # Change back to the Rails Working directory
      FileUtils.cd(pwd)
    else
      # Otherwise, some other unknown error with Ant has occurred so we simply log
      # the output for problem diagnosing purposes.
      status = 'error'
    end

    # Read in test output logged in build_log.xml
    file = File.open(File.join(repo_assignment_dir, logfile), 'r')
    data = String.new
    file.each_line do |line|
      data += line
    end
    file.close

    # If the build was successful, send output to parser(s)
    if $?.exitstatus == 0
      data = parse_test_output(repo_assignment_dir, assignment, logfile, data)
    end

    # Create TestResult object
    # (Build failures and errors will be logged and stored as well for diagnostic purposes)
    TestResult.create(filename: filename,
                      file_content: data,
                      submission_id: result.submission.id,
                      status: status,
                      user_id: @current_user.id)
  end

  # Send output to parser(s) if any
  def parse_test_output(repo_assignment_dir, assignment, logfile, data)
    # Store test output
    output = data

    # If any test parsers exist, execute Ant's 'parse' target
    if assignment.test_files.find_by_filetype('parse')
      # Go to the directory where the Ant program must be run
      pwd = FileUtils.pwd
      FileUtils.cd(repo_assignment_dir)

      # Run Ant to parse test output
      system ("ant parse -logger org.apache.tools.ant.DefaultLogger -logfile #{logfile} -Doutput=#{data}")

      # Change back to the Rails Working directory
      FileUtils.cd(pwd)

      # Read in test output logged in logfile
      file = File.open(File.join(repo_assignment_dir, logfile), 'r')
      output = String.new
      file.each_line do |line|
        output += line
      end
      file.close
    end

    # Return parsed (or unparsed) test output
    output
  end
end

#test-framework version
# require 'libxml'
# require 'open3'

# # Helper methods for Testing Framework forms
# module AutomatedTestsHelper

#   include LibXML

#   # This is the waiting list for automated testing. Once a test is requested,
#   # it is enqueued and it is waiting for execution. Resque manages this queue.
#   @queue = :test_waiting_list

#   # This is the calling interface to request a test run.
#   def AutomatedTestsHelper.request_a_test_run(grouping_id, call_on, current_user)
#     @current_user = current_user
#     #@submission = Submission.find(submission_id)
#     @grouping = Grouping.find(grouping_id)
#     @assignment = @grouping.assignment
#     @group = @grouping.group

#     @repo_dir = File.join(MarkusConfigurator.markus_config_automated_tests_repository, @group.repo_name)
#     export_group_repo(@group, @repo_dir)

#     @list_run_scripts = scripts_to_run(@assignment, call_on)

#     async_test_request(grouping_id, call_on)
#   end

#   # Delete repository directory
#   def self.delete_repo(repo_dir)
#     # Delete student's assignment repository if it already exists
#     if File.exists?(repo_dir)
#       FileUtils.rm_rf(repo_dir)
#     end
#   end

#   # Export group repository for testing. Students' submitted files
#   # are stored in the group svn repository. They must be exported
#   # before copying to the test server.
#   def self.export_group_repo(group, repo_dir)
#     # Create the automated test repository
#     if !(File.exists?(MarkusConfigurator.
#             markus_config_automated_tests_repository))
#       FileUtils.mkdir(MarkusConfigurator.markus_config_automated_tests_repository)
#     end

#     # Delete student's assignment repository if it already exists
#     delete_repo(repo_dir)

#     # export
#     return group.repo.export(repo_dir)
#     rescue Exception => e
#       return "#{e.message}"
#   end

#   # Find the list of test scripts to run the test. Return the list of
#   # test scripts in the order specified by seq_num (running order)
#   def self.scripts_to_run(assignment, call_on)
#     # Find all the test scripts of the current assignment
#     all_scripts = TestScript.find_all_by_assignment_id(assignment.id)

#     list_run_scripts = Array.new

#     # If the test run is requested at collection (by Admin or TA),
#     # All of the test scripts should be run.
#     if call_on == "collection"
#       list_run_scripts = all_scripts
#     else
#       # If the test run is requested at submission or upon request,
#       # verify the script is allowed to run.
#       all_scripts.each do |script|
#         if (call_on == "submission") && script.run_on_submission
#           list_run_scripts.insert(list_run_scripts.length, script)
#         elsif (call_on == "request") && script.run_on_request
#           list_run_scripts.insert(list_run_scripts.length, script)
#         end
#       end
#     end

#     # sort list_run_scripts using ruby's in place sorting method
#     list_run_scripts.sort_by! {|script| script.seq_num}

#     # list_run_scripts should be sorted now. Perform a check here.
#     # Take this out if it causes performance issue.
#     ctr = 0
#     while ctr < list_run_scripts.length - 1
#       if (list_run_scripts[ctr].seq_num) > (list_run_scripts[ctr+1].seq_num)
#         raise "list_run_scripts is not sorted"
#       end
#       ctr = ctr + 1
#     end

#     return list_run_scripts
#   end

#   # Request an automated test. Ask Resque to enqueue a job.
#   def self.async_test_request(grouping_id, call_on)
#     if files_available?
#       if has_permission?
#         Resque.enqueue(AutomatedTestsHelper, grouping_id, call_on)
#       end
#     end
#   end

#   # Verify the user has the permission to run the tests - admin
#   # and graders always have the permission, while student has to
#   # belong to the group, and have at least one token.
#   def self.has_permission?()
#     if @current_user.admin?
#       true
#     elsif @current_user.ta?
#       true
#     elsif @current_user.student?
#       # Make sure student belongs to this group
#       if not @current_user.accepted_groupings.include?(@grouping)
#         # TODO: show the error to user instead of raising a runtime error
#         raise I18n.t("automated_tests.not_belong_to_group")
#       end
#       #can skip checking tokens if we have unlimited
#       if @grouping.assignment.unlimited_tokens
#         return true
#       end
#       t = @grouping.token
#       if t == nil
#         raise I18n.t('automated_tests.missing_tokens')
#       end
#       if t.tokens > 0
#         t.decrease_tokens
#         true
#       else
#         # TODO: show the error to user instead of raising a runtime error
#         raise I18n.t("automated_tests.missing_tokens")
#       end
#     end
#   end

#   # Verify that MarkUs has some files to run the test.
#   # Note: this does not guarantee all required files are presented.
#   # Instead, it checks if there is at least one test script and
#   # source files are successfully exported.
#   def self.files_available?()
#     test_dir = File.join(MarkusConfigurator.markus_config_automated_tests_repository, @assignment.short_identifier)
#     src_dir = @repo_dir
#     assign_dir = @repo_dir + "/" + @assignment.repository_folder

#     if !(File.exists?(test_dir))
#       # TODO: show the error to user instead of raising a runtime error
#       raise I18n.t("automated_tests.test_files_unavailable")
#     elsif !(File.exists?(src_dir))
#       # TODO: show the error to user instead of raising a runtime error
#       raise I18n.t("automated_tests.source_files_unavailable")
#     end

#     if !(File.exists?(assign_dir))
#       # TODO: show the error to user instead of raising a runtime error
#       raise I18n.t("automated_tests.source_files_unavailable")
#     end

#     dir_contents = Dir.entries(assign_dir)

#     #if there are no files in repo (ie only the current and parent directory pointers)
#     if (dir_contents.length <= 2)
#       raise I18n.t("automated_tests.source_files_unavailable")
#     end

#     scripts = TestScript.find_all_by_assignment_id(@assignment.id)
#     if scripts.empty?
#       # TODO: show the error to user instead of raising a runtime error
#       raise I18n.t("automated_tests.test_files_unavailable")
#     end

#     return true
#   end

#   # Perform a job for automated testing. This code is run by
#   # the Resque workers - it should not be called from other functions.
#   def self.perform(grouping_id, call_on)
#     # Pick a server, launch the Test Runner and wait for the result
#     # Then store the result into the database

#     #@submission = Submission.find(submission_id)
#     @grouping = Grouping.find(grouping_id)
#     @assignment = @grouping.assignment
#     @group = @grouping.group
#     @repo_dir = File.join(MarkusConfigurator.markus_config_automated_tests_repository, @group.repo_name)

#     @list_of_servers = MarkusConfigurator.markus_ate_test_server_hosts.split(' ')

#     while true
#       @test_server_id = choose_test_server()
#       if @test_server_id >= 0
#         break
#       else
#         sleep 5               # if no server is available, sleep for 5 second before it checks again
#       end
#     end

#     result, status = launch_test(@test_server_id, @assignment, @repo_dir, call_on)

#     if !status
#       # TODO: handle this error better
#       raise "error"
#     else
#       process_result(result, grouping_id, @assignment.id)
#     end

#   end

#   # From a list of test servers, choose the next available server
#   # using round-robin. Return the id of the server, and return -1
#   # if no server is available.
#   # TODO: keep track of the max num of tests running on a server
#   def self.choose_test_server()

#     if (defined? @last_server) && MarkusConfigurator.automated_testing_engine_on?
#       # find the index of the last server, and return the next index
#       @last_server = (@last_server + 1) % MarkusConfigurator.markus_ate_num_test_servers
#     else
#       @last_server = 0
#     end

#     return @last_server

#   end

#   # Launch the test on the test server by scp files to the server
#   # and run the script.
#   # This function returns two values: first one is the output from
#   # stdout or stderr, depending on whether the execution passed or
#   # had error; the second one is a boolean variable, true => execution
#   # passeed, false => error occurred.
#   def self.launch_test(server_id, assignment, repo_dir, call_on)
#     # Get src_dir
#     src_dir = File.join(repo_dir, assignment.repository_folder)

#     # Get test_dir
#     test_dir = File.join(MarkusConfigurator.markus_config_automated_tests_repository, assignment.repository_folder)

#     # Get the name of the test server
#     server = @list_of_servers[server_id]

#     # Get the directory and name of the test runner script
#     test_runner = MarkusConfigurator.markus_ate_test_runner_script_name

#     # Get the test run directory of the files
#     run_dir = MarkusConfigurator.markus_ate_test_run_directory

#     # Delete the test run directory to remove files from previous test
#     stdout, stderr, status = Open3.capture3("ssh #{server} rm -rf #{run_dir}")
#     if !(status.success?)
#       return [stderr, false]
#     end

#     # Recreate the test run directory
#     stdout, stderr, status = Open3.capture3("ssh #{server} mkdir #{run_dir}")
#     if !(status.success?)
#       return [stderr, false]
#     end

#     # Securely copy source files, test files and test runner script to run_dir
#     stdout, stderr, status = Open3.capture3("scp -p -r '#{src_dir}'/* #{server}:#{run_dir}")
#     if !(status.success?)
#       return [stderr, false]
#     end
#     stdout, stderr, status = Open3.capture3("scp -p -r '#{test_dir}'/* #{server}:#{run_dir}")
#     if !(status.success?)
#       return [stderr, false]
#     end
#     stdout, stderr, status = Open3.capture3("ssh #{server} cp #{test_runner} #{run_dir}")
#     if !(status.success?)
#       return [stderr, false]
#     end

#     # Find the test scripts for this test run, and parse the argument list
#     list_run_scripts = scripts_to_run(assignment, call_on)
#     arg_list = ""
#     list_run_scripts.each do |script|
#       arg_list = arg_list + "#{script.script_name.gsub(/\s/, "\\ ")} #{script.halts_testing} "
#     end

#     # Run script
#     test_runner_name = File.basename(test_runner)
#     stdout, stderr, status = Open3.capture3("ssh #{server} \"cd #{run_dir}; ruby #{test_runner_name} #{arg_list}\"")
#     if !(status.success?)
#       return [stderr, false]
#     else
#       return [stdout, true]
#     end

#   end

#   def self.process_result(result, grouping_id, assignment_id)
#     parser = XML::Parser.string(result)

#     # parse the xml doc
#     doc = parser.parse

#     @grouping = Grouping.find(grouping_id)

#     repo = @grouping.group.repo
#     @revision  = repo.get_latest_revision
#     @revision_number = @revision.revision_number

#     # find all the test_script nodes and loop over them
#     test_scripts = doc.find('/testrun/test_script')
#     test_scripts.each do |s_node|
#       script_result = TestScriptResult.new
#       script_result.grouping_id = grouping_id
#       script_marks_earned = 0    # cumulate the marks_earn in this script

#       # find the script name and save it
#       script_name_nodes = s_node.find('./script_name')
#       if script_name_nodes.length != 1
#         # FIXME: better error message is required (use locale)
#         raise "None or more than one test script name is found in one test_script tag."
#       else
#         script_name = script_name_nodes[0].content
#       end

#       # Find all the test scripts with this script_name.
#       # There should be one and only one record - raise exception if not
#       test_script_array = TestScript.find_all_by_assignment_id_and_script_name(assignment_id, script_name)
#       if test_script_array.length != 1
#         # FIXME: better error message is required (use locale)
#         raise "None or more than one test script is found for script name " + script_name
#       else
#         test_script = test_script_array[0]
#       end

#       script_result.test_script_id = test_script.id

#       script_marks_earned_nodes = s_node.find('./marks_earned')
#       script_result.marks_earned = script_marks_earned_nodes[0].content.to_i

#       script_result.repo_revision = @revision_number

#       # save to database
#       script_result.save

#       # find all the test nodes and loop over them
#       tests = s_node.find('./test')
#       tests.each do |t_node|
#         test_result = TestResult.new
#         test_result.grouping_id = grouping_id
#         test_result.test_script_id = test_script.id
#         # give default values
#         test_result.name = 'no name is given'
#         test_result.completion_status = 'error'
#         test_result.input_description = ''
#         test_result.expected_output = ''
#         test_result.actual_output = ''
#         test_result.marks_earned = 0

#         t_node.each_element do |child|
#           if child.name == 'name'
#             test_result.name = child.content
#           elsif child.name == 'status'
#             test_result.completion_status = child.content.downcase
#           elsif child.name == 'input'
#             test_result.input_description = child.content
#           elsif child.name == 'expected'
#             test_result.expected_output = child.content
#           elsif child.name == 'actual'
#             test_result.actual_output = child.content
#           elsif child.name == 'marks_earned'
#             test_result.marks_earned = child.content
#             script_marks_earned += child.content.to_i
#           else
#             # FIXME: better error message is required (use locale)
#             raise "Error: malformed xml from test runner. Unclaimed tag: " + child.name
#           end
#         end

#         test_result.repo_revision = @revision_number

#         test_result.test_script_result_id = script_result.id

#         # save to database
#         test_result.save
#       end

#       # if a marks_earned tag exists under test_script tag, get the value;
#       # otherwise, use the cumulative marks earned from all unit tests
#       script_marks_earned_nodes = s_node.find('./marks_earned')
#       if script_marks_earned_nodes.length == 1
#         script_result.marks_earned = script_marks_earned_nodes[0].content.to_i

#         script_result.save
#       end

#     end
#   end

#   # Create a repository for the test scripts, and a placeholder script
#   def create_test_scripts(assignment)

#     # Setup Testing Framework repository
#     test_dir = File.join(
#                 MarkusConfigurator.markus_config_automated_tests_repository,
#                 assignment.short_identifier)
#     FileUtils.makedirs(test_dir)

#     assignment.reload
#   end
<<<<<<< HEAD
#
=======

#   # Create a repository for the test scripts and test support files
#   # if it does not exists
#   def create_test_repo(assignment)
#     # Create the automated test repository
#     unless File.exists?(MarkusConfigurator.
#                 markus_config_automated_tests_repository)
#       FileUtils.mkdir(MarkusConfigurator.markus_config_automated_tests_repository)
#     end

#     test_dir = File.join(MarkusConfigurator.markus_config_automated_tests_repository, assignment.short_identifier)
#     if !(File.exists?(test_dir))
#       FileUtils.mkdir(test_dir)
#     end
#   end

>>>>>>> b6a3c9ca
#   def add_test_script_link(name, form)
#     link_to_function name do |page|
#       new_test_script = TestScript.new
#       test_script = render(:partial => 'test_script_upload',
#                          :locals => {:form => form,
#                                      :test_script => new_test_script})

#       test_script_options = render(:partial => 'test_script_options',
#                          :locals => {:form => form,
#                                      :test_script => new_test_script })
#       page << %{
#         if ($F('is_testing_framework_enabled') != null) {
#           var new_test_script_id = new Date().getTime();
#           var last_seqnum = jQuery('.seqnum').last().val();
#           var new_seqnum = 0;
#           if(last_seqnum) {
#             new_seqnum = 16 + parseFloat(last_seqnum);
#           }

#           var new_test_script = jQuery("#{ escape_javascript test_script}".replace(/(attributes_\\d+|\\[\\d+\\])/g, new_test_script_id));
#           jQuery('#test_scripts').append(new_test_script);

#           new_test_script.find('.seqnum').val(new_seqnum);
#           new_test_script.data('collapsed', false);

#           new_test_script.find('.upload_file').change(function () {
#             new_test_script.find('.file_name').text(this.value);
#           })
#         } else {
#           alert("#{I18n.t("automated_tests.add_test_script_file_alert")}");
#         }
#       }
#     end
#   end

<<<<<<< HEAD
=======
#   def add_test_support_file_link(name, form)
#     link_to_function name do |page|
#       test_support_file = render(:partial => 'test_support_file_upload',
#                          :locals => {:form => form,
#                                      :test_support_file => TestSupportFile.new })
#       page << %{
#         if ($F('is_testing_framework_enabled') != null) {
#           var new_test_support_file_id = new Date().getTime();
#           $('test_support_files').insert({bottom: "#{ escape_javascript test_support_file }".replace(/(attributes_\\d+|\\[\\d+\\])/g, new_test_support_file_id) });
#         } else {
#           alert("#{I18n.t("automated_tests.add_test_support_file_alert")}");
#         }
#       }
#     end
#   end

#   # Process new and updated test files (additional validation to be done at the model level)
#   def process_test_form(assignment, params)

#     # Hash for storing new and updated test files
#     updated_script_files = {}
#     updated_support_files = {}

#     # Array for checking duplicate file names
#     file_name_array = []

#     #add existsing scripts names
#     params.each {|key, value| if(key[/test_script_\d+/] != nil) then file_name_array << value end}

#     # Retrieve all test scripts
#     testscripts = params[:assignment][:test_scripts_attributes]

#     # First check for duplicate script names in test scripts
#     if !testscripts.nil?
#       testscripts.values.each do |tfile|
#         if tfile['script_name'].respond_to?(:original_filename)
#           fname = tfile['script_name'].original_filename
#           # If this is a duplicate script name, raise error and return
#           if !file_name_array.include?(fname)
#             file_name_array << fname
#           else
#             raise I18n.t("automated_tests.duplicate_filename") + fname
#           end
#         end
#       end
#     end

#     # Retrieve all test support files
#     testsupporters = params[:assignment][:test_support_files_attributes]

#     # Now check for duplicate file names in test support files
#     if !testsupporters.nil?
#       testsupporters.values.each do |tfile|
#         if tfile['file_name'].respond_to?(:original_filename)
#           fname = tfile['file_name'].original_filename
#           # If this is a duplicate file name, raise error and return
#           if filename_array.include?(fname)
#             raise I18n.t('automated_tests.duplicate_filename') + fname
#           else
#             filename_array << fname
#           end
#         end
#       end
#     end

#     # Filter out script files that need to be created and updated
#     if !testscripts.nil?
#       testscripts.each_key do |key|

#         tfile = testscripts[key]

#         # Check to see if this is an update or a new file:
#         # - If 'id' exists, this is an update
#         # - If 'id' does not exists, this is a new test file
#         tf_id = tfile['id']

#         # If only the 'id' exists in the hash, other attributes were not
#         # updated so we skip this entry.
#         # Otherwise, this test file possibly requires an update
#         if tf_id != nil && tfile.size > 1

#           # Find existsing test file to update
#           @existsing_testscript = TestScript.find_by_id(tf_id)
#           if @existsing_testscript
#             # Store test file for any possible updating
#             updated_script_files[key] = tfile
#           end
#         end

#         # Test file needs to be created since record doesn't exists yet
#         if tf_id.nil? && tfile['script_name']
#           updated_script_files[key] = tfile
#         end
#       end
#     end

#     # Filter out test support files that need to be created and updated
#     if !testsupporters.nil?
#       testsupporters.each_key do |key|

#         tfile = testsupporters[key]

#         # Check to see if this is an update or a new file:
#         # - If 'id' exists, this is an update
#         # - If 'id' does not exists, this is a new test file
#         tf_id = tfile['id']

#         # If only the 'id' exists in the hash, other attributes were not
#         # updated so we skip this entry.
#         # Otherwise, this test file possibly requires an update
#         if tf_id != nil && tfile.size > 1

#           # Find existsing test file to update
#           @existsing_testsupport = TestSupportFile.find_by_id(tf_id)
#           if @existsing_testsupport
#             # Store test file for any possible updating
#             updated_support_files[key] = tfile
#           end
#         end

#         # Test file needs to be created since record doesn't exists yet
#         if tf_id.nil? && tfile['file_name']
#           updated_support_files[key] = tfile
#         end
#       end
#     end

#     # Update test file attributes
#     assignment.test_scripts_attributes = updated_script_files
#     assignment.test_support_files_attributes = updated_support_files

#     # Update assignment enable_test and tokens_per_day attributes
#     assignment.enable_test = params[:assignment][:enable_test]
#     assignment.unlimited_tokens = params[:assignment][:unlimited_tokens]
#     num_tokens = params[:assignment][:tokens_per_day]
#     if num_tokens
#       assignment.tokens_per_day = num_tokens
#     end

#     return assignment
#   end

>>>>>>> b6a3c9ca
# end<|MERGE_RESOLUTION|>--- conflicted
+++ resolved
@@ -1,43 +1,5 @@
 # Helper methods for Testing Framework forms
 module AutomatedTestsHelper
-  # Create a repository for the test scripts and test support files
-  # if it does not exist
-  def create_test_repo(assignment)
-    # Create the automated test repository
-    unless File.exist?(MarkusConfigurator
-                           .markus_config_automated_tests_repository)
-      FileUtils.mkdir(MarkusConfigurator
-                          .markus_config_automated_tests_repository)
-    end
-
-    test_dir = File.join(MarkusConfigurator
-                             .markus_config_automated_tests_repository,
-                         assignment.short_identifier)
-    unless File.exist?(test_dir)
-      FileUtils.mkdir(test_dir)
-    end
-  end
-
-  def add_test_support_file_link(name, form)
-    link_to_function name do |page|
-      test_support_file = render(partial: 'test_support_file_upload',
-                                 locals: { form: form,
-                                           test_support_file:
-                                               TestSupportFile.new })
-      page << %{
-        if ($F('is_testing_framework_enabled') != null) {
-          var new_test_support_file_id = new Date().getTime();
-          $('test_support_files').insert({bottom:
-          "#{escape_javascript test_support_file}"
-              .replace(/(attributes_\\d+|\\[\\d+\\])/g,
-                       new_test_support_file_id) });
-        } else {
-          alert('#{I18n.t('automated_tests.add_test_support_file_alert')}');
-        }
-      }
-    end
-  end
-
 
   def create_test_repo(assignment)
     # Create the automated test repository
@@ -202,7 +164,6 @@
 
         tfile = testscripts[key]
 
-<<<<<<< HEAD
         # Check to see if this is an update or a new file:
         # - If 'id' exists, this is an update
         # - If 'id' does not exist, this is a new test file
@@ -211,17 +172,6 @@
         # If only the 'id' exists in the hash, other attributes were not updated so we skip this entry.
         # Otherwise, this test file possibly requires an update
         if !tf_id.nil? && tfile.size > 1
-=======
-      # Check to see if this is an update or a new file:
-      # - If 'id' exist, this is an update
-      # - If 'id' does not exist, this is a new test file
-      tf_id = tfile['id']
-
-      # If only the 'id' exist in the hash, other attributes were not updated
-      # so we skip this entry. Otherwise, this test file possibly requires an
-      # update
-      if tf_id != nil && tfile.size > 1
->>>>>>> b6a3c9ca
 
           # Find existing test file to update
           @existing_testscript = TestScript.find_by_id(tf_id)
@@ -924,26 +874,7 @@
 
 #     assignment.reload
 #   end
-<<<<<<< HEAD
 #
-=======
-
-#   # Create a repository for the test scripts and test support files
-#   # if it does not exists
-#   def create_test_repo(assignment)
-#     # Create the automated test repository
-#     unless File.exists?(MarkusConfigurator.
-#                 markus_config_automated_tests_repository)
-#       FileUtils.mkdir(MarkusConfigurator.markus_config_automated_tests_repository)
-#     end
-
-#     test_dir = File.join(MarkusConfigurator.markus_config_automated_tests_repository, assignment.short_identifier)
-#     if !(File.exists?(test_dir))
-#       FileUtils.mkdir(test_dir)
-#     end
-#   end
-
->>>>>>> b6a3c9ca
 #   def add_test_script_link(name, form)
 #     link_to_function name do |page|
 #       new_test_script = TestScript.new
@@ -979,149 +910,4 @@
 #     end
 #   end
 
-<<<<<<< HEAD
-=======
-#   def add_test_support_file_link(name, form)
-#     link_to_function name do |page|
-#       test_support_file = render(:partial => 'test_support_file_upload',
-#                          :locals => {:form => form,
-#                                      :test_support_file => TestSupportFile.new })
-#       page << %{
-#         if ($F('is_testing_framework_enabled') != null) {
-#           var new_test_support_file_id = new Date().getTime();
-#           $('test_support_files').insert({bottom: "#{ escape_javascript test_support_file }".replace(/(attributes_\\d+|\\[\\d+\\])/g, new_test_support_file_id) });
-#         } else {
-#           alert("#{I18n.t("automated_tests.add_test_support_file_alert")}");
-#         }
-#       }
-#     end
-#   end
-
-#   # Process new and updated test files (additional validation to be done at the model level)
-#   def process_test_form(assignment, params)
-
-#     # Hash for storing new and updated test files
-#     updated_script_files = {}
-#     updated_support_files = {}
-
-#     # Array for checking duplicate file names
-#     file_name_array = []
-
-#     #add existsing scripts names
-#     params.each {|key, value| if(key[/test_script_\d+/] != nil) then file_name_array << value end}
-
-#     # Retrieve all test scripts
-#     testscripts = params[:assignment][:test_scripts_attributes]
-
-#     # First check for duplicate script names in test scripts
-#     if !testscripts.nil?
-#       testscripts.values.each do |tfile|
-#         if tfile['script_name'].respond_to?(:original_filename)
-#           fname = tfile['script_name'].original_filename
-#           # If this is a duplicate script name, raise error and return
-#           if !file_name_array.include?(fname)
-#             file_name_array << fname
-#           else
-#             raise I18n.t("automated_tests.duplicate_filename") + fname
-#           end
-#         end
-#       end
-#     end
-
-#     # Retrieve all test support files
-#     testsupporters = params[:assignment][:test_support_files_attributes]
-
-#     # Now check for duplicate file names in test support files
-#     if !testsupporters.nil?
-#       testsupporters.values.each do |tfile|
-#         if tfile['file_name'].respond_to?(:original_filename)
-#           fname = tfile['file_name'].original_filename
-#           # If this is a duplicate file name, raise error and return
-#           if filename_array.include?(fname)
-#             raise I18n.t('automated_tests.duplicate_filename') + fname
-#           else
-#             filename_array << fname
-#           end
-#         end
-#       end
-#     end
-
-#     # Filter out script files that need to be created and updated
-#     if !testscripts.nil?
-#       testscripts.each_key do |key|
-
-#         tfile = testscripts[key]
-
-#         # Check to see if this is an update or a new file:
-#         # - If 'id' exists, this is an update
-#         # - If 'id' does not exists, this is a new test file
-#         tf_id = tfile['id']
-
-#         # If only the 'id' exists in the hash, other attributes were not
-#         # updated so we skip this entry.
-#         # Otherwise, this test file possibly requires an update
-#         if tf_id != nil && tfile.size > 1
-
-#           # Find existsing test file to update
-#           @existsing_testscript = TestScript.find_by_id(tf_id)
-#           if @existsing_testscript
-#             # Store test file for any possible updating
-#             updated_script_files[key] = tfile
-#           end
-#         end
-
-#         # Test file needs to be created since record doesn't exists yet
-#         if tf_id.nil? && tfile['script_name']
-#           updated_script_files[key] = tfile
-#         end
-#       end
-#     end
-
-#     # Filter out test support files that need to be created and updated
-#     if !testsupporters.nil?
-#       testsupporters.each_key do |key|
-
-#         tfile = testsupporters[key]
-
-#         # Check to see if this is an update or a new file:
-#         # - If 'id' exists, this is an update
-#         # - If 'id' does not exists, this is a new test file
-#         tf_id = tfile['id']
-
-#         # If only the 'id' exists in the hash, other attributes were not
-#         # updated so we skip this entry.
-#         # Otherwise, this test file possibly requires an update
-#         if tf_id != nil && tfile.size > 1
-
-#           # Find existsing test file to update
-#           @existsing_testsupport = TestSupportFile.find_by_id(tf_id)
-#           if @existsing_testsupport
-#             # Store test file for any possible updating
-#             updated_support_files[key] = tfile
-#           end
-#         end
-
-#         # Test file needs to be created since record doesn't exists yet
-#         if tf_id.nil? && tfile['file_name']
-#           updated_support_files[key] = tfile
-#         end
-#       end
-#     end
-
-#     # Update test file attributes
-#     assignment.test_scripts_attributes = updated_script_files
-#     assignment.test_support_files_attributes = updated_support_files
-
-#     # Update assignment enable_test and tokens_per_day attributes
-#     assignment.enable_test = params[:assignment][:enable_test]
-#     assignment.unlimited_tokens = params[:assignment][:unlimited_tokens]
-#     num_tokens = params[:assignment][:tokens_per_day]
-#     if num_tokens
-#       assignment.tokens_per_day = num_tokens
-#     end
-
-#     return assignment
-#   end
-
->>>>>>> b6a3c9ca
 # end