require 'libxml'
# Helper methods for Testing Framework forms
module AutomatedTestsHelper
<<<<<<< HEAD
  include LibXML
  # This is the waiting list for automated testing. Once a test is requested,
  # it is enqueued and it is waiting for execution. Resque manages this queue.
  @queue = :test_waiting_list

=======
>>>>>>> 3e4801a2
  def create_test_repo(assignment)
    # Create the automated test repository
    unless File.exist?(MarkusConfigurator
                            .markus_config_automated_tests_repository)
      FileUtils.mkdir(MarkusConfigurator
                          .markus_config_automated_tests_repository)
    end

    test_dir = File.join(MarkusConfigurator
                             .markus_config_automated_tests_repository,
                         assignment.short_identifier)
    unless File.exist?(test_dir)
      FileUtils.mkdir(test_dir)
    end
  end

  def add_test_support_file_link(name, form)
    link_to_function name do |page|
      test_support_file = render(partial: 'test_support_file_upload',
                                 locals: { form: form,
                                           test_support_file:
                                              TestSupportFile.new })
      page << %{
        if ($F('is_testing_framework_enabled') != null) {
          var new_test_support_file_id = new Date().getTime();
          $('test_support_files')
          .insert({bottom: "#{escape_javascript test_support_file}"
          .replace(/(attributes_\\d+|\\[\\d+\\])/g,
                   new_test_support_file_id) });
        } else {
          alert("#{I18n.t('automated_tests.add_test_support_file_alert')}");
        }
      }
    end
  end

  def add_test_file_link(name, form)
    link_to_function name do |page|
      test_file = render(partial: 'test_file',
                         locals: {form: form,
                                  test_file: TestFile.new,
                                  file_type: 'test' })
      page << %{
        if ($F('is_testing_framework_enabled') != null) {
          var new_test_file_id = new Date().getTime();
          $('test_files').insert({bottom: "#{ escape_javascript test_file }".replace(/(attributes_\\d+|\\[\\d+\\])/g, new_test_file_id) });
          $('assignment_test_files_' + new_test_file_id + '_filename').focus();
        } else {
          alert("#{I18n.t('automated_tests.add_test_file_alert')}");
        }
      }
    end
  end

  def add_lib_file_link(name, form)
    link_to_function name do |page|
      test_file = render(partial: 'test_file',
                         locals: {form: form,
                                  test_file: TestFile.new,
                                  file_type: 'lib' })
      page << %{
        if ($F('is_testing_framework_enabled') != null) {
          var new_test_file_id = new Date().getTime();
          $('lib_files').insert({bottom: "#{ escape_javascript test_file }".replace(/(attributes_\\d+|\\[\\d+\\])/g, new_test_file_id) });
          $('assignment_test_files_' + new_test_file_id + '_filename').focus();
        } else {
          alert("#{I18n.t('automated_tests.add_lib_file_alert')}");
        }
      }
    end
  end

  def add_parser_file_link(name, form)
    link_to_function name do |page|
      test_file = render(partial: 'test_file',
                         locals: {form: form,
                                  test_file: TestFile.new,
                                  file_type: 'parse' })
      page << %{
        if ($F('is_testing_framework_enabled') != null) {
          var new_test_file_id = new Date().getTime();
          $('parser_files').insert({bottom: "#{ escape_javascript test_file }".replace(/(attributes_\\d+|\\[\\d+\\])/g, new_test_file_id) });
          $('assignment_test_files_' + new_test_file_id + '_filename').focus();
        } else {
          alert("#{I18n.t('automated_tests.add_parser_file_alert')}");
        }
      }
    end
  end

  def create_ant_test_files(assignment)
    # Create required ant test files - build.xml and build.properties
    if assignment && assignment.test_files.empty?
      @ant_build_file = TestFile.new
      @ant_build_file.assignment = assignment
      @ant_build_file.filetype = 'build.xml'
      @ant_build_file.filename = 'tempbuild.xml' # temporary placeholder for now
      @ant_build_file.save(validate: false)

      @ant_build_prop = TestFile.new
      @ant_build_prop.assignment = assignment
      @ant_build_prop.filetype = 'build.properties'
      @ant_build_prop.filename = 'tempbuild.properties' # temporary placeholder for now
      @ant_build_prop.save(validate: false)

      # Setup Testing Framework repository
      test_dir = File.join(MarkusConfigurator
                               .markus_config_automated_tests_repository,
                           assignment.short_identifier)
      FileUtils.makedirs(test_dir)

      assignment.reload
    end
  end

  # Process Testing Framework form
  # - Process new and updated test files (additional validation to be done at the model level)
  def process_test_form(assignment, params)

    # Hash for storing new and updated test files
    updated_script_files = {}
    updated_support_files = {}

    # Array for checking duplicate file names
    file_name_array = []

    # add existing scripts names
    params.each do |key, value|
      unless key[/test_script_\d+/].nil?
        file_name_array << value
      end
    end

    # Retrieve all test scripts
    testscripts = params[:test_scripts_attributes]

    # First check for duplicate script names in test scripts
    unless testscripts.nil?
      testscripts.values.each do |tfile|
        if tfile['script_name'].respond_to?(:original_filename)
          fname = tfile['script_name'].original_filename
          # If this is a duplicate script name, raise error and return
          if !file_name_array.include?(fname)
            file_name_array << fname
          else
            raise I18n.t('automated_tests.duplicate_filename') + fname
          end
        end
      end
    end

    # Retrieve all test support files
    testsupporters = params[:test_support_files_attributes]

    # Now check for duplicate file names in test support files
    unless testsupporters.nil?
      testsupporters.values.each do |tfile|
        if tfile['file_name'].respond_to?(:original_filename)
          fname = tfile['file_name'].original_filename
          # If this is a duplicate file name, raise error and return
          if filename_array.include?(fname)
            raise I18n.t('automated_tests.duplicate_filename') + fname
          else
            filename_array << fname
          end
        end
      end
    end

    # Filter out script files that need to be created and updated
    unless testscripts.nil?
      testscripts.each_key do |key|

        tfile = testscripts[key]

        # Check to see if this is an update or a new file:
        # - If 'id' exists, this is an update
        # - If 'id' does not exist, this is a new test file
        tf_id = tfile['id']

        # If only the 'id' exists in the hash, other attributes were not updated
        # so we skip this entry. Otherwise, this test file possibly requires an
        # update
        if !tf_id.nil? && tfile.size > 1

          # Find existing test file to update
          @existing_testscript = TestScript.find_by_id(tf_id)
          if @existing_testscript
            # Store test file for any possible updating
            updated_script_files[key] = tfile
          end
        end

        # Test file needs to be created since record doesn't exist yet
        if tf_id.nil? && tfile['script_name']
          updated_script_files[key] = tfile
        end
      end
    end

    # Filter out test support files that need to be created and updated
    unless testsupporters.nil?
      testsupporters.each_key do |key|
        tfile = testsupporters[key]

        # Check to see if this is an update or a new file:
        # - If 'id' exists, this is an update
        # - If 'id' does not exist, this is a new test file
        tf_id = tfile['id']

        # If only the 'id' exists in the hash, other attributes were not updated
        # so we skip this entry. Otherwise, this test file possibly requires an
        # update
        if !tf_id.nil? && tfile.size > 1

          # Find existing test file to update
          @existing_testsupport = TestSupportFile.find_by_id(tf_id)
          if @existing_testsupport
            # Store test file for any possible updating
            updated_support_files[key] = tfile
          end
        end

        # Test file needs to be created since record doesn't exist yet
        if tf_id.nil? && tfile['file_name']
          updated_support_files[key] = tfile
        end
      end
    end

    # Update test file attributes
    assignment.test_scripts_attributes = updated_script_files
    assignment.test_support_files_attributes = updated_support_files

    # Update assignment enable_test and tokens_per_day attributes
    assignment.enable_test = params[:enable_test]
    assignment.unlimited_tokens = params[:unlimited_tokens]
    num_tokens = params[:tokens_per_day]
    if num_tokens
      assignment.tokens_per_day = num_tokens
    end

    assignment
  end

  # Verify tests can be executed
  def can_run_test?
    if @current_user.admin?
      true
    elsif @current_user.ta?
      true
    elsif @current_user.student?
      # Make sure student belongs to this group
      unless @current_user.accepted_groupings.include?(@grouping)
        return false
      end
      t = @grouping.token
      if t == nil
        raise I18n.t('automated_tests.missing_tokens')
      end
      if t.tokens > 0
        t.decrease_tokens
        true
      else
        false
      end
    end
  end

  # Export group repository for testing
  def export_repository(group, repo_dest_dir)
    # Create the test framework repository
    unless File.exist?(MarkusConfigurator
                           .markus_config_automated_tests_repository)
      FileUtils.mkdir(MarkusConfigurator
                          .markus_config_automated_tests_repository)
    end

    # Delete student's assignment repository if it already exist
    repo_dir = File.join(MarkusConfigurator.markus_config_automated_tests_repository, group.repo_name)
    if File.exist?(repo_dir)
      FileUtils.rm_rf(repo_dir)
    end

    return group.repo.export(repo_dest_dir)
  rescue StandardError => e
    return "#{e.message}"
  end

  # Export configuration files for testing
  def export_configuration_files(assignment, group, repo_dest_dir)
    assignment_dir = File.join(MarkusConfigurator.markus_config_automated_tests_repository, assignment.short_identifier)
    repo_assignment_dir = File.join(repo_dest_dir, assignment.short_identifier)

    # Store the Api key of the grader or the admin in the api.txt file in the exported repository
    FileUtils.touch(File.join(assignment_dir, 'api.txt'))
    api_key_file = File.open(File.join(repo_assignment_dir, 'api.txt'), 'w')
    api_key_file.write(current_user.api_key)
    api_key_file.close

    # Create a file "export.properties" where group_name and assignment name are stored for Ant
    FileUtils.touch(File.join(assignment_dir, 'export.properties'))
    api_key_file = File.open(File.join(repo_assignment_dir, 'export.properties'), 'w')
    api_key_file.write('group_name = ' + group.group_name + "\n")
    api_key_file.write('assignment = ' + assignment.short_identifier + "\n")
    api_key_file.close
  end

  # Delete test repository directory
  def delete_test_repo(group, repo_dest_dir)
    repo_dir = File.join(MarkusConfigurator.markus_config_automated_tests_repository, group.repo_name)
    # Delete student's assignment repository if it exist
    if File.exist?(repo_dir)
      FileUtils.rm_rf(repo_dir)
    end
  end

  # Copy files needed for testing
  def copy_ant_files(assignment, repo_dest_dir)
    # Check if the repository where you want to copy Ant files to exist
    unless File.exist?(repo_dest_dir)
      raise I18n.t('automated_tests.dir_not_exist', {dir: repo_dest_dir})
    end

    # Create the src repository to put student's files
    assignment_dir = File.join(MarkusConfigurator.markus_config_automated_tests_repository, assignment.short_identifier)
    repo_assignment_dir = File.join(repo_dest_dir, assignment.short_identifier)
    FileUtils.mkdir(File.join(repo_assignment_dir, 'src'))

    # Move student's source files to the src repository
    pwd = FileUtils.pwd
    FileUtils.cd(repo_assignment_dir)
    FileUtils.mv(Dir.glob('*'), File.join(repo_assignment_dir, 'src'),
                 force: true)

    # You always have to come back to your former working directory if you want to avoid errors
    FileUtils.cd(pwd)

    # Copy the build.xml, build.properties Ant Files and api_helpers (only one is needed)
    if File.exist?(assignment_dir)
      FileUtils.cp(File.join(assignment_dir, 'build.xml'), repo_assignment_dir)
      FileUtils.cp(File.join(assignment_dir, 'build.properties'), repo_assignment_dir)
      FileUtils.cp('lib/tools/api_helper.rb', repo_assignment_dir)
      FileUtils.cp('lib/tools/api_helper.py', repo_assignment_dir)

      # Copy the test folder:
      # If the current user is a student, do not copy tests that are marked 'is_private' over
      # Otherwise, copy all tests over
      if @current_user.student?
        # Create the test folder
        assignment_test_dir = File.join(assignment_dir, 'test')
        repo_assignment_test_dir = File.join(repo_assignment_dir, 'test')
        FileUtils.mkdir(repo_assignment_test_dir)
        # Copy all non-private tests over
        assignment.test_files
            .where(filetype: 'test', is_private: 'false')
            .each do |file|
          FileUtils.cp(File.join(assignment_test_dir, file.filename), repo_assignment_test_dir)
        end
      else
        if File.exist?(File.join(assignment_dir, 'test'))
          FileUtils.cp_r(File.join(assignment_dir, 'test'), File.join(repo_assignment_dir, 'test'))
        end
      end

      # Copy the lib folder
      if File.exist?(File.join(assignment_dir, 'lib'))
        FileUtils.cp_r(File.join(assignment_dir, 'lib'), repo_assignment_dir)
      end

      # Copy the parse folder
      if File.exist?(File.join(assignment_dir, 'parse'))
        FileUtils.cp_r(File.join(assignment_dir, 'parse'), repo_assignment_dir)
      end
    else
      raise I18n.t('automated_tests.dir_not_exist', {dir: assignment_dir})
    end
  end

  # Execute Ant which will run the tests against the students' code
  def run_ant_file(result, assignment, repo_dest_dir)
    # Check if the repository where you want to copy Ant files to exist
    unless File.exist?(repo_dest_dir)
      raise I18n.t('automated_tests.dir_not_exist', {dir: repo_dest_dir})
    end

    # Go to the directory where the Ant program must be run
    repo_assignment_dir = File.join(repo_dest_dir, assignment.short_identifier)
    pwd = FileUtils.pwd
    FileUtils.cd(repo_assignment_dir)

    # Execute Ant and log output in a temp logfile
    logfile = 'build_log.xml'
    system ("ant -logger org.apache.tools.ant.DefaultLogger -logfile #{logfile}")

    # Change back to the Rails Working directory
    FileUtils.cd(pwd)

    # File to store build details
    filename = I18n.l(Time.zone.now, format: :ant_date) + '.log'
    # Status of Ant build
    status = ''

    # Handle output depending on if the system command:
    # - executed successfully (ie. Ant returns a BUILD SUCCESSFUL exit(0))
    # - failed (ie. Ant returns a BUILD FAILED exit(1) possibly due to a compilation issue) or
    # - errored out for an unknown reason (ie. Ant returns exit != 0 or 1)
    if $?.exitstatus == 0
      # Build ran succesfully
      status = 'success'
    elsif $?.exitstatus == 1
      # Build failed
      status = 'failed'

      # Go back to the directory where the Ant program must be run
      pwd = FileUtils.pwd
      FileUtils.cd(repo_assignment_dir)

      # Re-run in verbose mode and log issues for diagnosing purposes
      system ("ant -logger org.apache.tools.ant.XmlLogger -logfile #{logfile} -verbose")

      # Change back to the Rails Working directory
      FileUtils.cd(pwd)
    else
      # Otherwise, some other unknown error with Ant has occurred so we simply log
      # the output for problem diagnosing purposes.
      status = 'error'
    end

    # Read in test output logged in build_log.xml
    file = File.open(File.join(repo_assignment_dir, logfile), 'r')
    data = String.new
    file.each_line do |line|
      data += line
    end
    file.close

    # If the build was successful, send output to parser(s)
    if $?.exitstatus == 0
      data = parse_test_output(repo_assignment_dir, assignment, logfile, data)
    end

    # Create TestResult object
    # (Build failures and errors will be logged and stored as well for diagnostic purposes)
    TestResult.create(filename: filename,
                      file_content: data,
                      submission_id: result.submission.id,
                      status: status,
                      user_id: @current_user.id)
  end

  # Send output to parser(s) if any
  def parse_test_output(repo_assignment_dir, assignment, logfile, data)
    # Store test output
    output = data

    # If any test parsers exist, execute Ant's 'parse' target
    if assignment.test_files.find_by_filetype('parse')
      # Go to the directory where the Ant program must be run
      pwd = FileUtils.pwd
      FileUtils.cd(repo_assignment_dir)

      # Run Ant to parse test output
      system ("ant parse -logger org.apache.tools.ant.DefaultLogger -logfile #{logfile} -Doutput=#{data}")

      # Change back to the Rails Working directory
      FileUtils.cd(pwd)

      # Read in test output logged in logfile
      file = File.open(File.join(repo_assignment_dir, logfile), 'r')
      output = String.new
      file.each_line do |line|
        output += line
      end
      file.close
    end

    # Return parsed (or unparsed) test output
    output
  end






  def AutomatedTestsHelper.request_a_test_run(grouping_id, call_on, current_user)
    @current_user = current_user
    #@submission = Submission.find(submission_id)
    @grouping = Grouping.find(grouping_id)
    @assignment = @grouping.assignment
    @group = @grouping.group

    @repo_dir = File.join(MarkusConfigurator.markus_config_automated_tests_repository, @group.repo_name)
    export_group_repo(@group, @repo_dir)

    @list_run_scripts = scripts_to_run(@assignment, call_on)

    async_test_request(grouping_id, call_on)
  end


  # Export group repository for testing. Students' submitted files
  # are stored in the group svn repository. They must be exported
  # before copying to the test server.
  def self.export_group_repo(group, repo_dir)
    # Create the automated test repository
    if !(File.exists?(MarkusConfigurator.markus_config_automated_tests_repository))
      FileUtils.mkdir(MarkusConfigurator.markus_config_automated_tests_repository)
    end

    # Delete student's assignment repository if it already exists
    delete_repo(repo_dir)

    # export
    return group.repo.export(repo_dir)
    rescue Exception => e
      return "#{e.message}"
  end

  # Delete repository directory
  def self.delete_repo(repo_dir)
    # Delete student's assignment repository if it already exists
    if File.exists?(repo_dir)
      FileUtils.rm_rf(repo_dir)
    end
  end


  # Find the list of test scripts to run the test. Return the list of
  # test scripts in the order specified by seq_num (running order)
  def self.scripts_to_run(assignment, call_on)
    # Find all the test scripts of the current assignment
    all_scripts = TestScript.where(assignment_id: assignment.id)

    list_run_scripts = Array.new

    # If the test run is requested at collection (by Admin or TA),
    # All of the test scripts should be run.
    if call_on == "collection"
      list_run_scripts = all_scripts
    else
      # If the test run is requested at submission or upon request,
      # verify the script is allowed to run.
      all_scripts.each do |script|
        if (call_on == "submission") && script.run_on_submission
          list_run_scripts.insert(list_run_scripts.length, script)
        elsif (call_on == "request") && script.run_on_request
          list_run_scripts.insert(list_run_scripts.length, script)
        end
      end
    end

    # sort list_run_scripts using ruby's in place sorting method
    list_run_scripts.sort_by! {|script| script.seq_num}

    # list_run_scripts should be sorted now. Perform a check here.
    # Take this out if it causes performance issue.
    ctr = 0
    while ctr < list_run_scripts.length - 1
      if (list_run_scripts[ctr].seq_num) > (list_run_scripts[ctr+1].seq_num)
        raise "list_run_scripts is not sorted"
      end
      ctr = ctr + 1
    end

    return list_run_scripts
  end

  # Request an automated test. Ask Resque to enqueue a job.
  def self.async_test_request(grouping_id, call_on)
    if files_available?
      if has_permission?
        Resque.enqueue(AutomatedTestsHelper, grouping_id, call_on)
      end
    end
  end


  # Verify that MarkUs has some files to run the test.
  # Note: this does not guarantee all required files are presented.
  # Instead, it checks if there is at least one test script and
  # source files are successfully exported.
  def self.files_available?()
    test_dir = File.join(MarkusConfigurator.markus_config_automated_tests_repository, @assignment.short_identifier)
    src_dir = @repo_dir
    assign_dir = @repo_dir + "/" + @assignment.repository_folder
    if !(File.exists?(test_dir))
      # TODO: show the error to user instead of raising a runtime error
      raise I18n.t("automated_tests.test_files_unavailable")
    elsif !(File.exists?(src_dir))
      # TODO: show the error to user instead of raising a runtime error
      raise I18n.t("automated_tests.source_files_unavailable")
    end

    if !(File.exists?(assign_dir))
      # TODO: show the error to user instead of raising a runtime error
      raise I18n.t("automated_tests.source_files_unavailable")
    end

    dir_contents = Dir.entries(assign_dir)

    #if there are no files in repo (ie only the current and parent directory pointers)
    if (dir_contents.length <= 2)
      raise I18n.t("automated_tests.source_files_unavailable")
    end

    scripts = TestScript.where(assignment_id: @assignment.id)
    if scripts.empty?
      # TODO: show the error to user instead of raising a runtime error
      raise I18n.t("automated_tests.test_files_unavailable")
    end

    return true
  end

  # Verify the user has the permission to run the tests - admin
  # and graders always have the permission, while student has to
  # belong to the group, and have at least one token.
  def self.has_permission?()
    if @current_user.admin?
      true
    elsif @current_user.ta?
      true
    elsif @current_user.student?
      # Make sure student belongs to this group
      if not @current_user.accepted_groupings.include?(@grouping)
        # TODO: show the error to user instead of raising a runtime error
        raise I18n.t("automated_tests.not_belong_to_group")
      end
      #can skip checking tokens if we have unlimited
      if @grouping.assignment.unlimited_tokens
        return true
      end
      t = @grouping.token
      if t == nil
        raise I18n.t('automated_tests.missing_tokens')
      end
      if t.tokens > 0
        t.decrease_tokens
        true
      else
        # TODO: show the error to user instead of raising a runtime error
        raise I18n.t("automated_tests.missing_tokens")
      end
    end
  end


  # Perform a job for automated testing. This code is run by
  # the Resque workers - it should not be called from other functions.
  def self.perform(grouping_id, call_on)
    # Pick a server, launch the Test Runner and wait for the result
    # Then store the result into the database

    #@submission = Submission.find(submission_id)
    @grouping = Grouping.find(grouping_id)
    @assignment = @grouping.assignment
    @group = @grouping.group
    @repo_dir = File.join(MarkusConfigurator.markus_config_automated_tests_repository, @group.repo_name)

    @list_of_servers = MarkusConfigurator.markus_ate_test_server_hosts.split(' ')

    while true
      @test_server_id = choose_test_server()
      if @test_server_id >= 0
        break
      else
        sleep 5               # if no server is available, sleep for 5 second before it checks again
      end
    end

    result, status = launch_test(@test_server_id, @assignment, @repo_dir, call_on)

    if !status
      #for debugging any errors in launch_test
      server_id = @test_server_id
      assignment = @assignment
      repo_dir = @repo_dir
      m_logger = MarkusLogger.instance


      src_dir = File.join(repo_dir, assignment.repository_folder)

      # Get test_dir
      test_dir = File.join(MarkusConfigurator.markus_config_automated_tests_repository, assignment.repository_folder)

      # Get the name of the test server
      server = @list_of_servers[server_id]

      # Get the directory and name of the test runner script
      test_runner = MarkusConfigurator.markus_ate_test_runner_script_name

      # Get the test run directory of the files
      run_dir = MarkusConfigurator.markus_ate_test_run_directory


      m_logger.log("error with launching test, result: #{result} and status: #{status}\n src_dir: #{src_dir}\ntest_dir: #{test_dir}\nserver: #{server}\ntest_runner: #{test_runner}\nrun_dir: #{run_dir}",MarkusLogger::ERROR)

      # TODO: handle this error better
      raise "error"
    else
      process_result(result, grouping_id, @assignment.id)
    end

  end

  # From a list of test servers, choose the next available server
  # using round-robin. Return the id of the server, and return -1
  # if no server is available.
  # TODO: keep track of the max num of tests running on a server
  def self.choose_test_server()

    if (defined? @last_server) && MarkusConfigurator.automated_testing_engine_on?
      # find the index of the last server, and return the next index
      @last_server = (@last_server + 1) % MarkusConfigurator.markus_ate_num_test_servers
    else
      @last_server = 0
    end

    return @last_server
  end


  # Launch the test on the test server by scp files to the server
  # and run the script.
  # This function returns two values: first one is the output from
  # stdout or stderr, depending on whether the execution passed or
  # had error; the second one is a boolean variable, true => execution
  # passeed, false => error occurred.
  def self.launch_test(server_id, assignment, repo_dir, call_on)
    # Get src_dir
    src_dir = File.join(repo_dir, assignment.repository_folder)

    # Get test_dir
    test_dir = File.join(MarkusConfigurator.markus_config_automated_tests_repository, assignment.repository_folder)

    # Get the name of the test server
    server = @list_of_servers[server_id]

    # Get the directory and name of the test runner script
    test_runner = MarkusConfigurator.markus_ate_test_runner_script_name

    # Get the test run directory of the files
    run_dir = MarkusConfigurator.markus_ate_test_run_directory

    # Delete the test run directory to remove files from previous test
    stdout, stderr, status = Open3.capture3("ssh #{server} rm -rf #{run_dir}")
    if !(status.success?)
      return [stderr, false]
    end

    # Recreate the test run directory
    stdout, stderr, status = Open3.capture3("ssh #{server} mkdir #{run_dir}")
    if !(status.success?)
      return [stderr, false]
    end

    # Securely copy source files, test files and test runner script to run_dir
    stdout, stderr, status = Open3.capture3("scp -p -r '#{src_dir}'/* #{server}:#{run_dir}")
    if !(status.success?)
      return [stderr, false]
    end

    stdout, stderr, status = Open3.capture3("scp -p -r '#{test_dir}' #{server}:#{run_dir}")
    if !(status.success?)
      return [stderr, false]
    end

    stdout, stderr, status = Open3.capture3("ssh #{server} cp #{test_runner} #{run_dir}")
    if !(status.success?)
      return [stderr, false]
    end

    # Find the test scripts for this test run, and parse the argument list
    list_run_scripts = scripts_to_run(assignment, call_on)
    arg_list = ""
    list_run_scripts.each do |script|
      arg_list = arg_list + "#{script.script_name.gsub(/\s/, "\\ ")} #{script.halts_testing} "
    end


    # Run script
    test_runner_name = File.basename(test_runner)
    stdout, stderr, status = Open3.capture3("ssh #{server} \"cd #{run_dir}; ruby #{test_runner_name} #{arg_list}\"")

    if !(status.success?)
      return [stderr, false]
    else
      return [stdout, true]
    end

  end

  def self.process_result(result, grouping_id, assignment_id)
    parser = XML::Parser.string(result)

    # parse the xml doc
    doc = parser.parse
    @grouping = Grouping.find(grouping_id)

    repo = @grouping.group.repo
    @revision  = repo.get_latest_revision
    @revision_number = @revision.revision_number

    # find all the test_script nodes and loop over them
    test_scripts = doc.find('/testrun/test_script')

    test_scripts.each do |s_node|
      script_result = TestScriptResult.new
      script_result.grouping_id = grouping_id
      script_marks_earned = 0    # cumulate the marks_earn in this script

      # find the script name and save it
      script_name_nodes = s_node.find('./script_name')
      if script_name_nodes.length != 1
        # FIXME: better error message is required (use locale)
        raise "None or more than one test script name is found in one test_script tag."
      else
        script_name = script_name_nodes[0].content
      end

      # Find all the test scripts with this script_name.
      # There should be one and only one record - raise exception if not
      test_script_array = TestScript.where(assignment:assignment_id, script_name: script_name)
      if test_script_array.length != 1
        # FIXME: better error message is required (use locale)
        raise "None or more than one test script is found for script name " + script_name
      else
        test_script = test_script_array[0]
      end

      script_result.test_script_id = test_script.id

      script_marks_earned_nodes = s_node.find('./marks_earned')
      script_result.marks_earned = script_marks_earned_nodes[0].content.to_i

      script_result.repo_revision = @revision_number

      # TODO: fix this - why is there a validation when this isn't even
      # passed in...
      script_result.submission_id = Submission.last.id

      # save to database
        if script_result.save
          #great
          raise "saved script result with id #{script_result.id}"
        else
          raise "could not save test-result #{script_result.errors.full_messages}"
        end
      # find all the test nodes and loop over them
      tests = s_node.find('./test')
      tests.each do |t_node|
        test_result = TestResult.new
        test_result.grouping_id = grouping_id
        test_result.test_script_id = test_script.id
        # give default values
        test_result.name = 'no name is given'
        test_result.completion_status = 'error'
        test_result.input_description = ''
        test_result.expected_output = ''
        test_result.actual_output = ''
        test_result.marks_earned = 0

        t_node.each_element do |child|
          if child.name == 'name'
            test_result.name = child.content
          elsif child.name == 'status'
            test_result.completion_status = child.content.downcase
          elsif child.name == 'input'
            test_result.input_description = child.content
          elsif child.name == 'expected'
            test_result.expected_output = child.content
          elsif child.name == 'actual'
            test_result.actual_output = child.content
          elsif child.name == 'marks_earned'
            test_result.marks_earned = child.content
            script_marks_earned += child.content.to_i
          else
            # FIXME: better error message is required (use locale)
            raise "Error: malformed xml from test runner. Unclaimed tag: " + child.name
          end
        end

        test_result.repo_revision = @revision_number

        test_result.test_script_result_id = script_result.id

        # save to database
        if test_result.save
          raise "able to save test result with id #{test_result.id}"
          #great
        else
          raise "could not save test-result #{test_result.errors.full_messages}"
        end

      end

      # if a marks_earned tag exists under test_script tag, get the value;
      # otherwise, use the cumulative marks earned from all unit tests
      script_marks_earned_nodes = s_node.find('./marks_earned')
      if script_marks_earned_nodes.length == 1
        script_result.marks_earned = script_marks_earned_nodes[0].content.to_i

        script_result.save
      end
    end
  end

end

#test-framework version
# require 'libxml'
# require 'open3'

# # Helper methods for Testing Framework forms
# module AutomatedTestsHelper

#   include LibXML

#   # This is the waiting list for automated testing. Once a test is requested,
#   # it is enqueued and it is waiting for execution. Resque manages this queue.
#   @queue = :test_waiting_list

#   # This is the calling interface to request a test run.
#   def AutomatedTestsHelper.request_a_test_run(grouping_id, call_on, current_user)
#     @current_user = current_user
#     #@submission = Submission.find(submission_id)
#     @grouping = Grouping.find(grouping_id)
#     @assignment = @grouping.assignment
#     @group = @grouping.group

#     @repo_dir = File.join(MarkusConfigurator.markus_config_automated_tests_repository, @group.repo_name)
#     export_group_repo(@group, @repo_dir)

#     @list_run_scripts = scripts_to_run(@assignment, call_on)

#     async_test_request(grouping_id, call_on)
#   end

#   # Delete repository directory
#   def self.delete_repo(repo_dir)
#     # Delete student's assignment repository if it already exists
#     if File.exists?(repo_dir)
#       FileUtils.rm_rf(repo_dir)
#     end
#   end

#   # Export group repository for testing. Students' submitted files
#   # are stored in the group svn repository. They must be exported
#   # before copying to the test server.
#   def self.export_group_repo(group, repo_dir)
#     # Create the automated test repository
#     if !(File.exists?(MarkusConfigurator.
#             markus_config_automated_tests_repository))
#       FileUtils.mkdir(MarkusConfigurator.markus_config_automated_tests_repository)
#     end

#     # Delete student's assignment repository if it already exists
#     delete_repo(repo_dir)

#     # export
#     return group.repo.export(repo_dir)
#     rescue Exception => e
#       return "#{e.message}"
#   end

#   # Find the list of test scripts to run the test. Return the list of
#   # test scripts in the order specified by seq_num (running order)
#   def self.scripts_to_run(assignment, call_on)
#     # Find all the test scripts of the current assignment
#     all_scripts = TestScript.find_all_by_assignment_id(assignment.id)

#     list_run_scripts = Array.new

#     # If the test run is requested at collection (by Admin or TA),
#     # All of the test scripts should be run.
#     if call_on == "collection"
#       list_run_scripts = all_scripts
#     else
#       # If the test run is requested at submission or upon request,
#       # verify the script is allowed to run.
#       all_scripts.each do |script|
#         if (call_on == "submission") && script.run_on_submission
#           list_run_scripts.insert(list_run_scripts.length, script)
#         elsif (call_on == "request") && script.run_on_request
#           list_run_scripts.insert(list_run_scripts.length, script)
#         end
#       end
#     end

#     # sort list_run_scripts using ruby's in place sorting method
#     list_run_scripts.sort_by! {|script| script.seq_num}

#     # list_run_scripts should be sorted now. Perform a check here.
#     # Take this out if it causes performance issue.
#     ctr = 0
#     while ctr < list_run_scripts.length - 1
#       if (list_run_scripts[ctr].seq_num) > (list_run_scripts[ctr+1].seq_num)
#         raise "list_run_scripts is not sorted"
#       end
#       ctr = ctr + 1
#     end

#     return list_run_scripts
#   end

#   # Request an automated test. Ask Resque to enqueue a job.
#   def self.async_test_request(grouping_id, call_on)
#     if files_available?
#       if has_permission?
#         Resque.enqueue(AutomatedTestsHelper, grouping_id, call_on)
#       end
#     end
#   end

#   # Verify the user has the permission to run the tests - admin
#   # and graders always have the permission, while student has to
#   # belong to the group, and have at least one token.
#   def self.has_permission?()
#     if @current_user.admin?
#       true
#     elsif @current_user.ta?
#       true
#     elsif @current_user.student?
#       # Make sure student belongs to this group
#       if not @current_user.accepted_groupings.include?(@grouping)
#         # TODO: show the error to user instead of raising a runtime error
#         raise I18n.t("automated_tests.not_belong_to_group")
#       end
#       #can skip checking tokens if we have unlimited
#       if @grouping.assignment.unlimited_tokens
#         return true
#       end
#       t = @grouping.token
#       if t == nil
#         raise I18n.t('automated_tests.missing_tokens')
#       end
#       if t.tokens > 0
#         t.decrease_tokens
#         true
#       else
#         # TODO: show the error to user instead of raising a runtime error
#         raise I18n.t("automated_tests.missing_tokens")
#       end
#     end
#   end

#   # Verify that MarkUs has some files to run the test.
#   # Note: this does not guarantee all required files are presented.
#   # Instead, it checks if there is at least one test script and
#   # source files are successfully exported.
#   def self.files_available?()
#     test_dir = File.join(MarkusConfigurator.markus_config_automated_tests_repository, @assignment.short_identifier)
#     src_dir = @repo_dir
#     assign_dir = @repo_dir + "/" + @assignment.repository_folder

#     if !(File.exists?(test_dir))
#       # TODO: show the error to user instead of raising a runtime error
#       raise I18n.t("automated_tests.test_files_unavailable")
#     elsif !(File.exists?(src_dir))
#       # TODO: show the error to user instead of raising a runtime error
#       raise I18n.t("automated_tests.source_files_unavailable")
#     end

#     if !(File.exists?(assign_dir))
#       # TODO: show the error to user instead of raising a runtime error
#       raise I18n.t("automated_tests.source_files_unavailable")
#     end

#     dir_contents = Dir.entries(assign_dir)

#     #if there are no files in repo (ie only the current and parent directory pointers)
#     if (dir_contents.length <= 2)
#       raise I18n.t("automated_tests.source_files_unavailable")
#     end

#     scripts = TestScript.find_all_by_assignment_id(@assignment.id)
#     if scripts.empty?
#       # TODO: show the error to user instead of raising a runtime error
#       raise I18n.t("automated_tests.test_files_unavailable")
#     end

#     return true
#   end

#   # Perform a job for automated testing. This code is run by
#   # the Resque workers - it should not be called from other functions.
#   def self.perform(grouping_id, call_on)
#     # Pick a server, launch the Test Runner and wait for the result
#     # Then store the result into the database

#     #@submission = Submission.find(submission_id)
#     @grouping = Grouping.find(grouping_id)
#     @assignment = @grouping.assignment
#     @group = @grouping.group
#     @repo_dir = File.join(MarkusConfigurator.markus_config_automated_tests_repository, @group.repo_name)

#     @list_of_servers = MarkusConfigurator.markus_ate_test_server_hosts.split(' ')

#     while true
#       @test_server_id = choose_test_server()
#       if @test_server_id >= 0
#         break
#       else
#         sleep 5               # if no server is available, sleep for 5 second before it checks again
#       end
#     end

#     result, status = launch_test(@test_server_id, @assignment, @repo_dir, call_on)

#     if !status
#       # TODO: handle this error better
#       raise "error"
#     else
#       process_result(result, grouping_id, @assignment.id)
#     end

#   end

#   # From a list of test servers, choose the next available server
#   # using round-robin. Return the id of the server, and return -1
#   # if no server is available.
#   # TODO: keep track of the max num of tests running on a server
#   def self.choose_test_server()

#     if (defined? @last_server) && MarkusConfigurator.automated_testing_engine_on?
#       # find the index of the last server, and return the next index
#       @last_server = (@last_server + 1) % MarkusConfigurator.markus_ate_num_test_servers
#     else
#       @last_server = 0
#     end

#     return @last_server

#   end

#   # Launch the test on the test server by scp files to the server
#   # and run the script.
#   # This function returns two values: first one is the output from
#   # stdout or stderr, depending on whether the execution passed or
#   # had error; the second one is a boolean variable, true => execution
#   # passeed, false => error occurred.
#   def self.launch_test(server_id, assignment, repo_dir, call_on)
#     # Get src_dir
#     src_dir = File.join(repo_dir, assignment.repository_folder)

#     # Get test_dir
#     test_dir = File.join(MarkusConfigurator.markus_config_automated_tests_repository, assignment.repository_folder)

#     # Get the name of the test server
#     server = @list_of_servers[server_id]

#     # Get the directory and name of the test runner script
#     test_runner = MarkusConfigurator.markus_ate_test_runner_script_name

#     # Get the test run directory of the files
#     run_dir = MarkusConfigurator.markus_ate_test_run_directory

#     # Delete the test run directory to remove files from previous test
#     stdout, stderr, status = Open3.capture3("ssh #{server} rm -rf #{run_dir}")
#     if !(status.success?)
#       return [stderr, false]
#     end

#     # Recreate the test run directory
#     stdout, stderr, status = Open3.capture3("ssh #{server} mkdir #{run_dir}")
#     if !(status.success?)
#       return [stderr, false]
#     end

#     # Securely copy source files, test files and test runner script to run_dir
#     stdout, stderr, status = Open3.capture3("scp -p -r '#{src_dir}'/* #{server}:#{run_dir}")
#     if !(status.success?)
#       return [stderr, false]
#     end
#     stdout, stderr, status = Open3.capture3("scp -p -r '#{test_dir}'/* #{server}:#{run_dir}")
#     if !(status.success?)
#       return [stderr, false]
#     end
#     stdout, stderr, status = Open3.capture3("ssh #{server} cp #{test_runner} #{run_dir}")
#     if !(status.success?)
#       return [stderr, false]
#     end

#     # Find the test scripts for this test run, and parse the argument list
#     list_run_scripts = scripts_to_run(assignment, call_on)
#     arg_list = ""
#     list_run_scripts.each do |script|
#       arg_list = arg_list + "#{script.script_name.gsub(/\s/, "\\ ")} #{script.halts_testing} "
#     end

#     # Run script
#     test_runner_name = File.basename(test_runner)
#     stdout, stderr, status = Open3.capture3("ssh #{server} \"cd #{run_dir}; ruby #{test_runner_name} #{arg_list}\"")
#     if !(status.success?)
#       return [stderr, false]
#     else
#       return [stdout, true]
#     end

#   end

#   def self.process_result(result, grouping_id, assignment_id)
#     parser = XML::Parser.string(result)

#     # parse the xml doc
#     doc = parser.parse

#     @grouping = Grouping.find(grouping_id)

#     repo = @grouping.group.repo
#     @revision  = repo.get_latest_revision
#     @revision_number = @revision.revision_number

#     # find all the test_script nodes and loop over them
#     test_scripts = doc.find('/testrun/test_script')
#     test_scripts.each do |s_node|
#       script_result = TestScriptResult.new
#       script_result.grouping_id = grouping_id
#       script_marks_earned = 0    # cumulate the marks_earn in this script

#       # find the script name and save it
#       script_name_nodes = s_node.find('./script_name')
#       if script_name_nodes.length != 1
#         # FIXME: better error message is required (use locale)
#         raise "None or more than one test script name is found in one test_script tag."
#       else
#         script_name = script_name_nodes[0].content
#       end

#       # Find all the test scripts with this script_name.
#       # There should be one and only one record - raise exception if not
#       test_script_array = TestScript.find_all_by_assignment_id_and_script_name(assignment_id, script_name)
#       if test_script_array.length != 1
#         # FIXME: better error message is required (use locale)
#         raise "None or more than one test script is found for script name " + script_name
#       else
#         test_script = test_script_array[0]
#       end

#       script_result.test_script_id = test_script.id

#       script_marks_earned_nodes = s_node.find('./marks_earned')
#       script_result.marks_earned = script_marks_earned_nodes[0].content.to_i

#       script_result.repo_revision = @revision_number

#       # save to database
#       script_result.save

#       # find all the test nodes and loop over them
#       tests = s_node.find('./test')
#       tests.each do |t_node|
#         test_result = TestResult.new
#         test_result.grouping_id = grouping_id
#         test_result.test_script_id = test_script.id
#         # give default values
#         test_result.name = 'no name is given'
#         test_result.completion_status = 'error'
#         test_result.input_description = ''
#         test_result.expected_output = ''
#         test_result.actual_output = ''
#         test_result.marks_earned = 0

#         t_node.each_element do |child|
#           if child.name == 'name'
#             test_result.name = child.content
#           elsif child.name == 'status'
#             test_result.completion_status = child.content.downcase
#           elsif child.name == 'input'
#             test_result.input_description = child.content
#           elsif child.name == 'expected'
#             test_result.expected_output = child.content
#           elsif child.name == 'actual'
#             test_result.actual_output = child.content
#           elsif child.name == 'marks_earned'
#             test_result.marks_earned = child.content
#             script_marks_earned += child.content.to_i
#           else
#             # FIXME: better error message is required (use locale)
#             raise "Error: malformed xml from test runner. Unclaimed tag: " + child.name
#           end
#         end

#         test_result.repo_revision = @revision_number

#         test_result.test_script_result_id = script_result.id

#         # save to database
#         test_result.save
#       end

#       # if a marks_earned tag exists under test_script tag, get the value;
#       # otherwise, use the cumulative marks earned from all unit tests
#       script_marks_earned_nodes = s_node.find('./marks_earned')
#       if script_marks_earned_nodes.length == 1
#         script_result.marks_earned = script_marks_earned_nodes[0].content.to_i

#         script_result.save
#       end

#     end
#   end

#   # Create a repository for the test scripts, and a placeholder script
#   def create_test_scripts(assignment)

#     # Setup Testing Framework repository
#     test_dir = File.join(
#                 MarkusConfigurator.markus_config_automated_tests_repository,
#                 assignment.short_identifier)
#     FileUtils.makedirs(test_dir)

#     assignment.reload
#   end
#
#   def add_test_script_link(name, form)
#     link_to_function name do |page|
#       new_test_script = TestScript.new
#       test_script = render(:partial => 'test_script_upload',
#                          :locals => {:form => form,
#                                      :test_script => new_test_script})

#       test_script_options = render(:partial => 'test_script_options',
#                          :locals => {:form => form,
#                                      :test_script => new_test_script })
#       page << %{
#         if ($F('is_testing_framework_enabled') != null) {
#           var new_test_script_id = new Date().getTime();
#           var last_seqnum = jQuery('.seqnum').last().val();
#           var new_seqnum = 0;
#           if(last_seqnum) {
#             new_seqnum = 16 + parseFloat(last_seqnum);
#           }

#           var new_test_script = jQuery("#{ escape_javascript test_script}".replace(/(attributes_\\d+|\\[\\d+\\])/g, new_test_script_id));
#           jQuery('#test_scripts').append(new_test_script);

#           new_test_script.find('.seqnum').val(new_seqnum);
#           new_test_script.data('collapsed', false);

#           new_test_script.find('.upload_file').change(function () {
#             new_test_script.find('.file_name').text(this.value);
#           })
#         } else {
#           alert("#{I18n.t("automated_tests.add_test_script_file_alert")}");
#         }
#       }
#     end
#   end

# end<|MERGE_RESOLUTION|>--- conflicted
+++ resolved
@@ -1,14 +1,11 @@
 require 'libxml'
 # Helper methods for Testing Framework forms
 module AutomatedTestsHelper
-<<<<<<< HEAD
   include LibXML
   # This is the waiting list for automated testing. Once a test is requested,
   # it is enqueued and it is waiting for execution. Resque manages this queue.
   @queue = :test_waiting_list
 
-=======
->>>>>>> 3e4801a2
   def create_test_repo(assignment)
     # Create the automated test repository
     unless File.exist?(MarkusConfigurator
