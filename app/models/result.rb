class Result < ActiveRecord::Base

  MARKING_STATES = {
    :complete => 'complete',
    :partial => 'partial',
    :unmarked => 'unmarked'
  }

  belongs_to :submission
  has_many :marks
  has_many :extra_marks

  validates_presence_of :marking_state
  validates_inclusion_of :marking_state,
                         :in => [Result::MARKING_STATES[:complete],
                                 Result::MARKING_STATES[:partial],
                                 Result::MARKING_STATES[:unmarked]]
  validates_numericality_of :total_mark, :greater_than_or_equal_to => 0
  before_update :unrelease_partial_results
  before_save :check_for_nil_marks

  # calculate the total mark for this assignment
  def update_total_mark
    total = get_subtotal + get_total_extra_points
    # added_percentage
    percentage = get_total_extra_percentage
    total = total + (percentage * submission.assignment.total_mark / 100)
    self.total_mark = total
    self.save
  end

  #returns the sum of the marks not including bonuses/deductions
  def get_subtotal
    total = 0.0
    self.marks.all(:include => [:markable]).each do |m|
      total = total + m.get_mark
    end
<<<<<<< HEAD
    
    total = total + get_total_test_script_marks

    return total
=======
    total
>>>>>>> f4f18344
  end

  #returns the sum of all the POSITIVE extra marks
  def get_positive_extra_points
    extra_marks.positive.points.sum('extra_mark')
  end

  # Returns the sum of all the negative bonus marks
  def get_negative_extra_points
    extra_marks.negative.points.sum('extra_mark')
  end

  def get_total_extra_points
    return 0.0 if extra_marks.empty?
    get_positive_extra_points + get_negative_extra_points
  end

  def get_positive_extra_percentage
    extra_marks.positive.percentage.sum('extra_mark')
  end

  def get_negative_extra_percentage
    extra_marks.negative.percentage.sum('extra_mark')
  end

  def get_total_extra_percentage
    return 0.0 if extra_marks.empty?
    get_positive_extra_percentage + get_negative_extra_percentage
  end

  def get_total_extra_percentage_as_points
    get_total_extra_percentage * submission.assignment.total_mark / 100
  end
  
  def get_total_test_script_marks
    total = 0
    
    #find the unique test scripts for this submission
    test_script_ids = TestScriptResult.select(:test_script_id).where(:grouping_id => submission.grouping_id)
    
    #pull out the actual ids from the ActiveRecord objects
    test_script_ids = test_script_ids.map { |script_id_obj| script_id_obj.test_script_id }
    
    #take only the unique ids so we don't add marks from the same script twice
    test_script_ids = test_script_ids.uniq
    
    #add the latest result from each of our test scripts 
    test_script_ids.each do |test_script_id|
      test_result = TestScriptResult.where(:test_script_id => test_script_id, :grouping_id => submission.grouping_id).last
      total = total + test_result.marks_earned
    end
    return total
  end

  # un-releases the result
  def unrelease_results
    self.released_to_students = false
    self.save
  end

  def mark_as_partial
    return if self.released_to_students
    self.marking_state = Result::MARKING_STATES[:partial]
    self.save
  end

  private
  # If this record is marked as "partial", ensure that its
  # "released_to_students" value is set to false.
  def unrelease_partial_results
    if marking_state != MARKING_STATES[:complete]
      self.released_to_students = false
    end
    true
  end

  def check_for_nil_marks
    # Check that the marking state is not no mark is nil or
    if self.marks.find_by_mark(nil) &&
          self.marking_state == Result::MARKING_STATES[:complete]
      errors.add_to_base(I18n.t('common.criterion_incomplete_error'))
      return false
    end
    true
  end
end<|MERGE_RESOLUTION|>--- conflicted
+++ resolved
@@ -35,14 +35,9 @@
     self.marks.all(:include => [:markable]).each do |m|
       total = total + m.get_mark
     end
-<<<<<<< HEAD
-    
     total = total + get_total_test_script_marks
 
-    return total
-=======
     total
->>>>>>> f4f18344
   end
 
   #returns the sum of all the POSITIVE extra marks
@@ -76,20 +71,20 @@
   def get_total_extra_percentage_as_points
     get_total_extra_percentage * submission.assignment.total_mark / 100
   end
-  
+
   def get_total_test_script_marks
     total = 0
-    
+
     #find the unique test scripts for this submission
     test_script_ids = TestScriptResult.select(:test_script_id).where(:grouping_id => submission.grouping_id)
-    
+
     #pull out the actual ids from the ActiveRecord objects
     test_script_ids = test_script_ids.map { |script_id_obj| script_id_obj.test_script_id }
-    
+
     #take only the unique ids so we don't add marks from the same script twice
     test_script_ids = test_script_ids.uniq
-    
-    #add the latest result from each of our test scripts 
+
+    #add the latest result from each of our test scripts
     test_script_ids.each do |test_script_id|
       test_result = TestScriptResult.where(:test_script_id => test_script_id, :grouping_id => submission.grouping_id).last
       total = total + test_result.marks_earned
