--- conflicted
+++ resolved
@@ -203,21 +203,14 @@
   # Convenience method which returns a configuration Hash for the
   # repository lib
   def self.repo_config
-<<<<<<< HEAD
-    # create config
-    conf = Hash.new
-    conf['IS_REPOSITORY_ADMIN'] = MarkusConfigurator.markus_config_repository_admin?
-    conf['REPOSITORY_STORAGE'] = MarkusConfigurator.markus_config_repository_storage
-    conf['REPOSITORY_PERMISSION_FILE'] = MarkusConfigurator.markus_config_repository_permission_file
-    return conf
-=======
     {
       'IS_REPOSITORY_ADMIN' =>
         MarkusConfigurator.markus_config_repository_admin?,
+      'REPOSITORY_STORAGE' => 
+	MarkusConfigurator.markus_config_repository_storage,
       'REPOSITORY_PERMISSION_FILE' =>
         MarkusConfigurator.markus_config_repository_permission_file
     }
->>>>>>> 70256f2e
   end
 
   # Set API key for user model. The key is a
