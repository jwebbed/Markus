--- conflicted
+++ resolved
@@ -1,9 +1,4 @@
-<<<<<<< HEAD
-include CsvHelper
 require 'encoding'
-=======
-require 'iconv'
->>>>>>> a14b6df1
 require 'digest' # required for {set,reset}_api_token
 require 'base64' # required for {set,reset}_api_token
 # required for repository actions
