--- conflicted
+++ resolved
@@ -222,10 +222,6 @@
     current_user
   end
 
-<<<<<<< HEAD
-
-=======
->>>>>>> 03fe11d0
   # Set API key for user model. The key is a
   # SHA2 512 bit long digest, which is in turn
   # MD5 digested and Base64 encoded so that it doesn't
