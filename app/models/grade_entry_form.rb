require 'encoding'

# GradeEntryForm can represent a test, lab, exam, etc.
# A grade entry form has many columns which represent the questions and their total
# marks (i.e. GradeEntryItems) and many rows which represent students and their
# marks on each question (i.e. GradeEntryStudents).
class GradeEntryForm < ActiveRecord::Base
  has_many                  :grade_entry_items,
                            -> { order(:position) },
                            dependent: :destroy

  has_many                  :grade_entry_students,
                            dependent: :destroy

  has_many                  :grades, through: :grade_entry_items

  # Call custom validator in order to validate the date attribute
  # date: true maps to DateValidator (custom_name: true maps to CustomNameValidator)
  # Look in lib/validators/* for more info
  validates                 :date, date: true

  validates_presence_of     :short_identifier
  validates_uniqueness_of   :short_identifier, case_sensitive: true

  validates                 :is_hidden, inclusion: { in: [true, false] }
  accepts_nested_attributes_for :grade_entry_items, allow_destroy: true

  BLANK_MARK = ''

  # The total number of marks for this grade entry form
  def out_of_total
    total = 0
    grade_entry_items.each do |grade_entry_item|
      unless grade_entry_item.bonus
        total += grade_entry_item.out_of
      end
    end
    total
  end

  # Determine the total mark for a particular student, as a percentage
  def calculate_total_percent(grade_entry_student)
    unless grade_entry_student.nil?
      total = grade_entry_student.total_grade
    end

    percent = BLANK_MARK
    out_of = self.out_of_total

    # Check for NA mark or division by 0
    unless total.nil? || out_of == 0
      percent = (total / out_of) * 100
    end
    percent
  end

  # Determine the average of all of the students' marks that have been
  # released so far (return a percentage).
  def calculate_released_average
    total_marks  = 0
    num_released = 0

    grade_entry_students = self.grade_entry_students
                               .where(released_to_student: true)
    grade_entry_students.each do |grade_entry_student|
      total_mark = grade_entry_student.total_grade

      unless total_mark.nil?
        total_marks += total_mark
        num_released += 1
      end
    end

    # Watch out for division by 0
    return 0 if num_released.zero?
    ((total_marks / num_released) / out_of_total) * 100
  end

<<<<<<< HEAD
  # Get a CSV report of the grades for this grade entry form
  def get_csv_grades_report
    students = Student.where(hidden: false).order(:user_name)
    CSV.generate do |csv|

      # The first row in the CSV file will contain the question names
      final_result = []
      final_result.push('')
      grade_entry_items.each do |grade_entry_item|
        final_result.push(grade_entry_item.name)
      end
      csv << final_result

      # The second row in the CSV file will contain the question totals
      final_result = []
      final_result.push('')
      grade_entry_items.each do |grade_entry_item|
        final_result.push(grade_entry_item.out_of)
      end
      csv << final_result

      # The rest of the rows in the CSV file will contain the students' grades
      students.each do |student|
        final_result = []
        final_result.push(student.user_name)
        grade_entry_student = self.grade_entry_students
                                  .where(user_id: student.id)
                                  .first

        # Check whether or not we have grades recorded for this student
        if grade_entry_student.nil?
          self.grade_entry_items.each do |grade_entry_item|
            # Blank marks for each question
            final_result.push(BLANK_MARK)
          end
          # Blank total percent
          final_result.push(BLANK_MARK)
        else
          self.grade_entry_items.each do |grade_entry_item|
            grade = grade_entry_student
                      .grades
                      .where(grade_entry_item_id: grade_entry_item.id)
                      .first
            if grade.nil?
              final_result.push(BLANK_MARK)
            else
              final_result.push(grade.grade || BLANK_MARK)
            end
          end
          total_percent = self.calculate_total_percent(grade_entry_student)
          final_result.push(total_percent)
        end
        csv << final_result
      end
    end
  end
=======
  # Parse a grade entry form CSV file.
  # grades_file is the CSV file to be parsed
  # grade_entry_form is the grade entry form that is being updated
  # invalid_lines will store all problematic lines from the CSV file
  def self.parse_csv(grades_file, grade_entry_form, invalid_lines, encoding,
                     overwrite)
    num_updates = 0
    num_lines_read = 0
    names = []
    totals = []
    grades_file = StringIO.new(grades_file.read.utf8_encode(encoding))

    # Parse the question names
    CSV.parse(grades_file.readline) do |row|
      unless CSV.generate_line(row).strip.empty?
        names = row
        num_lines_read += 1
      end
    end

    # Parse the question totals
    CSV.parse(grades_file.readline) do |row|
      unless CSV.generate_line(row).strip.empty?
        totals = row
        num_lines_read += 1
      end
    end

    # Create/update the grade entry items
    begin
      GradeEntryItem.create_or_update_from_csv_rows(names, totals, grade_entry_form)
      num_updates += 1
    rescue RuntimeError => e
      invalid_lines << names.join(',')
      error = e.message.is_a?(String) ? e.message : ''
      invalid_lines << totals.join(',') + ': ' + error unless invalid_lines.nil?
    end

    # Parse the grades
    CSV.parse(grades_file.read) do |row|
      next if CSV.generate_line(row).strip.empty?
      begin
        if num_lines_read > 1
          GradeEntryStudent.create_or_update_from_csv_row(row,
                                                          grade_entry_form,
                                                          grade_entry_form.grade_entry_items,
                                                          names, overwrite)
          num_updates += 1
        end
        num_lines_read += 1
      rescue RuntimeError => e
        error = e.message.is_a?(String) ? e.message : ''
        invalid_lines << row.join(',') + ': ' + error unless invalid_lines.nil?
      end
    end
    return num_updates
  end

>>>>>>> 57712231
end<|MERGE_RESOLUTION|>--- conflicted
+++ resolved
@@ -75,122 +75,4 @@
     return 0 if num_released.zero?
     ((total_marks / num_released) / out_of_total) * 100
   end
-
-<<<<<<< HEAD
-  # Get a CSV report of the grades for this grade entry form
-  def get_csv_grades_report
-    students = Student.where(hidden: false).order(:user_name)
-    CSV.generate do |csv|
-
-      # The first row in the CSV file will contain the question names
-      final_result = []
-      final_result.push('')
-      grade_entry_items.each do |grade_entry_item|
-        final_result.push(grade_entry_item.name)
-      end
-      csv << final_result
-
-      # The second row in the CSV file will contain the question totals
-      final_result = []
-      final_result.push('')
-      grade_entry_items.each do |grade_entry_item|
-        final_result.push(grade_entry_item.out_of)
-      end
-      csv << final_result
-
-      # The rest of the rows in the CSV file will contain the students' grades
-      students.each do |student|
-        final_result = []
-        final_result.push(student.user_name)
-        grade_entry_student = self.grade_entry_students
-                                  .where(user_id: student.id)
-                                  .first
-
-        # Check whether or not we have grades recorded for this student
-        if grade_entry_student.nil?
-          self.grade_entry_items.each do |grade_entry_item|
-            # Blank marks for each question
-            final_result.push(BLANK_MARK)
-          end
-          # Blank total percent
-          final_result.push(BLANK_MARK)
-        else
-          self.grade_entry_items.each do |grade_entry_item|
-            grade = grade_entry_student
-                      .grades
-                      .where(grade_entry_item_id: grade_entry_item.id)
-                      .first
-            if grade.nil?
-              final_result.push(BLANK_MARK)
-            else
-              final_result.push(grade.grade || BLANK_MARK)
-            end
-          end
-          total_percent = self.calculate_total_percent(grade_entry_student)
-          final_result.push(total_percent)
-        end
-        csv << final_result
-      end
-    end
-  end
-=======
-  # Parse a grade entry form CSV file.
-  # grades_file is the CSV file to be parsed
-  # grade_entry_form is the grade entry form that is being updated
-  # invalid_lines will store all problematic lines from the CSV file
-  def self.parse_csv(grades_file, grade_entry_form, invalid_lines, encoding,
-                     overwrite)
-    num_updates = 0
-    num_lines_read = 0
-    names = []
-    totals = []
-    grades_file = StringIO.new(grades_file.read.utf8_encode(encoding))
-
-    # Parse the question names
-    CSV.parse(grades_file.readline) do |row|
-      unless CSV.generate_line(row).strip.empty?
-        names = row
-        num_lines_read += 1
-      end
-    end
-
-    # Parse the question totals
-    CSV.parse(grades_file.readline) do |row|
-      unless CSV.generate_line(row).strip.empty?
-        totals = row
-        num_lines_read += 1
-      end
-    end
-
-    # Create/update the grade entry items
-    begin
-      GradeEntryItem.create_or_update_from_csv_rows(names, totals, grade_entry_form)
-      num_updates += 1
-    rescue RuntimeError => e
-      invalid_lines << names.join(',')
-      error = e.message.is_a?(String) ? e.message : ''
-      invalid_lines << totals.join(',') + ': ' + error unless invalid_lines.nil?
-    end
-
-    # Parse the grades
-    CSV.parse(grades_file.read) do |row|
-      next if CSV.generate_line(row).strip.empty?
-      begin
-        if num_lines_read > 1
-          GradeEntryStudent.create_or_update_from_csv_row(row,
-                                                          grade_entry_form,
-                                                          grade_entry_form.grade_entry_items,
-                                                          names, overwrite)
-          num_updates += 1
-        end
-        num_lines_read += 1
-      rescue RuntimeError => e
-        error = e.message.is_a?(String) ? e.message : ''
-        invalid_lines << row.join(',') + ': ' + error unless invalid_lines.nil?
-      end
-    end
-    return num_updates
-  end
-
->>>>>>> 57712231
 end