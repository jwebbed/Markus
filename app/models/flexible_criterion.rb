--- conflicted
+++ resolved
@@ -76,20 +76,13 @@
     criterion = assignment.get_criteria.find_or_create_by(name: name)
     # Check that max is not a string.
     begin
-      criterion.max = Float(working_row.shift)
+      criterion.max_mark = Float(working_row.shift)
     rescue ArgumentError
       raise CSVInvalidLineError, t('csv.invalid_row.invalid_format')
     end
-<<<<<<< HEAD
-
-    criterion.max_mark = row[1]
+    # Check that max is a valid number.
     if criterion.max_mark.nil? or criterion.max_mark.zero?
-      raise CSVInvalidLineError, I18n.t('csv.invalid_row.invalid_format')
-=======
-    # Check that max is a valid number.
-    if criterion.max.nil? or criterion.max.zero?
       raise CSVInvalidLineError, t('csv.invalid_row.invalid_format')
->>>>>>> 7f38856b
     end
     # Only set the position if this is a new record.
     if criterion.new_record?
@@ -103,36 +96,8 @@
     criterion
   end
 
-<<<<<<< HEAD
-  # ===Returns:
-  #
-  # The position that should receive the next criterion for an assignment.
-  def self.next_criterion_position(assignment)
-    # TODO temporary, until Assignment gets its criteria method
-    #      nevermind the fact that this computation should really belong in assignment
-    last_criterion = assignment.get_criteria.order(:position).last
-    if last_criterion.nil?
-      1
-    else
-      last_criterion.position + 1
-    end
-  end
-
   def weight
-=======
-  def get_weight
->>>>>>> 7f38856b
     1
-  end
-
-  # TODO: Get rid of this method once unification of flexible and rubric is finished
-  def mark_max
-    max_mark
-  end
-
-  # Returns the maximum mark for a particular criterion.
-  def max_mark
-    max
   end
 
   def all_assigned_groups
