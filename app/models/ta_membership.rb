class TaMembership < Membership
  validate :must_be_a_ta

<<<<<<< HEAD
 def validate
      errors.add(:base, "User must be a ta") if user && !user.is_a?(Ta)
=======
 def must_be_a_ta
   if user && !user.is_a?(Ta)
      errors.add_to_base("User must be a ta")
      return false
   end
>>>>>>> 08fd9e0c
 end

end<|MERGE_RESOLUTION|>--- conflicted
+++ resolved
@@ -1,16 +1,11 @@
 class TaMembership < Membership
   validate :must_be_a_ta
 
-<<<<<<< HEAD
- def validate
-      errors.add(:base, "User must be a ta") if user && !user.is_a?(Ta)
-=======
  def must_be_a_ta
    if user && !user.is_a?(Ta)
       errors.add_to_base("User must be a ta")
       return false
    end
->>>>>>> 08fd9e0c
  end
 
 end