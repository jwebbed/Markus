require 'csv_invalid_line_error'

class Assignment < ActiveRecord::Base
  include RepositoryHelper
  MARKING_SCHEME_TYPE = {
    flexible: 'flexible',
    rubric: 'rubric',
    checkbox: 'checkbox'
  }

  MIN_PEER_REVIEWS_PER_GROUP = 1

  has_many :rubric_criteria,
           -> { order(:position) },
           class_name: 'RubricCriterion',
		   dependent: :destroy

  has_many :flexible_criteria,
           -> { order(:position) },
           class_name: 'FlexibleCriterion',
       dependent: :destroy

  has_many :checkbox_criteria,
           -> { order(:position) },
           class_name: 'CheckboxCriterion',
       dependent: :destroy

  has_many :test_support_files, dependent: :destroy
  accepts_nested_attributes_for :test_support_files, allow_destroy: true
  has_many :test_scripts, dependent: :destroy
  accepts_nested_attributes_for :test_scripts, allow_destroy: true


  has_many :annotation_categories,
           -> { order(:position) },
           class_name: 'AnnotationCategory',
           dependent: :destroy

  has_many :criterion_ta_associations,
		   dependent: :destroy

  has_many :assignment_files,
		   dependent: :destroy
  accepts_nested_attributes_for :assignment_files, allow_destroy: true
  validates_associated :assignment_files

  has_one :assignment_stat, dependent: :destroy
  accepts_nested_attributes_for :assignment_stat, allow_destroy: true
  validates_associated :assignment_stat
  # Because of app/views/main/_grade_distribution_graph.html.erb:25
  validates_presence_of :assignment_stat

  # Assignments can now refer to themselves, where this is null if there
  # is no parent (the same holds for the child peer reviews)
  belongs_to :parent_assignment, class_name: 'Assignment', inverse_of: :pr_assignment
  has_one :pr_assignment, class_name: 'Assignment', foreign_key: :parent_assignment_id, inverse_of: :parent_assignment
  has_many :peer_reviews, through: :groupings
  has_many :pr_peer_reviews, through: :parent_assignment, source: :peer_reviews

  has_many :annotation_categories,
           -> { order(:position) },
           class_name: 'AnnotationCategory',
		   dependent: :destroy

  has_many :groupings

  has_many :ta_memberships, through: :groupings
  has_many :student_memberships, through: :groupings
  has_many :tokens, through: :groupings

  has_many :submissions, through: :groupings
  has_many :groups, through: :groupings

  has_many :notes, as: :noteable, dependent: :destroy

  has_many :section_due_dates
  accepts_nested_attributes_for :section_due_dates


  validates_uniqueness_of :short_identifier, case_sensitive: true
  validates_numericality_of :group_min, only_integer: true, greater_than: 0
  validates_numericality_of :group_max, only_integer: true, greater_than: 0

  has_one :submission_rule, dependent: :destroy, inverse_of: :assignment
  accepts_nested_attributes_for :submission_rule, allow_destroy: true
  validates_associated :submission_rule
  validates_presence_of :submission_rule

  validates_presence_of :short_identifier
  validates_presence_of :description
  validates_presence_of :repository_folder
  validates_presence_of :due_date
  validates_presence_of :marking_scheme_type
  validates_presence_of :group_min
  validates_presence_of :group_max
  validates_presence_of :notes_count
  validates_presence_of :assignment_stat
  # "validates_presence_of" for boolean values.
  validates_inclusion_of :allow_web_submits, in: [true, false]
  validates_inclusion_of :vcs_submit, in: [true, false]
  validates_inclusion_of :display_grader_names_to_students, in: [true, false]
  validates_inclusion_of :is_hidden, in: [true, false]
  validates_inclusion_of :enable_test, in: [true, false]
  validates_inclusion_of :has_peer_review, in: [true, false]
  validates_inclusion_of :assign_graders_to_criteria, in: [true, false]
  validates_inclusion_of :unlimited_tokens, in: [true, false]

  with_options unless: :unlimited_tokens do |assignment|
    assignment.validates :tokens_per_period,
                         presence: true,
                         numericality: { only_integer: true,
                                         greater_than_or_equal_to: 0 }
    assignment.validates :token_period,
                         presence: true,
                         numericality: { greater_than: 0 }
  end

  validates_presence_of :token_start_date, if: :enable_test
  validate :minimum_number_of_groups

  after_create :build_repository

  before_save :reset_collection_time

  # Call custom validator in order to validate the :due_date attribute
  # date: true maps to DateValidator (custom_name: true maps to CustomNameValidator)
  # Look in lib/validators/* for more info
  validates :due_date, date: true
  after_save :update_assigned_tokens
  after_save :create_peer_review_assignment_if_not_exist

  # Set the default order of assignments: in ascending order of due_date
  default_scope { order('due_date ASC') }

  # Export a YAML formatted string created from the assignment rubric criteria.
  def export_rubric_criteria_yml
    criteria = get_criteria(:all, :rubric)
    final = ActiveSupport::OrderedHash.new
    criteria.each do |criterion|
      inner = ActiveSupport::OrderedHash.new
      inner['max_mark'] =  criterion['max_mark']
      inner['level_0'] = {
        'name' =>  criterion['level_0_name'] ,
        'description' =>  criterion['level_0_description']
      }
      inner['level_1'] = {
        'name' =>  criterion['level_1_name'] ,
        'description' =>  criterion['level_1_description']
      }
      inner['level_2'] = {
        'name' =>  criterion['level_2_name'] ,
        'description' =>  criterion['level_2_description']
      }
      inner['level_3'] = {
        'name' =>  criterion['level_3_name'] ,
        'description' =>  criterion['level_3_description']
      }
      inner['level_4'] = {
        'name' =>  criterion['level_4_name'] ,
        'description' => criterion['level_4_description']
      }
      criteria_yml = { "#{criterion.name}" => inner }
      final = final.merge(criteria_yml)
    end
    final.to_yaml
  end

  def minimum_number_of_groups
    if (group_max && group_min) && group_max < group_min
      errors.add(:group_max, 'must be greater than the minimum number of groups')
      false
    end
  end

  # Are we past all the due dates for this assignment?
  def past_all_due_dates?
    # If no section due dates /!\ do not check empty? it could be wrong
    unless self.section_due_dates_type
      return !due_date.nil? && Time.zone.now > due_date
    end

    # If section due dates
    self.section_due_dates.each do |d|
      if !d.due_date.nil? && Time.zone.now > d.due_date
        return true
      end
    end
    false
  end

  # Return an array with names of sections past
  def section_names_past_due_date
    sections_past = []

    unless self.section_due_dates_type
      if !due_date.nil? && Time.zone.now > due_date
        return sections_past << 'Due Date'
      end
    end

    self.section_due_dates.each do |d|
      if !d.due_date.nil? && Time.zone.now > d.due_date
        sections_past << d.section.name
      end
    end

    sections_past
  end

  # Whether or not this grouping is past its due date for this assignment.
  def grouping_past_due_date?(grouping)
    if section_due_dates_type && grouping &&
      grouping.inviter.section.present?

      section_due_date =
        SectionDueDate.due_date_for(grouping.inviter.section, self)
      !section_due_date.nil? && Time.zone.now > section_due_date
    else
      past_all_due_dates?
    end
  end

  def section_due_date(section)
    unless section_due_dates_type && section
      return due_date
    end

    SectionDueDate.due_date_for(section, self)
  end

  # Calculate the latest due date among all sections for the assignment.
  def latest_due_date
    return due_date unless section_due_dates_type
    due_dates = section_due_dates.map(&:due_date) << due_date
    due_dates.compact.max
  end

  def past_collection_date?(section=nil)
    Time.zone.now > submission_rule.calculate_collection_time(section)
  end

  def past_all_collection_dates?
    Time.zone.now > latest_due_date
  end

  def past_remark_due_date?
    !remark_due_date.nil? && Time.zone.now > remark_due_date
  end

  # Return true if this is a group assignment; false otherwise
  def group_assignment?
    invalid_override || group_max > 1
  end

  # Returns the group by the user for this assignment. If pending=true,
  # it will return the group that the user has a pending invitation to.
  # Returns nil if user does not have a group for this assignment, or if it is
  # not a group assignment
  def group_by(uid, pending=false)
    return unless group_assignment?

    # condition = "memberships.user_id = ?"
    # condition += " and memberships.status != 'rejected'"
    # add non-pending status clause to condition
    # condition += " and memberships.status != 'pending'" unless pending
    # groupings.first(include: :memberships, conditions: [condition, uid]) #FIXME: needs schema update

    #FIXME: needs to be rewritten using a proper query...
    User.find(uid.id).accepted_grouping_for(id)
  end

  def display_for_note
    short_identifier
  end

  # Returns the maximum possible mark for a particular assignment
  def max_mark(user_visibility = :ta)
    get_criteria(user_visibility).map(&:max_mark).sum.round(2)
  end

  # calculates summary statistics of released results for this assignment
  def update_results_stats
    marks = Result.student_marks_by_assignment(id)
    # No marks released for this assignment.
    return false if marks.empty?

    self.results_fails = marks.count { |mark| mark < max_mark / 2.0 }
    self.results_zeros = marks.count(&:zero?)

    # Avoid division by 0.
    self.results_average, self.results_median =
      if max_mark.zero?
        [0, 0]
      else
        # Calculates average and median in percentage.
        [average(marks), median(marks)].map do |stat|
          (stat * 100 / max_mark).round(2)
        end
      end
    self.save
  end

  def average(marks)
    marks.empty? ? 0 : marks.reduce(:+) / marks.size.to_f
  end

  def median(marks)
    count = marks.size
    return 0 if count.zero?

    if count.even?
      average([marks[count/2 - 1], marks[count/2]])
    else
      marks[count/2]
    end
  end

  def self.get_current_assignment
    # start showing (or "featuring") the assignment 3 days before it's due
    # query uses Date.today + 4 because results from db seems to be off by 1
    current_assignment = Assignment.where('due_date <= ?', Date.today + 4)
                                   .reorder('due_date DESC').first

    if current_assignment.nil?
      current_assignment = Assignment.reorder('due_date ASC').first
    end

    current_assignment
  end

  def update_remark_request_count
    outstanding_count = 0
    groupings.each do |grouping|
      submission = grouping.current_submission_used
      if !submission.nil? && submission.has_remark?
        if submission.remark_result.marking_state ==
            Result::MARKING_STATES[:incomplete]
          outstanding_count += 1
        end
      end
    end
    self.outstanding_remark_request_count = outstanding_count
    self.save
  end

  def total_test_script_marks
    return test_scripts.sum("max_marks")
  end

  #total marks for scripts that are run on request
  def total_ror_script_marks
    return test_scripts.where("run_on_request" => true).sum("max_marks")
  end

  def add_group(new_group_name=nil)
    if group_name_autogenerated
      group = Group.new
      group.save(validate: false)
      group.group_name = group.get_autogenerated_group_name
      group.save
    else
      return if new_group_name.nil?
      if group = Group.where(group_name: new_group_name).first
        unless groupings.where(group_id: group.id).first.nil?
          raise "Group #{new_group_name} already exists"
        end
      else
        group = Group.create(group_name: new_group_name)
      end
    end
    group.set_repo_permissions
    Grouping.create(group: group, assignment: self)
  end

  # Clones the Groupings from the assignment with id assignment_id
  # into self.  Destroys any previously existing Groupings associated
  # with this Assignment
  def clone_groupings_from(assignment_id)
    original_assignment = Assignment.find(assignment_id)
    self.transaction do
      self.group_min = original_assignment.group_min
      self.group_max = original_assignment.group_max
      self.student_form_groups = original_assignment.student_form_groups
      self.group_name_autogenerated = original_assignment.group_name_autogenerated
      self.group_name_displayed = original_assignment.group_name_displayed
      self.groupings.destroy_all
      self.save
      self.reload
      original_assignment.groupings.each do |g|
        unhidden_student_memberships = g.accepted_student_memberships.select do |m|
          !m.user.hidden
        end
        unhidden_ta_memberships = g.ta_memberships.select do |m|
          !m.user.hidden
        end
        #create the memberships for any user that is not hidden
        unless unhidden_student_memberships.empty?
          #create the groupings
          grouping = Grouping.new
          grouping.group_id = g.group_id
          grouping.assignment_id = self.id
          grouping.admin_approved = g.admin_approved
          raise 'Could not save grouping' if !grouping.save
          all_memberships = unhidden_student_memberships + unhidden_ta_memberships
          all_memberships.each do |m|
            membership = Membership.new
            membership.user_id = m.user_id
            membership.type = m.type
            membership.membership_status = m.membership_status
            raise 'Could not save membership' if !(grouping.memberships << membership)
          end
          # Ensure all student members have permissions on their group repositories
          grouping.update_repository_permissions
        end
      end
    end
  end

  # Add a group and corresponding grouping as provided in
  # the passed in Array.
  # Format: [ groupname, repo_name, member, member, etc ]
  # The groupname, repo_name must not pre exist, each member should exist and
  # not belong to a different grouping for the same assignment.
  # If these requirements are not satisfied, the group and the grouping is
  # not created.
  def add_csv_group(row)
    return if row.length.zero?

    begin
      row.map! { |item| item.strip }
    rescue NoMethodError
      raise CSVInvalidLineError
    end

    group = Group.where(group_name: row.first).first

    unless group.nil?
      if group.repo_name != row[1]
        # CASE: Group already exists but the repo name is different
        duplicate_group_error = I18n.t('csv.group_with_different_repo',
                                       group_name: row[0])
        raise CSVInvalidLineError, duplicate_group_error
      else
        any_grouping = Grouping.find_by group_id: group.id
        if any_grouping.nil?
          # CASE: Group exists with same repo name but has no grouping
          #       associated with it for any assignment
          # Use existing group and create a new grouping between the existing
          # group and the given students and return without error
          add_new_grouping_for_group(row, group)
          return
        else
          grouping_for_current_assignment = group.grouping_for_assignment(id)
          if grouping_for_current_assignment.nil?
            if same_membership_as_csv_row?(row, any_grouping)
              # CASE: Group already exists with the same repo name and has a
              #     grouping for another assignment with the same membership
              # Use existing group and create a new grouping between the
              # existing  group and the given students and return without error
              add_new_grouping_for_group(row, group)
              return
            else
              # CASE: Group already exists with the same repo name and has
              #     a grouping for another assignment BUT with different
              #     membership
              # The existing groupings and the current group is not compatible
              # Return an error.
              duplicate_group_error = I18n.t(
                'csv.group_with_different_membership_different_assignment',
                group_name: row[0])
              raise CSVInvalidLineError, duplicate_group_error
            end
          else
            if same_membership_as_csv_row?(row,
                                           grouping_for_current_assignment)
              # CASE: Group already exists with the same repo name and also has
              #     a grouping for the current assignment with the same
              #     membership
              # No new group or grouping created. Since the exact group given by
              # the csv file already exists treat this as a successful case
              # and don't return an error
              return
            else
              # CASE: Group already exists with the same repo name and has a
              #     grouping for the current assignment BUT the membership is
              #     different.
              # Return error since the membership is different
              duplicate_group_error = I18n.t(
                'csv.group_with_different_membership_current_assignment',
                group_name: row[0])
              raise CSVInvalidLineError, duplicate_group_error
            end
          end
        end
      end

    end

    # If any of the given members do not exist or is part of another group,
    # an error is returned without creating a group
    unless membership_unique?(row)
      if !errors[:groupings].blank?
        # groupings error set if a member is already in different group
        membership_error = I18n.t('csv.memberships_not_unique',
                                  group_name: row[0],
                                  student_user_name: errors.get(:groupings)
                                                         .first)
        errors.delete(:groupings)
      else
        # student_membership error set if a member does not exist
        membership_error = I18n.t(
          'csv.member_does_not_exist',
          group_name: row[0],
          student_user_name: errors.get(:student_memberships).first)
        errors.delete(:student_memberships)
      end
      return membership_error
    end

    # If this assignment is an individual assignment, then the repostiory
    # name is set to be the student's user name. If this assignment is a
    # group assignment then the repository name is taken from the csv file
    if is_candidate_for_setting_custom_repo_name?(row)
      repo_name = row[2]
    else
      repo_name = row[1]
    end

    # If a repository already exists with the same repo name as the one given
    #  in the csv file, error is returned and the group is not created
    begin
      if repository_already_exists?(repo_name)
        repository_error = I18n.t('csv.repository_already_exists',
                                  group_name: row[0],
                                  repo_path: errors.get(:repo_name).last)
        errors.delete(:repo_name)
        return repository_error
      end
    rescue TypeError
      raise CSV::MalformedCSVError
    end

    # At this point we can be sure that the group_name, memberships and
    # the repo_name does not already exist. So we create the new group.
    group = Group.new
    group.group_name = row[0]
    group.repo_name = repo_name

    # Note: after_create hook build_repository might raise
    # Repository::RepositoryCollision. If it does, it adds the colliding
    # repo_name to errors.on_base. This is how we can detect repo
    # collisions here. Unfortunately, we can't raise an exception
    # here, because we still want the grouping to be created. This really
    # shouldn't happen anyway, because the lookup earlier should prevent
    # repo collisions e.g. when uploading the same CSV file twice.
    group.save
    unless group.errors[:base].blank?
      collision_error = I18n.t('csv.repo_collision_warning',
                               repo_name: group.errors.on_base,
                               group_name: row[0])
    end

    add_new_grouping_for_group(row, group)
    collision_error
  end

  def grouped_students
    student_memberships.map(&:user)
  end

  def ungrouped_students
    Student.where(hidden: false) - grouped_students
  end

  def valid_groupings
    groupings.includes(student_memberships: :user).select do |grouping|
      grouping.admin_approved ||
      grouping.student_memberships.count >= group_min
    end
  end

  def invalid_groupings
    groupings - valid_groupings
  end

  def assigned_groupings
    groupings.joins(:ta_memberships).includes(ta_memberships: :user).uniq
  end

  def unassigned_groupings
    groupings - assigned_groupings
  end

  # Get a list of subversion client commands to be used for scripting
  def get_svn_checkout_commands
    svn_commands = [] # the commands to be exported

    self.groupings.each do |grouping|
      submission = grouping.current_submission_used
      if submission
        svn_commands.push(
          "svn checkout -r #{submission.revision_number} " +
          "#{grouping.group.repository_external_access_url}/" +
          "#{repository_folder} \"#{grouping.group.group_name}\"")
      end
    end
    svn_commands
  end

  # Get a list of group_name, repo-url pairs
  def get_svn_repo_list
    CSV.generate do |csv|
      self.groupings.each do |grouping|
        group = grouping.group
        csv << [group.group_name,group.repository_external_access_url]
      end
    end
  end

  # Get a detailed CSV report of criteria based marks
  # (includes each criterion, with it's out-of value) for this assignment.
  # Produces CSV rows such as the following:
  #   student_name,95.22222,3,4,2,5,5,4,0/2
  # Criterion values should be read in pairs. I.e. 2,3 means 2 out-of 3.
  # Last column are grace-credits.
  def get_detailed_csv_report
    out_of = max_mark
    students = Student.all
    MarkusCSV.generate(students) do |student|
      result = [student.user_name]
      grouping = student.accepted_grouping_for(self.id)
      if grouping.nil? || !grouping.has_submission?
        # No grouping/no submission
        # total percentage, total_grade
        result.concat(['','0'])
        # mark, max_mark
        result.concat(Array.new(criteria_count, '').
<<<<<<< HEAD
          zip(get_criteria(:all, :all).map(&:max_mark)).flatten)
=======
          zip(get_criteria.map(&:max_mark)).flatten)
>>>>>>> c070c6f9
        # extra-mark, extra-percentage
        result.concat(['',''])
      else
        # Fill in actual values, since we have a grouping
        # and a submission.
        submission = grouping.current_submission_used
        result.concat([submission.get_latest_result.total_mark / out_of * 100,
                       submission.get_latest_result.total_mark])
        get_marks_list(submission).each do |mark|
          result.concat(mark)
        end
        result.concat([submission.get_latest_result.get_total_extra_points,
                       submission.get_latest_result.get_total_extra_percentage])
      end
      # push grace credits info
      grace_credits_data = student.remaining_grace_credits.to_s + '/' + student.grace_credits.to_s
      result.push(grace_credits_data)
      result
    end
  end

  # Returns an array of [mark, max_mark].
  def get_marks_list(submission)
    get_criteria.map do |criterion|
      mark = submission.get_latest_result.marks.find_by(markable_id: criterion.id)
      [(mark.nil? || mark.mark.nil?) ? '' : mark.mark,
       criterion.max_mark]
    end
  end

  def replace_submission_rule(new_submission_rule)
    if self.submission_rule.nil?
      self.submission_rule = new_submission_rule
      self.save
    else
      self.submission_rule.destroy
      self.submission_rule = new_submission_rule
      self.save
    end
  end

  def next_criterion_position
    # We're using count here because this fires off a DB query, thus
    # grabbing the most up-to-date count of the criteria.
    get_criteria.count > 0 ? get_criteria.last.position + 1 : 1
  end

  # Returns the class of the criteria that belong to this assignment.
  def criterion_class
    if marking_scheme_type == MARKING_SCHEME_TYPE[:flexible]
      FlexibleCriterion
    elsif marking_scheme_type == MARKING_SCHEME_TYPE[:rubric]
      RubricCriterion
    else
      nil
    end
  end

  # Returns a filtered list of criteria.
  def get_criteria(user_visibility = :all, type = :all, options = {})
    include_opt = options[:includes]
    if user_visibility == :all
      get_all_criteria(type, include_opt)
    elsif user_visibility == :ta
      get_ta_visible_criteria(type, include_opt)
    elsif user_visibility == :peer
      get_peer_visible_criteria(type, include_opt)
    end
  end

  def get_all_criteria(type, include_opt)
    if type == :all
<<<<<<< HEAD
      all_criteria = rubric_criteria.includes(include_opt) +
                     flexible_criteria.includes(include_opt) +
                     checkbox_criteria.includes(include_opt)
      all_criteria.sort_by(&:position)
=======
      (rubric_criteria.includes(include_opt) + flexible_criteria.includes(include_opt)).sort_by(&:position)
>>>>>>> c070c6f9
    elsif type == :rubric
      rubric_criteria.includes(include_opt).order(:position)
    elsif type == :flexible
      flexible_criteria.includes(include_opt).order(:position)
<<<<<<< HEAD
    elsif type == :checkbox
      checkbox_criteria.includes(include_opt).order(:position)
=======
>>>>>>> c070c6f9
    end
  end

  def get_ta_visible_criteria(type, include_opt)
<<<<<<< HEAD
    get_all_criteria(type, include_opt).empty? ? [] : get_all_criteria(type, include_opt).select(&:ta_visible)
  end

  def get_peer_visible_criteria(type, include_opt)
    get_all_criteria(type, include_opt).empty? ? [] : get_all_criteria(type, include_opt).select(&:peer_visible)
=======
    get_all_criteria(type, include_opt).select(&:ta_visible)
  end

  def get_peer_visible_criteria(type, include_opt)
    get_all_criteria(type, include_opt).select(&:peer_visible)
>>>>>>> c070c6f9
  end

  def criteria_count
    get_criteria.size
  end

  # Returns an array with the number of groupings who scored between
  # certain percentage ranges [0-5%, 6-10%, ...]
  # intervals defaults to 20
  def grade_distribution_as_percentage(intervals=20)
    distribution = Array.new(intervals, 0)
    out_of = max_mark

    if out_of == 0
      return distribution
    end

    steps = 100 / intervals # number of percentage steps in each interval
    groupings = self.groupings.includes([{current_submission_used: :results}])

    groupings.each do |grouping|
      submission = grouping.current_submission_used
      if submission && submission.has_result?
        result = submission.get_latest_completed_result
        unless result.nil?
          percentage = (result.total_mark / out_of * 100).ceil
          if percentage == 0
            distribution[0] += 1
          elsif percentage >= 100
            distribution[intervals - 1] += 1
          elsif (percentage % steps) == 0
            distribution[percentage / steps - 1] += 1
          else
            distribution[percentage / steps] += 1
          end
        end
      end
    end # end of groupings loop

    distribution
  end

  # Returns all the TAs associated with the assignment
  def tas
    Ta.find(ta_memberships.map(&:user_id))
  end

  # Returns all the submissions that have been graded (completed)
  def graded_submission_results
    results = []
    groupings.each do |grouping|
      if grouping.marking_completed?
        submission = grouping.current_submission_used
        results.push(submission.get_latest_result) unless submission.nil?
      end
    end
    results
  end

  def groups_submitted
    groupings.select(&:has_submission?)
  end

  def get_num_assigned(ta_id = nil)
    if ta_id.nil?
      groupings.size
    else
      ta_memberships.where(user_id: ta_id).size
    end
  end

  def get_num_marked(ta_id = nil)
    if ta_id.nil?
      groupings.count(marking_completed: true)
    else
      n = 0
      ta_memberships.includes(grouping: [{current_submission_used: [:submitted_remark, :results]}]).where(user_id: ta_id).find_each do |x|
        x.grouping.marking_completed? && n += 1
      end
      n
    end
  end

  def get_num_annotations(ta_id = nil)
    if ta_id.nil?
      num_annotations_all
    else
      n = 0
      ta_memberships.where(user_id: ta_id).find_each do |x|
        x.grouping.marking_completed? &&
          n += x.grouping.current_submission_used.annotations.size
      end
      n
    end
  end

  def num_annotations_all
    groupings = Grouping.arel_table
    submissions = Submission.arel_table
    subs = Submission.joins(:grouping)
                     .where(groupings[:assignment_id].eq(id)
                     .and(submissions[:submission_version_used].eq(true)))

    res = Result.submitted_remarks_and_all_non_remarks
                .where(submission_id: subs.pluck(:id))
    filtered_subs = subs.where(id: res.pluck(:submission_id))
    Annotation.joins(:submission_file)
              .where(submission_files:
                  { submission_id: filtered_subs.pluck(:id) }).size
  end

  def average_annotations(ta_id = nil)
    num_marked = get_num_marked(ta_id)
    avg = 0
    if num_marked != 0
      num_annotations = get_num_annotations(ta_id)
      avg = num_annotations.to_f / num_marked
    end
    avg.round(2)
  end

  # Assign graders to a criterion for this assignment.
  # Raise a CSVInvalidLineError if the criterion or a grader doesn't exist.
  def add_graders_to_criterion(criterion_name, graders)
<<<<<<< HEAD
    if !get_criteria(:all, :rubric).empty?
      criterion = get_criteria(:all, :rubric).find_by(name: criterion_name)
    elsif !get_criteria(:all, :flexible).empty?
      criterion = get_criteria(:all, :flexible).find_by(name: criterion_name)
    else
      criterion = nil
    end
=======
    criterion = get_criteria.find { |crit| crit.name == criterion_name}
>>>>>>> c070c6f9

    if criterion.nil?
      raise CSVInvalidLineError
    end

    unless graders.all? { |g| Ta.exists?(user_name: g) }
      raise CSVInvalidLineError
    end

    criterion.add_tas_by_user_name_array(graders)
  end

  # Returns the groupings of this assignment associated with the given section
  def section_groupings(section)
    groupings.select do |grouping|
      grouping.inviter.present? &&
      grouping.inviter.has_section? &&
      grouping.inviter.section.id == section.id
    end
  end

  def has_a_collected_submission?
    submissions.where(submission_version_used: true).count > 0
  end
  # Returns the groupings of this assignment that have no associated section
  def sectionless_groupings
    groupings.select do |grouping|
      grouping.inviter.present? &&
          !grouping.inviter.has_section?
    end
  end

  # TODO: This is currently disabled until starter code is automatically added
  # to groups.
  def can_upload_starter_code?
    #groups.size == 0
    false
  end

  # Returns true if this is a peer review, meaning it has a parent assignment,
  # false otherwise.
  def is_peer_review?
    not parent_assignment_id.nil?
  end

  # Returns true if this is a parent assignment that has a child peer review
  # assignment.
  def has_peer_review_assignment?
    not pr_assignment.nil?
  end

  def create_peer_review_assignment_if_not_exist
    if has_peer_review and Assignment.where(parent_assignment_id: id).empty?
      peerreview_assignment = Assignment.new
      peerreview_assignment.parent_assignment = self
      peerreview_assignment.submission_rule = NoLateSubmissionRule.new
      peerreview_assignment.assignment_stat = AssignmentStat.new
      peerreview_assignment.token_period = 1
      peerreview_assignment.unlimited_tokens = false
      peerreview_assignment.short_identifier = short_identifier + '_pr'
      peerreview_assignment.description = description
      peerreview_assignment.repository_folder = repository_folder
      peerreview_assignment.due_date = due_date

      # We do not want to have the database in an inconsistent state, so we
      # need to have the database rollback the 'has_peer_review' column to
      # be false
      if not peerreview_assignment.save
        raise ActiveRecord::Rollback
      end
    end
  end

  ### REPO ###

  def repository_name
    "#{short_identifier}_starter_code"
  end

  def build_repository
    # create repositories if and only if we are admin
    return true unless MarkusConfigurator.markus_config_repository_admin?
    # only create if we can add starter code
    return true unless can_upload_starter_code?
    begin
      Repository.get_class(MarkusConfigurator.markus_config_repository_type,
                           repository_config)
                .create(File.join(MarkusConfigurator.markus_config_repository_storage,
                                  repository_name))
    rescue Repository::RepositoryCollision => e
      # log the collision
      errors.add(:base, self.repo_name)
      m_logger = MarkusLogger.instance
      m_logger.log("Creating repository '#{repository_name}' caused repository collision. " +
                     "Error message: '#{e.message}'",
                   MarkusLogger::ERROR)
    end
    true
  end

  def repository_config
    conf = Hash.new
    conf['IS_REPOSITORY_ADMIN'] = MarkusConfigurator.markus_config_repository_admin?
    conf['REPOSITORY_PERMISSION_FILE'] = MarkusConfigurator.markus_config_repository_permission_file
    conf['REPOSITORY_STORAGE'] = MarkusConfigurator.markus_config_repository_storage
    conf
  end

  # Return a repository object, if possible
  def repo
    repo_loc = File.join(MarkusConfigurator.markus_config_repository_storage, repository_name)
    if Repository.get_class(MarkusConfigurator.markus_config_repository_type, repository_config).repository_exists?(repo_loc)
      Repository.get_class(MarkusConfigurator.markus_config_repository_type, repository_config).open(repo_loc)
    else
      raise 'Repository not found and MarkUs not in authoritative mode!' # repository not found, and we are not repo-admin
    end
  end

  #Yields a repository object, if possible, and closes it after it is finished
  def access_repo
    yield repo
    repo.close()
  end

  ### /REPO ###

  private

  # Returns true if we are safe to set the repository name
  # to a non-autogenerated value. Called by add_csv_group.
  def is_candidate_for_setting_custom_repo_name?(row)
    # Repository name can be customized if
    #  - this assignment is set up to allow external submits only
    #  - group_max = 1
    #  - there's only one student member in this row of the csv and
    #  - the group name is equal to the only group member
    if MarkusConfigurator.markus_config_repository_admin? &&
       self.allow_web_submits == false &&
       row.length == 3 && self.group_max == 1 &&
       !row[2].blank? && row[0] == row[2]
      true
    else
      false
    end
  end

  def reset_collection_time
    submission_rule.reset_collection_time
  end

  def update_assigned_tokens
    self.tokens.each do |t|
      t.update_tokens(tokens_per_period_was, tokens_per_period)
    end
  end

  def add_new_grouping_for_group(row, group)
    # Create a new Grouping for this assignment and the newly
    # crafted group
    grouping = Grouping.new(assignment: self, group: group)
    grouping.save

    # Form groups
    start_index_group_members = 2
    (start_index_group_members..(row.length - 1)).each do |i|
      student = Student.find_by user_name: row[i]
      if student
        if grouping.student_membership_number == 0
          # Add first valid member as inviter to group.
          grouping.group_id = group.id
          grouping.save # grouping has to be saved, before we can add members

          # We could call grouping.add_member, but it updates repo permissions
          # For performance reasons in the csv upload we will just create the
          # member here, and do the permissions update as a bulk operation.
          member = StudentMembership.new(
            user: student,
            membership_status: StudentMembership::STATUSES[:inviter],
            grouping: grouping)
          member.save
        else
          member = StudentMembership.new(
            user: student,
            membership_status: StudentMembership::STATUSES[:accepted],
            grouping: grouping)
          member.save
        end
      end
    end
  end

  #
  # Return true if for each membership given, a corresponding student exists
  # and if they are not part of a different grouping for the same assignment
  #
  def membership_unique?(row)
    start_index_group_members = 2 # index where student names start in the row
    (start_index_group_members..(row.length - 1)).each do |i|
      student = Student.find_by user_name: row[i]
      if student
        unless student.accepted_grouping_for(id).nil?
          errors.add(:groupings, student.user_name)
          return false
        end
      else
        errors.add(:student_memberships, row[i])
        return false
      end
    end
    true
  end

  # Return true if the given membership in the csv row is the exact same as the
  # membership of the given existing_grouping.
  def same_membership_as_csv_row?(row, existing_grouping)
    start_index_group_members = 2 # index where student names start in the row
    # check if all the members given in the csv file exists and belongs to the
    # given grouping
    (start_index_group_members..(row.length - 1)).each do |i|
      student = Student.find_by user_name: row[i]
      if student
        grouping = student
            .accepted_grouping_for(existing_grouping.assignment.id)
        if grouping.nil?
          # Student doesn't belong to a grouping for the given assignment
          # ==> membership cannot be the same
          return false
        elsif grouping.id != existing_grouping.id
          # Student belongs to a different grouping for the given assignment
          # ==> membership is different
          return false
        end
      else
        # Student doesn't exist in the database
        # # ==> membership cannot be the same
        return false
      end

      num_students_in_csv_row = row.length - start_index_group_members
      num_students_in_existing_grouping = grouping.accepted_students.length

      if num_students_in_csv_row != num_students_in_existing_grouping
        # All students given in the csv row belongs to the existing grouping
        # but the existing group contains more students than the ones given in
        # the csv row
        # ==> membership is different
        return false
      else
        # All students given in the csv row belongs to the existing grouping
        # and the grouping contains the same number of students as the one
        # in the csv row
        # ==> membership is the exact same
        return true
      end
    end
  end
end<|MERGE_RESOLUTION|>--- conflicted
+++ resolved
@@ -635,11 +635,7 @@
         result.concat(['','0'])
         # mark, max_mark
         result.concat(Array.new(criteria_count, '').
-<<<<<<< HEAD
-          zip(get_criteria(:all, :all).map(&:max_mark)).flatten)
-=======
           zip(get_criteria.map(&:max_mark)).flatten)
->>>>>>> c070c6f9
         # extra-mark, extra-percentage
         result.concat(['',''])
       else
@@ -712,40 +708,25 @@
 
   def get_all_criteria(type, include_opt)
     if type == :all
-<<<<<<< HEAD
       all_criteria = rubric_criteria.includes(include_opt) +
                      flexible_criteria.includes(include_opt) +
                      checkbox_criteria.includes(include_opt)
       all_criteria.sort_by(&:position)
-=======
-      (rubric_criteria.includes(include_opt) + flexible_criteria.includes(include_opt)).sort_by(&:position)
->>>>>>> c070c6f9
     elsif type == :rubric
       rubric_criteria.includes(include_opt).order(:position)
     elsif type == :flexible
       flexible_criteria.includes(include_opt).order(:position)
-<<<<<<< HEAD
     elsif type == :checkbox
       checkbox_criteria.includes(include_opt).order(:position)
-=======
->>>>>>> c070c6f9
     end
   end
 
   def get_ta_visible_criteria(type, include_opt)
-<<<<<<< HEAD
-    get_all_criteria(type, include_opt).empty? ? [] : get_all_criteria(type, include_opt).select(&:ta_visible)
-  end
-
-  def get_peer_visible_criteria(type, include_opt)
-    get_all_criteria(type, include_opt).empty? ? [] : get_all_criteria(type, include_opt).select(&:peer_visible)
-=======
     get_all_criteria(type, include_opt).select(&:ta_visible)
   end
 
   def get_peer_visible_criteria(type, include_opt)
     get_all_criteria(type, include_opt).select(&:peer_visible)
->>>>>>> c070c6f9
   end
 
   def criteria_count
@@ -870,17 +851,7 @@
   # Assign graders to a criterion for this assignment.
   # Raise a CSVInvalidLineError if the criterion or a grader doesn't exist.
   def add_graders_to_criterion(criterion_name, graders)
-<<<<<<< HEAD
-    if !get_criteria(:all, :rubric).empty?
-      criterion = get_criteria(:all, :rubric).find_by(name: criterion_name)
-    elsif !get_criteria(:all, :flexible).empty?
-      criterion = get_criteria(:all, :flexible).find_by(name: criterion_name)
-    else
-      criterion = nil
-    end
-=======
     criterion = get_criteria.find { |crit| crit.name == criterion_name}
->>>>>>> c070c6f9
 
     if criterion.nil?
       raise CSVInvalidLineError
