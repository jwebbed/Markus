--- conflicted
+++ resolved
@@ -729,51 +729,21 @@
     elsif user_visibility == :ta
       get_ta_visible_criteria
     elsif user_visibility == :peer
-<<<<<<< HEAD
-     get_peer_visible_criteria
-=======
       get_peer_visible_criteria
->>>>>>> 441e389e
     end
   end
 
   def get_all_criteria
-<<<<<<< HEAD
-    if self.marking_scheme_type == 'rubric'
-      self.rubric_criteria
-=======
     if marking_scheme_type == 'rubric'
       rubric_criteria
->>>>>>> 441e389e
     else
       flexible_criteria
     end
   end
 
   def get_ta_visible_criteria
-<<<<<<< HEAD
-    if self.marking_scheme_type == 'rubric'
-      self.rubric_criteria.where(ta_visible: true)
-    else
-      self.flexible_criteria.where(ta_visible: true)
-    end
-  end
-
-  def get_peer_visible_criteria
-    if self.marking_scheme_type == 'rubric'
-      self.rubric_criteria.where(peer_visible: true)
-    else
-      self.flexible_criteria.where(peer_visible: true)
-    end
-  end
-
-  def criteria_count
-    if self.marking_scheme_type == 'rubric'
-      self.rubric_criteria.size
-=======
     if marking_scheme_type == 'rubric'
       rubric_criteria.where(ta_visible: true)
->>>>>>> 441e389e
     else
       flexible_criteria.where(ta_visible: true)
     end
