--- conflicted
+++ resolved
@@ -7,25 +7,21 @@
     rubric: 'rubric'
   }
 
-<<<<<<< HEAD
   has_many :rubric_criteria,
            -> { order(:position) },
-           class_name: 'RubricCriterion'
+           class_name: 'RubricCriterion', 
+		   dependent: :destroy
 
   has_many :flexible_criteria,
            -> { order(:position) },
-           class_name: 'FlexibleCriterion'
-
-  has_many :criterion_ta_associations
-
-  has_many :assignment_files
-=======
-  has_many :rubric_criteria, class_name: 'RubricCriterion', dependent: :destroy, order: :position
-  has_many :flexible_criteria, class_name: 'FlexibleCriterion', dependent: :destroy, order: :position
-  has_many :criterion_ta_associations, dependent: :destroy
-
-  has_many :assignment_files, dependent: :destroy
->>>>>>> bc6c58f2
+           class_name: 'FlexibleCriterion',
+		   dependent: :destroy
+
+  has_many :criterion_ta_associations,
+		   dependent: :destroy
+
+  has_many :assignment_files,
+		   dependent: :destroy
   accepts_nested_attributes_for :assignment_files, allow_destroy: true
   validates_associated :assignment_files
 
@@ -38,13 +34,10 @@
   # Because of app/views/main/_grade_distribution_graph.html.erb:25
   validates_presence_of :assignment_stat
 
-<<<<<<< HEAD
   has_many :annotation_categories,
            -> { order(:position) },
-           class_name: 'AnnotationCategory'
-=======
-  has_many :annotation_categories, order: :position, dependent: :destroy
->>>>>>> bc6c58f2
+           class_name: 'AnnotationCategory',
+		   dependent: :destroy
 
   has_many :groupings
 
@@ -218,26 +211,6 @@
     !remark_due_date.nil? && Time.zone.now > remark_due_date
   end
 
-<<<<<<< HEAD
-  # Returns a Submission instance for this user depending on whether this
-  # assignment is a group or individual assignment
-  def submission_by(user) #FIXME: needs schema updates
-
-    # submission owner is either an individual (user) or a group
-    owner = self.group_assignment? ? self.group_by(user.id) : user
-    return unless owner
-
-    assignment_groupings = user.active_groupings.to_a.delete_if do |grouping|
-      grouping.assignment.id != id
-    end
-
-    unless assignment_groupings.empty?
-      assignment_groupings.first.submissions.first
-    end
-  end
-
-=======
->>>>>>> bc6c58f2
   # Return true if this is a group assignment; false otherwise
   def group_assignment?
     invalid_override || group_max > 1
