--- conflicted
+++ resolved
@@ -272,19 +272,18 @@
     end
   end
 
-<<<<<<< HEAD
-    def request_a_test_run(grouping, new_submission)
-      m_logger = MarkusLogger.instance
-      if grouping.assignment.enable_test
-        m_logger.log("Now requesting test run for #{grouping.assignment.short_identifier} \
-                      on grouping: '#{grouping.id}'")
-        AutomatedTestsHelper.request_a_test_run(new_submission.grouping.id,
-                                                'collection',
-                                                @current_user,
-                                                new_submission.id)
-      end
-    end
-=======
+  def request_a_test_run(grouping, new_submission)
+    m_logger = MarkusLogger.instance
+    if grouping.assignment.enable_test
+      m_logger.log("Now requesting test run for #{grouping.assignment.short_identifier} \
+                    on grouping: '#{grouping.id}'")
+      AutomatedTestsHelper.request_a_test_run(new_submission.grouping.id,
+                                              'collection',
+                                              @current_user,
+                                              new_submission.id)
+    end
+  end
+
   # Undo one level of submissions
   def uncollect_submissions(assignment)
     submissions = assignment.submissions
@@ -307,6 +306,4 @@
       old_submissions.destroy_all
     end
   end
-
->>>>>>> 6323fe8f
 end