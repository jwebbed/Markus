--- conflicted
+++ resolved
@@ -120,21 +120,13 @@
       user = User.find_by_user_name(m)
       m_logger = MarkusLogger.instance
       if !user
-<<<<<<< HEAD
-        errors.add(:base, I18n.t('invite_student.fail.dne', 
-=======
-        errors.add_to_base(I18n.t('invite_student.fail.dne',
->>>>>>> 77bda98c
+        errors.add(:base, I18n.t('invite_student.fail.dne',
                                   :user_name => m))
       else
         if invoked_by_admin || self.can_invite?(user)
           member = self.add_member(user, set_membership_status)
           if !member
-<<<<<<< HEAD
-            errors.add(:base, I18n.t('invite_student.fail.error', 
-=======
-            errors.add_to_base(I18n.t('invite_student.fail.error',
->>>>>>> 77bda98c
+            errors.add(:base, I18n.t('invite_student.fail.error',
                                       :user_name => user.user_name))
             m_logger.log("Student failed to invite '#{user.user_name}'",
                           MarkusLogger::ERROR)
@@ -165,11 +157,7 @@
     m_logger = MarkusLogger.instance
     if user && user.student?
       if user.hidden
-<<<<<<< HEAD
-        errors.add(:base, I18n.t('invite_student.fail.hidden', 
-=======
-        errors.add_to_base(I18n.t('invite_student.fail.hidden',
->>>>>>> 77bda98c
+        errors.add(:base, I18n.t('invite_student.fail.hidden',
                                   :user_name => user.user_name))
         m_logger.log("Student failed to invite '#{user.user_name}' (account has been " +
                      "disabled).", MarkusLogger::ERROR)
@@ -177,11 +165,7 @@
         return false
       end
       if self.inviter == user
-<<<<<<< HEAD
-        errors.add(:base, I18n.t('invite_student.fail.inviting_self', 
-=======
-        errors.add_to_base(I18n.t('invite_student.fail.inviting_self',
->>>>>>> 77bda98c
+        errors.add(:base, I18n.t('invite_student.fail.inviting_self',
                                   :user_name => user.user_name))
         m_logger.log("Student failed to invite '#{user.user_name}'. Tried to invite " +
                      "himself.", MarkusLogger::ERROR)
@@ -189,11 +173,7 @@
 
       end
       if self.assignment.past_collection_date?
-<<<<<<< HEAD
-        errors.add(:base, I18n.t('invite_student.fail.due_date_passed', 
-=======
-        errors.add_to_base(I18n.t('invite_student.fail.due_date_passed',
->>>>>>> 77bda98c
+        errors.add(:base, I18n.t('invite_student.fail.due_date_passed',
                                   :user_name => user.user_name))
         m_logger.log("Student failed to invite '#{user.user_name}'. Current time past " +
                      "collection date.", MarkusLogger::ERROR)
@@ -201,11 +181,7 @@
         return false
       end
       if self.student_membership_number >= self.assignment.group_max
-<<<<<<< HEAD
-        errors.add(:base, I18n.t('invite_student.fail.group_max_reached', 
-=======
-        errors.add_to_base(I18n.t('invite_student.fail.group_max_reached',
->>>>>>> 77bda98c
+        errors.add(:base, I18n.t('invite_student.fail.group_max_reached',
                                   :user_name => user.user_name))
         m_logger.log("Student failed to invite '#{user.user_name}'. Group maximum" +
                      " reached.", MarkusLogger::ERROR)
@@ -213,11 +189,7 @@
       end
       if self.assignment.section_groups_only &&
         user.section != self.inviter.section
-<<<<<<< HEAD
-        errors.add(:base, I18n.t('invite_student.fail.not_same_section', 
-=======
-        errors.add_to_base(I18n.t('invite_student.fail.not_same_section',
->>>>>>> 77bda98c
+        errors.add(:base, I18n.t('invite_student.fail.not_same_section',
                                   :user_name => user.user_name))
         m_logger.log("Student failed to invite '#{user.user_name}'. Students not in" +
                      " same section.", MarkusLogger::ERROR)
@@ -225,33 +197,21 @@
         return false
       end
       if user.has_accepted_grouping_for?(self.assignment.id)
-<<<<<<< HEAD
-        errors.add(:base, I18n.t('invite_student.fail.already_grouped', 
-=======
-        errors.add_to_base(I18n.t('invite_student.fail.already_grouped',
->>>>>>> 77bda98c
+        errors.add(:base, I18n.t('invite_student.fail.already_grouped',
                                   :user_name => user.user_name))
         m_logger.log("Student failed to invite '#{user.user_name}'. Invitee already part" +
                      " of another group.", MarkusLogger::ERROR)
         return false
       end
       if self.pending?(user)
-<<<<<<< HEAD
-        errors.add(:base, I18n.t('invite_student.fail.already_pending', 
-=======
-        errors.add_to_base(I18n.t('invite_student.fail.already_pending',
->>>>>>> 77bda98c
+        errors.add(:base, I18n.t('invite_student.fail.already_pending',
                                   :user_name => user.user_name))
         m_logger.log("Student failed to invite '#{user.user_name}'. Invitee is already " +
                      " pending member of this group.", MarkusLogger::ERROR)
         return false
       end
     else
-<<<<<<< HEAD
-      errors.add(:base, I18n.t('invite_student.fail.dne', 
-=======
-      errors.add_to_base(I18n.t('invite_student.fail.dne',
->>>>>>> 77bda98c
+      errors.add(:base, I18n.t('invite_student.fail.dne',
                                 :user_name => user.user_name))
       m_logger.log("Student failed to invite '#{user.user_name}'. Invitee does not " +
                    " exist.", MarkusLogger::ERROR)
