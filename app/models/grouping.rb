require 'encoding'

# we need repository permission constants
require File.join(File.dirname(__FILE__),'..', '..', 'lib', 'repo', 'repository')

# Represents a collection of students working together on an assignment in a group
class Grouping < ActiveRecord::Base

  before_create :create_grouping_repository_folder
  before_destroy :revoke_repository_permissions_for_students
  belongs_to :assignment, :counter_cache => true
  belongs_to :group
  belongs_to :grouping_queue
  has_many :memberships
  has_many :student_memberships, :order => 'id'
  has_many :non_rejected_student_memberships,
           :class_name => 'StudentMembership',
           :conditions => ['memberships.membership_status != ?',
                           StudentMembership::STATUSES[:rejected]]
  has_many :accepted_student_memberships,
           :class_name => 'StudentMembership',
           :conditions => {
              'memberships.membership_status' => [
                    StudentMembership::STATUSES[:accepted],
                    StudentMembership::STATUSES[:inviter]]}
  has_many :notes, :as => :noteable, :dependent => :destroy
  has_many :ta_memberships, :class_name => 'TaMembership'
  has_many :tas, :through => :ta_memberships, :source => :user
  has_many :students, :through => :student_memberships, :source => :user
  has_many :pending_students,
           :class_name => 'Student',
           :through => :student_memberships,
           :conditions => {
            'memberships.membership_status' => StudentMembership::STATUSES[:pending]},
           :source => :user

  has_many :submissions
  #The first submission found that satisfies submission_version_used == true.
  #If there are multiple such submissions, one is chosen randomly.
  has_one :current_submission_used,
          :class_name => 'Submission',
          :conditions => {:submission_version_used => true}
  has_many :grace_period_deductions,
           :through => :non_rejected_student_memberships

  has_one :token

  scope :approved_groupings, :conditions => {:admin_approved => true}

  validates_numericality_of :criteria_coverage_count, :greater_than_or_equal_to => 0

  # user association/validation
  validates_presence_of :assignment_id
  validates_associated :assignment, :on => :create, :message => 'associated assignment need to be valid'

  validates_presence_of :group_id
  validates_associated :group, :message => 'associated group need to be valid'

  validates_inclusion_of :is_collected, :in => [true, false]

  def accepted_students
    self.accepted_student_memberships.collect do |memb|
      memb.user
    end
  end

  def get_all_students_in_group
    student_user_names = student_memberships.collect {|m| m.user.user_name }
    return I18n.t('assignment.group.empty') if student_user_names.size == 0
	  student_user_names.join(', ')
  end

  def group_name_with_student_user_names
		user_names = get_all_students_in_group
    return group.group_name if user_names == I18n.t('assignment.group.empty')
    group.group_name + ': ' + user_names
  end

  def display_for_note
    assignment.short_identifier + ': ' + group_name_with_student_user_names
  end

  # Query Functions ------------------------------------------------------

  # Returns whether or not a TA is assigned to mark this Grouping
  def has_ta_for_marking?
    ta_memberships.count > 0
  end

  #Returns whether or not the submission_collector is pending to collect this
  #grouping's newest submission
  def is_collected?
    is_collected
  end

  # Returns an array of the user_names for any TA's assigned to mark
  # this Grouping
  def get_ta_names
    ta_memberships.collect do |membership|
      membership.user.user_name
    end
  end

  # Returns the member with 'inviter' status for this group
  def inviter
   member = student_memberships.find_by_membership_status(StudentMembership::STATUSES[:inviter])
    if member.nil?
      return nil
    end
    Student.find(member.user_id)
  end


  # Returns true if this user has a pending status for this group;
  # false otherwise, or if user is not in this group.
  def pending?(user)
    membership_status(user) == StudentMembership::STATUSES[:pending]
  end

  # returns whether the user is the inviter of this group or not.
  def is_inviter?(user)
    membership_status(user) ==  StudentMembership::STATUSES[:inviter]
  end

  # invites each user in 'members' by its user name, to this group
  # If the method is invoked by an admin, checks on whether the students can
  # be part of the group are skipped.
  def invite(members,
             set_membership_status=StudentMembership::STATUSES[:pending],
             invoked_by_admin=false)
    # overloading invite() to accept members arg as both a string and a array
    members = [members] if !members.instance_of?(Array) # put a string in an
                                                 # array
    members.each do |m|
      next if m.blank? # ignore blank users
      m = m.strip
      user = User.find_by_user_name(m)
      m_logger = MarkusLogger.instance
      if user
        if invoked_by_admin || self.can_invite?(user)
          member = self.add_member(user, set_membership_status)
          if member
            m_logger.log("Student invited '#{user.user_name}'.")
          else
            errors.add(:base, I18n.t('invite_student.fail.error',
                                     :user_name => user.user_name))
            m_logger.log("Student failed to invite '#{user.user_name}'",
                         MarkusLogger::ERROR)
          end
        end
      else
        errors.add(:base, I18n.t('invite_student.fail.dne',
                                 :user_name => m))
      end
    end
  end

  # Add a new member to base
 def add_member(user, set_membership_status=StudentMembership::STATUSES[:accepted])
    if user.has_accepted_grouping_for?(self.assignment_id) || user.hidden
      nil
    else
      member = StudentMembership.new(:user => user, :membership_status =>
      set_membership_status, :grouping => self)
      member.save
      # adjust repo permissions
      update_repository_permissions

      # remove any old deduction for this assignment
      remove_grace_period_deduction(member)

      # Add deductions for the new added member
      deduction = GracePeriodDeduction.new
      deduction.membership = member
      deduction.deduction = self.grace_period_deduction_single
      deduction.save

      member
    end
  end

  # define whether user can be invited in this grouping
  def can_invite?(user)
    m_logger = MarkusLogger.instance
    if user && user.student?
      if user.hidden
        errors.add(:base, I18n.t('invite_student.fail.hidden',
                                  :user_name => user.user_name))
        m_logger.log("Student failed to invite '#{user.user_name}' (account has been " +
                     'disabled).', MarkusLogger::ERROR)

        return false
      end
      if self.inviter == user
        errors.add(:base, I18n.t('invite_student.fail.inviting_self',
                                  :user_name => user.user_name))
        m_logger.log("Student failed to invite '#{user.user_name}'. Tried to invite " +
                     'himself.', MarkusLogger::ERROR)


      end
      if self.assignment.past_collection_date?
        errors.add(:base, I18n.t('invite_student.fail.due_date_passed',
                                  :user_name => user.user_name))
        m_logger.log("Student failed to invite '#{user.user_name}'. Current time past " +
                     'collection date.', MarkusLogger::ERROR)

        return false
      end
      if self.student_membership_number >= self.assignment.group_max
        errors.add(:base, I18n.t('invite_student.fail.group_max_reached',
                                  :user_name => user.user_name))
        m_logger.log("Student failed to invite '#{user.user_name}'. Group maximum" +
                     ' reached.', MarkusLogger::ERROR)
        return false
      end
      if self.assignment.section_groups_only &&
        user.section != self.inviter.section
        errors.add(:base, I18n.t('invite_student.fail.not_same_section',
                                  :user_name => user.user_name))
        m_logger.log("Student failed to invite '#{user.user_name}'. Students not in" +
                     ' same section.', MarkusLogger::ERROR)

        return false
      end
      if user.has_accepted_grouping_for?(self.assignment.id)
        errors.add(:base, I18n.t('invite_student.fail.already_grouped',
                                  :user_name => user.user_name))
        m_logger.log("Student failed to invite '#{user.user_name}'. Invitee already part" +
                     ' of another group.', MarkusLogger::ERROR)
        return false
      end
      if self.pending?(user)
        errors.add(:base, I18n.t('invite_student.fail.already_pending',
                                  :user_name => user.user_name))
        m_logger.log("Student failed to invite '#{user.user_name}'. Invitee is already " +
                     ' pending member of this group.', MarkusLogger::ERROR)
        return false
      end
    else
      errors.add(:base, I18n.t('invite_student.fail.dne',
                                :user_name => user.user_name))
      m_logger.log("Student failed to invite '#{user.user_name}'. Invitee does not " +
                   ' exist.', MarkusLogger::ERROR)
      return false
    end
    true
  end

  # Returns the status of this user, or nil if user is not a member
  def membership_status(user)
    member = student_memberships.find_by_user_id(user.id)
    member ? member.membership_status : nil  # return nil if user is not a member
  end

  # returns the numbers of memberships, all includ (inviter, pending,
  # accepted
  def student_membership_number
     accepted_students.size + pending_students.size
  end

  # Returns true if either this Grouping has met the assignment group
  # size minimum, OR has been approved by an instructor
  def is_valid?
    admin_approved || (non_rejected_student_memberships.size >= assignment.group_min)
  end

  # Validates a group
  def validate_grouping
    self.admin_approved = true
    self.save
    # update repository permissions
    update_repository_permissions
  end

  # Strips admin_approved privledge
  def invalidate_grouping
    self.admin_approved = false
    self.save
    # update repository permissions
    update_repository_permissions
  end

  # Token Credit Query
  def give_tokens
    Token.create(:grouping_id => self.id, :tokens => self.assignment.tokens_per_day) if self.assignment.enable_test
  end

  # Grace Credit Query
  def available_grace_credits
    total = []
    accepted_students.each do |student|
      total.push(student.remaining_grace_credits)
    end
    total.min
  end

  # The grace credits deducted (of one student) for this specific submission
  # in the grouping
  def grace_period_deduction_single
    single = 0
    # Since for an instance of a grouping all members of the group will get
    # deducted the same amount (for a specific assignment), it is safe to pick
    # any deduction
    if !grace_period_deductions.nil? && !grace_period_deductions.first.nil?
      single = grace_period_deductions.first.deduction
    end
    single
  end

  # remove all deductions for this assignment for a particular member
  def remove_grace_period_deduction(membership)
    deductions = membership.user.grace_period_deductions
    deductions.each do |deduction|
      if deduction.membership.grouping.assignment.id == assignment.id
        membership.grace_period_deductions.delete(deduction)
        deduction.destroy
      end
    end
  end

  # Submission Functions
  def has_submission?
    #Return true if and only if this grouping has at least one submission
    #with attribute submission_version_used == true.
    !current_submission_used.nil?
  end

  def marking_completed?
    has_submission? && current_submission_used.get_latest_result.marking_state == Result::MARKING_STATES[:complete]
  end

  # EDIT METHODS
  # Removes the member by its membership id
  def remove_member(mbr_id)
    member = student_memberships.find(mbr_id)
    if member
      # Remove repository permissions first
      #   Corner case: members are removed by admins only.
      #   Hence, we do not require to check for validity of the group
      revoke_repository_permissions_for_membership(member)
      member.destroy
      if member.membership_status == StudentMembership::STATUSES[:inviter]
         if member.grouping.accepted_student_memberships.length > 0
            membership = member.grouping.accepted_student_memberships.first
            membership.membership_status = StudentMembership::STATUSES[:inviter]
            membership.save
         end
      end
    end
  end

  def delete_grouping
    self.student_memberships.all(:include => :user).each do |member|
      member.destroy
    end
    # adjust repository permissions
    update_repository_permissions
    self.destroy
  end

  # Removes the member rejected by its membership id
  # Used as safeguard when student deletes the record
  def remove_rejected(mbr_id)
    member = memberships.find(mbr_id)
    member.destroy if member && member.membership_status == StudentMembership::STATUSES[:rejected]
  end

  def decline_invitation(student)
     membership = student.memberships.find_by_grouping_id(self.id)
     membership.membership_status = StudentMembership::STATUSES[:rejected]
     membership.save
     # adjust repo permissions
     update_repository_permissions
  end

  # If a group is invalid OR valid and the user is the inviter of the group and
  # she is the _only_ member of this grouping it should be deletable
  # by this user, provided there haven't been any files submitted. Additionally,
  # the grace period for the assignment should not have passed.
  def deletable_by?(user)
    return false unless self.inviter == user
    (!self.is_valid?) || (self.is_valid? &&
                          self.accepted_students.size == 1 &&
                          self.number_of_submitted_files == 0 &&
                          self.assignment.group_assignment? &&
                          !assignment.past_collection_date?)
  end

  # Returns the number of files submitted by this grouping for a
  # particular assignment.
  def number_of_submitted_files
    path = '/'
    repo = self.group.repo
    rev = repo.get_latest_revision
    files = rev.files_at_path(File.join(File.join(self.assignment.repository_folder, path)))
    repo.close()
    files.keys.length
  end

  # Returns last modified date of the assignment_folder in this grouping's repository
  def assignment_folder_last_modified_date
    repo = self.group.repo
    rev = repo.get_latest_revision
    # get the full path of repository folder
    path = self.assignment.repository_folder

    # split "repo_folder_path" into two parts
    parent_path = File.dirname(path)
    folder_name = File.basename(path)

    # turn "parent_path" into absolute path
    parent_path = repo.expand_path(parent_path, '/')
    last_date = rev.directories_at_path(parent_path)[folder_name].last_modified_date
    repo.close()
    last_date
  end

  # Returns a list of missing assignment_files yet to be submitted
  def missing_assignment_files
    missing_assignment_files = []
    self.group.access_repo do |repo|
      rev = repo.get_latest_revision
      assignment = self.assignment
      assignment.assignment_files.each do |assignment_file|
        unless rev.path_exists?(File.join(assignment.repository_folder, assignment_file.filename))
          missing_assignment_files.push(assignment_file)
        end
      end
    end
    missing_assignment_files
  end

  def add_tas(tas)
    #this check was previously done every time a ta_membership was created,
    #however since the assignment is the same, validating it once for every new
    #membership is a huge waste, so validate once and only proceed if true.
    return unless self.assignment.valid?
    grouping_tas = self.tas
    tas = Array(tas)
    tas.each do |ta|
      unless grouping_tas.include? ta
        #due to the membership's validates_associated :grouping attribute, only
        #call its validation for the first grader as the grouping is constant
        #and all the tas are ensured to be valid in the add_graders action in
        #graders_controller
        if ta == tas.first
          #perform validation first time.
          ta_memberships.create(:user => ta)
        else
          #skip validation to increase performance (all aspects of validation
          #have already been performed elsewhere)
          member = ta_memberships.build(:user => ta)
          member.save(:validate => false)
        end
        grouping_tas += [ta]
      end
    end
    criteria = self.all_assigned_criteria(grouping_tas | tas)
    self.criteria_coverage_count = criteria.length
    if self.criteria_coverage_count >= 0
      #skip validation on save. grouping already gets validated on creation of
      #ta_membership. Ensure criteria_coverage_count >= 0 as this is the only
      #attribute that gets changed between the validation above and the save
      #below. This is done to improve performance, as any validations of the
      #grouping result in 5 extra database queries
      self.save(:validate => false)
    end
  end

  def remove_tas(ta_id_array)
    #if no tas to remove, return.
    return if ta_id_array == []
    ta_memberships_to_remove = ta_memberships.find_all_by_user_id(ta_id_array, :include => :user)
    ta_memberships_to_remove.each do |ta_membership|
      ta_membership.destroy
      ta_memberships.delete(ta_membership)
    end
    criteria = self.all_assigned_criteria(self.tas - ta_memberships_to_remove.collect{|mem| mem.user})
    self.criteria_coverage_count = criteria.length
    self.save
  end

  def add_tas_by_user_name_array(ta_user_name_array)
    grouping_tas = []
    ta_user_name_array.each do |ta_user_name|
      ta = Ta.find_by_user_name(ta_user_name)
      unless ta.nil?
        if ta_memberships.find_by_user_id(ta.id).nil?
          ta_memberships.create(:user => ta)
        end
      end
      grouping_tas += Array(ta)
    end
    self.criteria_coverage_count = self.all_assigned_criteria(grouping_tas).length
    self.save
  end

  # Returns an array containing the group names that didn't exist
  def self.assign_tas_by_csv(csv_file_contents, assignment_id, encoding)
    failures = []
<<<<<<< HEAD
    csv_file_contents = csv_file_contents.utf8_encode(encoding)
    CsvHelper::Csv.parse(csv_file_contents) do |row|
=======
    if encoding != nil
      csv_file_contents = StringIO.new(Iconv.iconv('UTF-8', encoding, csv_file_contents).join)
    end
    CSV.parse(csv_file_contents) do |row|
>>>>>>> a14b6df1
      group_name = row.shift # Knocks the first item from array
      group = Group.find_by_group_name(group_name)
      if group.nil?
        failures.push(group_name)
      else
        grouping = group.grouping_for_assignment(assignment_id)
        if grouping.nil?
          failures.push(group_name)
        else
          grouping.add_tas_by_user_name_array(row) # The rest of the array
        end
      end
    end
    return failures
  end

  # Update repository permissions for students, if we allow external commits
  #   see: grant_repository_permissions and revoke_repository_permissions
  def update_repository_permissions
    # we do not need to do anything if we are not accepting external
    # command-line commits
    return unless self.write_repo_permissions?

    self.reload # VERY IMPORTANT! Make sure grouping object is not stale

    if self.is_valid?
      grant_repository_permissions
    else
      # grouping became invalid, remove repo permissions
      revoke_repository_permissions
    end
  end

  # When a Grouping is created, automatically create the folder for the
  # assignment in the repository, if it doesn't already exist.
  def create_grouping_repository_folder

    # create folder only if we are repo admin
    if self.group.repository_admin?
      self.group.access_repo do |repo|
        revision = repo.get_latest_revision
        assignment_folder = File.join('/', assignment.repository_folder)

        if revision.path_exists?(assignment_folder)
          return true
        else
          txn = self.group.repo.get_transaction('markus')
          txn.add_path(assignment_folder)
          return self.group.repo.commit(txn)
        end
      end
    end
  end

  # Returns true, if and only if the configured repository setup
  # allows for externally accessible repositories, in which case
  # file submissions via the Web interface are not permitted. For
  # now, this works for Subversion repositories only.
  def repository_external_commits_only?
    assignment = self.assignment
    !assignment.allow_web_submits
  end

  # Should we write repository permissions for this grouping?
  def write_repo_permissions?
    MarkusConfigurator.markus_config_repository_admin? &&
        self.repository_external_commits_only?
  end

  def assigned_tas_for_criterion(criterion)
    result = []
    if assignment.assign_graders_to_criteria
      tas.each do |ta|
        if ta.criterion_ta_associations.find_by_criterion_id(criterion.id)
          result.push(ta)
        end
      end
    end
    result
  end

  def all_assigned_criteria(ta_array)
    result = []
    if assignment.assign_graders_to_criteria
      ta_array.each do |ta|
        result = result.concat(ta.get_criterion_associations_by_assignment(assignment))
      end
    end
    result.map{|a| a.criterion}.uniq
  end

  # Get the section for this group. If assignment restricts member of a groupe
  # to a section, all students are in the same section. Therefore, return only
  # the inviters section
  def section
    if !self.inviter.nil? and self.inviter.has_section?
      return self.inviter.section.name
    end
    '-'
  end

  ##
  # Find the correct due date (section or not) and check if it is after
  # the last commit
  ##
  def past_due_date?

    timestamp = group.repo.get_latest_revision.timestamp
    due_dates = assignment.section_due_dates
    section = unless inviter.blank?
                inviter.section
              end
    section_due_date = unless section.blank? || due_dates.blank?
                         due_dates.find_by_section_id(section).due_date
                       end

    # condition to return
    (!due_dates.blank? && !section.blank? &&
        !section_due_date.blank? && timestamp > section_due_date) ||
        timestamp > assignment.due_date
  end

  private

  # Once a grouping is valid, grant (write) repository permissions for students
  # who have accepted memberships (including the inviter)
  #
  # precondition: grouping is valid, self.reload has been called
  def grant_repository_permissions
    memberships = self.accepted_student_memberships
    unless memberships.instance_of?(Array)
      memberships = [memberships]
    end
    memberships.each do |member|
      # Add repository read and write permissions for user,
      # if we are required to do so
      if self.write_repo_permissions?
        begin
          self.group.access_repo do |repo|
            repo.add_user(member.user.user_name, Repository::Permission::READ_WRITE)
          end
        rescue Repository::UserAlreadyExistent
          # ignore case if user has permissions already
        end
      end
    end
  end

  # We need to revoke repository permissions for student users in certain cases.
  #
  # For instance if the inviter has invited 2 students for a total of 3 students in
  # that group, which in turn is the required group minimum. In that case, students
  # who have accepted their membership, would have gotten repo permissions granted.
  # But once one of the 2 invited students declines to be member of that group, the group
  # becomes invalid (is below the group minimum of 3 people), and, hence, granted
  # repo permissions for student users need to be revoked again.
  #
  # precondition: grouping is invalid, self.reload has been called
  def revoke_repository_permissions
    memberships = self.accepted_student_memberships
    unless memberships.instance_of?(Array)
      memberships = [memberships]
    end
    memberships.each do |member|
      # Revoke permissions for students
      if self.write_repo_permissions?
        self.group.access_repo do |repo|
          begin
            # the following throws a Repository::UserNotFound
            if repo.get_permissions(member.user.user_name) >= Repository::Permission::ANY
              # user has some permissions, we need to remove them
              repo.remove_user(member.user.user_name)
            end
          rescue Repository::UserNotFound
            # if student has no permissions, we are safe
          end
        end
      end
    end
  end

  # Removes repository permissions for a single StudentMembership object
  def revoke_repository_permissions_for_membership(student_membership)
    # Revoke permissions for student
    self.group.access_repo do |repo|
      if self.write_repo_permissions?
        begin
          # the following throws a Repository::UserNotFound
          if repo.get_permissions(student_membership.user.user_name) >= Repository::Permission::ANY
            # user has some permissions, we need to remove them
            repo.remove_user(student_membership.user.user_name)
          end
        rescue Repository::UserNotFound
          # if student has no permissions, we are safe
        end
      end
    end
  end

  # Removes any repository permissions of students for a to be destroyed
  # grouping object. see :before_destroy callback above
  def revoke_repository_permissions_for_students
    self.reload # avoid a stale object

    memberships = self.student_memberships # get any student memberships
    unless memberships.instance_of?(Array)
      memberships = [memberships]
    end
    memberships.each do |member|
      # Revoke permissions for students
      self.group.access_repo do |repo|
        if self.write_repo_permissions?
          begin
            # the following throws a Repository::UserNotFound
            if repo.get_permissions(member.user.user_name) >= Repository::Permission::ANY
              # user has some permissions, we need to remove them
              repo.remove_user(member.user.user_name)
            end
          rescue Repository::UserNotFound
            # if student has no permissions, we are safe
          end
        end
      end
    end
  end
end # end class Grouping<|MERGE_RESOLUTION|>--- conflicted
+++ resolved
@@ -499,15 +499,8 @@
   # Returns an array containing the group names that didn't exist
   def self.assign_tas_by_csv(csv_file_contents, assignment_id, encoding)
     failures = []
-<<<<<<< HEAD
     csv_file_contents = csv_file_contents.utf8_encode(encoding)
-    CsvHelper::Csv.parse(csv_file_contents) do |row|
-=======
-    if encoding != nil
-      csv_file_contents = StringIO.new(Iconv.iconv('UTF-8', encoding, csv_file_contents).join)
-    end
     CSV.parse(csv_file_contents) do |row|
->>>>>>> a14b6df1
       group_name = row.shift # Knocks the first item from array
       group = Group.find_by_group_name(group_name)
       if group.nil?
