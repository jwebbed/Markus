--- conflicted
+++ resolved
@@ -69,11 +69,6 @@
           var subtotal = items[1];
           var total = items[2];
           update_total_mark(total);
-<<<<<<< HEAD
-          document.getElementById('mark_' + mark_id + '_summary_mark')
-            .innerHTML = mark;
-=======
->>>>>>> 247ed419
           document.getElementById('mark_' + mark_id + '_summary_mark_after_weight')
             .innerHTML = mark;
           document.getElementById('current_subtotal_div').innerHTML = subtotal;
@@ -104,46 +99,28 @@
   // Handle the expand/collapse buttons
   jQuery('#expand_all').click(function() {
     jQuery('.mark_criterion_level_container').each(function() {
-<<<<<<< HEAD
-      show_criterion(parseInt(this.getAttribute('data-id'), 10));
-=======
       show_criterion(parseInt(this.getAttribute('data-id'), 10), 'RubricCriterion');
     });
     jQuery('.mark_grade_input').each(function () {
       show_criterion(parseInt(this.getAttribute('data-id'), 10), 'FlexibleCriterion');
->>>>>>> 247ed419
     });
   });
 
   jQuery('#collapse_all').click(function() {
     jQuery('.mark_criterion_level_container').each(function() {
-<<<<<<< HEAD
-      hide_criterion(parseInt(this.getAttribute('data-id'), 10));
-=======
       hide_criterion(parseInt(this.getAttribute('data-id'), 10), 'RubricCriterion');
     });
     jQuery('.mark_grade_input').each(function () {
       hide_criterion(parseInt(this.getAttribute('data-id'), 10), 'FlexibleCriterion');
->>>>>>> 247ed419
     });
   });
 
   jQuery('#expand_unmarked').click(function() {
     jQuery('.mark_criterion_level_container').each(function () {
-<<<<<<< HEAD
-      if (jQuery(this).attr('criterion-class') == 'RubricCriterion') {
-        expand_unmarked(this, 'RubricCriterion');
-      } else {
-        jQuery('.mark_grade_input').each(function () {
-          expand_unmarked(this, 'FlexibleCriterion');
-        });
-      }
-=======
       expand_unmarked(this, 'RubricCriterion');
     });
     jQuery('.mark_grade_input').each(function () {
       expand_unmarked(this, 'FlexibleCriterion');
->>>>>>> 247ed419
     });
   });
 
@@ -166,17 +143,6 @@
 function expand_unmarked(elem, criterion_class) {
   if (criterion_class == 'RubricCriterion') {
     if (jQuery(elem).find('.rubric_criterion_level_selected').length == 0) {
-<<<<<<< HEAD
-      show_criterion(parseInt(elem.getAttribute('data-id'), 10));
-    } else {
-      hide_criterion(parseInt(elem.getAttribute('data-id'), 10));
-    }
-  } else {
-    if (elem.value == '') {
-      show_criterion(parseInt(elem.getAttribute('data-id'), 10));
-    } else {
-      hide_criterion(parseInt(elem.getAttribute('data-id'), 10));
-=======
       show_criterion(parseInt(elem.getAttribute('data-id'), 10), criterion_class);
     } else {
       hide_criterion(parseInt(elem.getAttribute('data-id'), 10), criterion_class);
@@ -186,31 +152,11 @@
       show_criterion(parseInt(elem.getAttribute('data-id'), 10), criterion_class);
     } else {
       hide_criterion(parseInt(elem.getAttribute('data-id'), 10), criterion_class);
->>>>>>> 247ed419
     }
   }
 };
 
 function focus_mark_criterion(id) {
-<<<<<<< HEAD
-  if (jQuery('#mark_criterion_' + id).hasClass('expanded')) {
-    hide_criterion(id);
-  } else {
-    show_criterion(id);
-  }
-};
-
-function hide_criterion(id) {
-  document.getElementById('mark_criterion_title_' + id + '_expand').innerHTML = '+ &nbsp;';
-  document.getElementById('mark_criterion_' + id).removeClass('expanded');
-  document.getElementById('mark_criterion_' + id).addClass('not_expanded');
-};
-
-function show_criterion(id) {
-  document.getElementById('mark_criterion_title_' + id + '_expand').innerHTML = '- &nbsp;';
-  document.getElementById('mark_criterion_' + id).removeClass('not_expanded');
-  document.getElementById('mark_criterion_' + id).addClass('expanded');
-=======
   if (jQuery('#mark_criterion_' + id).length != 0) {
     if (jQuery('#mark_criterion_' + id).hasClass('expanded')) {
       hide_criterion(id, 'RubricCriterion');
@@ -247,7 +193,6 @@
     document.getElementById('flexible_criterion_' + id).removeClass('not_expanded');
     document.getElementById('flexible_criterion_' + id).addClass('expanded');
   }
->>>>>>> 247ed419
 };
 
 function select_mark(mark_id, mark) {
@@ -278,12 +223,6 @@
       var total = items[2];
       select_mark(mark_id, value);
       update_total_mark(total);
-<<<<<<< HEAD
-
-      document.getElementById('mark_' + mark_id + '_summary_mark')
-        .innerHTML = value;
-=======
->>>>>>> 247ed419
       document.getElementById('mark_' + mark_id + '_summary_mark_after_weight')
         .innerHTML = mark;
       document.getElementById('current_subtotal_div').innerHTML = subtotal;
