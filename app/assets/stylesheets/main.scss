--- conflicted
+++ resolved
@@ -5,6 +5,160 @@
 @import 'core';
 @import 'login';
 @import 'navigation';
+
+/* [TEMP] flexible criteria */
+
+.wrapper {
+  display: table;
+  width: 100%;
+}
+
+#new_flexible_criterion {
+  background: none;
+  padding-right: 1em;
+
+  #new_flexible_criterion_prompt {
+    margin: 1em 0;
+    width: 100%;
+  }
+}
+
+#flexible_criteria_pane,
+#flexible_edition_pane {
+  display: table-cell;
+  vertical-align: top;
+}
+
+#flexible_criteria_pane {
+  width: 25%;
+}
+
+#flexible_edition_pane {
+  @include border-radius(5px);
+  display: table;
+  width: 100%;
+  border: 1px solid $grey;
+  padding: 1em;
+  margin-left: 2em;
+
+  h2 {
+    margin-bottom: 0.5em;
+  }
+
+  .float_right {
+    float: right;
+  }
+
+  label {
+    display: inline-block;
+    font-weight: 600;
+    min-width: 8em;
+
+    & + input {
+      margin-top: 0.5em;
+    }
+  }
+
+  .criterion_description_edit {
+    display: block;
+    margin: 0.5em 0 1em;
+  }
+
+  input[type='submit'] {
+    margin-top: 1em;
+  }
+}
+
+
+/* [TEMP] annotation categories */
+
+
+#add_annotation_category {
+  background: none;
+  padding-right: 1em;
+
+  #add_annotation_category_prompt {
+    margin: 1em 0;
+    width: 100%;
+  }
+}
+
+#annotations_pane,
+#annotation_category_pane {
+  display: table-cell;
+  vertical-align: top;
+}
+
+#annotation_category {
+  width: 25%;
+}
+
+#annotations_pane {
+  padding-left: 2em;
+  width: 75%;
+
+  #annotation_list_holder {
+    @include border-radius(5px);
+    border: 1px solid $grey;
+    padding: 1em;
+  }
+
+  .float_right {
+    float: right;
+  }
+
+  fieldset {
+    @include box-shadow(none);
+    margin: 1em 0 2em;
+    padding-top: 1.5em;
+
+    input[type='text'] {
+      margin: 0 1em;
+    }
+  }
+
+  h2 a {
+    font-size: 1rem;
+  }
+}
+
+ul#annotation_list {
+  padding-left: 0;
+
+  li {
+    border-bottom: 1px solid $grey;
+    list-style: none;
+
+    &:first-child {
+      border-top: 1px solid $grey;
+    }
+
+    &#add_annotation_text,
+    .edit_annotation_text {
+      padding: 1em 0;
+
+      textarea {
+        margin-bottom: 1em;
+      }
+    }
+  }
+
+  textarea {
+    width: 100%;
+  }
+}
+
+.annotation_text_details {
+  display: inline-block;
+  font-style: italic;
+  margin-left: 5px;
+  min-width: 200px;
+
+  .button_to {
+    display: inline-block;
+    margin-left: 0.25em;
+  }
+}
 
 /** [TEMP] Dialog modal windows */
 
@@ -123,165 +277,6 @@
 }
 
 
-<<<<<<< HEAD
-=======
-/* [TEMP] flexible criteria */
-
-.wrapper {
-  display: table;
-  width: 100%;
-}
-
-#new_flexible_criterion {
-  background: none;
-  padding-right: 1em;
-
-  #new_flexible_criterion_prompt {
-    margin: 1em 0;
-    width: 100%;
-  }
-}
-
-#flexible_criteria_pane,
-#flexible_edition_pane {
-  display: table-cell;
-  vertical-align: top;
-}
-
-#flexible_criteria_pane {
-  width: 25%;
-}
-
-#flexible_edition_pane {
-  @include border-radius(5px);
-  display: table;
-  width: 100%;
-  border: 1px solid $grey;
-  padding: 1em;
-  margin-left: 2em;
-
-  h2 {
-    margin-bottom: 0.5em;
-  }
-
-  .float_right {
-    float: right;
-  }
-
-  label {
-    display: inline-block;
-    font-weight: 600;
-    min-width: 8em;
-
-    & + input {
-      margin-top: 0.5em;
-    }
-  }
-
-  .criterion_description_edit {
-    display: block;
-    margin: 0.5em 0 1em;
-  }
-
-  input[type='submit'] {
-    margin-top: 1em;
-  }
-}
-
-
-/* [TEMP] annotation categories */
-
-
-#add_annotation_category {
-  background: none;
-  padding-right: 1em;
-
-  #add_annotation_category_prompt {
-    margin: 1em 0;
-    width: 100%;
-  }
-}
-
-#annotations_pane,
-#annotation_category_pane {
-  display: table-cell;
-  vertical-align: top;
-}
-
-#annotation_category {
-  width: 25%;
-}
-
-#annotations_pane {
-  padding-left: 2em;
-  width: 75%;
-
-  #annotation_list_holder {
-    @include border-radius(5px);
-    border: 1px solid $grey;
-    padding: 1em;
-  }
-
-  .float_right {
-    float: right;
-  }
-
-  fieldset {
-    @include box-shadow(none);
-    margin: 1em 0 2em;
-    padding-top: 1.5em;
-
-    input[type='text'] {
-      margin: 0 1em;
-    }
-  }
-
-  h2 a {
-    font-size: 1rem;
-  }
-}
-
-ul#annotation_list {
-  padding-left: 0;
-
-  li {
-    border-bottom: 1px solid $grey;
-    list-style: none;
-
-    &:first-child {
-      border-top: 1px solid $grey;
-    }
-
-    &#add_annotation_text,
-    .edit_annotation_text {
-      padding: 1em 0;
-
-      textarea {
-        margin-bottom: 1em;
-      }
-    }
-  }
-
-  textarea {
-    width: 100%;
-  }
-}
-
-.annotation_text_details {
-  display: inline-block;
-  font-style: italic;
-  margin-left: 5px;
-  min-width: 200px;
-
-  .button_to {
-    display: inline-block;
-    margin-left: 0.25em;
-  }
-}
-
-
-/* Title Bar */
->>>>>>> b08f799a
 
 /** [TEMP] Tables */
 
