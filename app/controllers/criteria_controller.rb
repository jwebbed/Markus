--- conflicted
+++ resolved
@@ -58,15 +58,8 @@
 
     ActiveRecord::Base.transaction do
       params[:criterion].each_with_index do |type_id, index|
-<<<<<<< HEAD
-        type = type_id.split(' ')[0]
-        id = type_id.split(' ')[1]
-        criterion_to_update = type == 'RubricCriterion' ? RubricCriterion.find(id) : FlexibleCriterion.find(id)
-        criterion_to_update.class.update(id, position: index + 1) if id != ''
-=======
         type, id = type_id.split(' ')
         type.constantize.update(id, position: index + 1) unless id.blank?
->>>>>>> c070c6f9
       end
     end
   end
