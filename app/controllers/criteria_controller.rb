--- conflicted
+++ resolved
@@ -6,7 +6,6 @@
     @criterion = @criterion_type.constantize.new
   end
 
-<<<<<<< HEAD
   def create
     @assignment = Assignment.find(params[:assignment_id])
     @criterion_type = params[:criterion_type]
@@ -26,11 +25,11 @@
     end
     @criteria.reload
     render 'create_and_edit', formats: [:js], handlers: [:erb]
-=======
+  end
+
   def edit
     @criterion_type = params[:criterion_type]
     @criterion = @criterion_type.constantize.find(params[:id])
->>>>>>> 732c6ed7
   end
 
   # This method handles the drag/drop criteria sorting.
