class CriteriaController < ApplicationController

  def new
    @assignment = Assignment.find(params[:assignment_id])
    @criterion_type = params[:criterion_type]
    @criterion = @criterion_type.constantize.new
  end

<<<<<<< HEAD
  def edit
    @criterion_type = params[:criterion_type]
    @criterion = get_class(@criterion_type).find(params[:id])
  end

  # This method handles the drag/drop criteria sorting
=======
  # This method handles the drag/drop criteria sorting.
>>>>>>> d03656ae
  def update_positions
    @assignment = Assignment.find(params[:assignment_id])
    @criteria = @assignment.get_criteria

    ActiveRecord::Base.transaction do
      params[:criterion].
        each_with_index { |id, index| @assignment.criterion_class.update(id, position: index + 1) if id != '' }
    end
  end
end<|MERGE_RESOLUTION|>--- conflicted
+++ resolved
@@ -6,16 +6,12 @@
     @criterion = @criterion_type.constantize.new
   end
 
-<<<<<<< HEAD
   def edit
     @criterion_type = params[:criterion_type]
     @criterion = get_class(@criterion_type).find(params[:id])
   end
 
-  # This method handles the drag/drop criteria sorting
-=======
   # This method handles the drag/drop criteria sorting.
->>>>>>> d03656ae
   def update_positions
     @assignment = Assignment.find(params[:assignment_id])
     @criteria = @assignment.get_criteria
