--- conflicted
+++ resolved
@@ -62,29 +62,6 @@
 
     render partial: 'tags/edit_dialog', handlers: [:erb]
   end
-<<<<<<< HEAD
-
-  ###  Update methods  ###
-
-  def update_tag
-    # Updates both the name and ID.
-    Tag.update(params[:id], name: params[:update_tag][:name])
-    Tag.update(params[:id], description: params[:update_tag][:description])
-
-    respond_to do |format|
-      format.html do
-        redirect_to :back
-      end
-    end
-  end
-
-  def update_name
-    Tag.update(params[:id], name: params[:name])
-  end
-
-  def update_description
-    Tag.update(params[:id], description: params[:description])
-  end
 
   ###  Upload/Download Methods  ###
 
@@ -142,55 +119,4 @@
 
   def yml_upload
   end
-
-  ###  Grouping Methods ###
-
-  def create_grouping_tag_association_from_existing_tag
-    tag = Tag.find(params[:tag_id])
-    create_grouping_tag_association(params[:grouping_id], tag)
-  end
-
-  def create_grouping_tag_association(grouping_id, tag)
-    if !tag.groupings.exists?(grouping_id)
-      grouping = Grouping.find(grouping_id)
-      tag.groupings << (grouping)
-    end
-  end
-
-  def get_tags_for_grouping
-    grouping = Grouping.find(params[:grouping_id])
-    grouping.tags
-  end
-
-  def get_num_groupings_for_tag(tag_id)
-    tag = Tag.find(tag_id)
-    count = 0
-
-    Grouping.all.each do |group|
-      if tag.groupings.exists?(group.id)
-        count += 1
-      end
-    end
-
-    count
-  end
-
-  def get_tags_not_associated_with_grouping
-    grouping = Grouping.find(:params[grouping_id])
-    grouping_tags = grouping.tags
-
-    all_tags = get_all_tags
-    all_tags.delete_if do |t|
-      grouping_tags.include?(t)
-    end
-
-    all_tags
-  end
-
-  def delete_grouping_tag_association
-    tag = Tag.find(params[:tagging_id])
-    tag.groupings.delete(params[:grouping_id])
-  end
-=======
->>>>>>> d4689c73
 end