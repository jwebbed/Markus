--- conflicted
+++ resolved
@@ -22,44 +22,8 @@
                        :csv_upload,
                        :update_grade]
   before_filter :authorize_for_student,
-<<<<<<< HEAD
-                only: [:student_interface]
-
-  # Filters will be added as the student UI is implemented (eg. Show Released,
-  # Show All,...)
-  G_TABLE_PARAMS = {model: GradeEntryStudent,
-                    per_pages: [100, 150, 500, 1000],
-                    filters: {
-                        'none' => {
-                            display: 'Show All',
-                            proc: lambda { |sort_by, order, user|
-                              if user.instance_of? Admin
-                                conditions = {hidden: false}
-                              else
-                                #Display only students to which the TA has been assigned
-                                conditions = {hidden: false, id:
-                                              Ta.find(user.id)
-                                                .grade_entry_students
-                                                .select(:user_id)
-                                                .map(&:user_id) }
-                              end
-
-                              if sort_by.present?
-                                if sort_by == 'section'
-                                  Student.includes(:section).where(conditions).order('sections.name ' + order)
-                                else
-                                  Student.where(conditions)
-                                         .order(sort_by + ' ' + order)
-                                end
-                              else
-                                Student.where(conditions).order('user_name ' + order)
-                              end
-                            }}}
-  }
-=======
                 only: [:student_interface,
                        :populate_term_marks_table]
->>>>>>> 72aee581
 
   # Create a new grade entry form
   def new
@@ -118,14 +82,9 @@
     @grade_entry_item_id = params[:grade_entry_item_id]
     updated_grade = params[:updated_grade]
 
-<<<<<<< HEAD
     grade_entry_student =
       grade_entry_form.grade_entry_students.find_or_create_by(user_id:
             @student_id)
-=======
-    grade_entry_student = grade_entry_form.grade_entry_students
-                                          .find_or_create_by_user_id(@student_id)
->>>>>>> 72aee581
 
     @grade = grade_entry_student.grades.find_or_create_by(grade_entry_item_id:
                   @grade_entry_item_id)
@@ -261,37 +220,13 @@
     errors = []
     grade_entry_students = []
 
-<<<<<<< HEAD
-    if params[:ap_select_full] == 'true'
-
-      # Make sure we have a filter
-      if params[:filter].blank?
-        raise I18n.t('grade_entry_forms.grades.expected_filter')
-      end
-
-      # Find the appropriate students using this filter
-
-      students = G_TABLE_PARAMS[:filters][params[:filter]][:proc].call("", "", current_user)
-      students.each do |student|
-        grade_entry_students.push(grade_entry_form.grade_entry_students
-                                  .find_or_create_by(user_id: student.id))
-      end
-    else
-      # Particular students in the table were selected
-      if params[:students].nil?
-        errors.push(I18n.t('grade_entry_forms.grades.must_select_a_student'))
-      else
-        params[:students].each do |student_id|
-          grade_entry_students.push(grade_entry_form.grade_entry_students.find_or_create_by(user_id: student_id))
-        end
-=======
     if params[:students].nil?
       errors.push(I18n.t('grade_entry_forms.grades.must_select_a_student'))
     else
       params[:students].each do |student_id|
-        grade_entry_students.push(grade_entry_form.grade_entry_students
-                            .find_or_create_by_user_id(student_id))
->>>>>>> 72aee581
+        grade_entry_students.push(
+          grade_entry_form.grade_entry_students
+                          .find_or_create_by(user_id: student_id))
       end
     end
 
