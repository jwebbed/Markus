--- conflicted
+++ resolved
@@ -1,9 +1,4 @@
-<<<<<<< HEAD
-include CsvHelper
 require 'encoding'
-=======
-require 'iconv'
->>>>>>> a14b6df1
 
 class AnnotationCategoriesController < ApplicationController
   include AnnotationCategoriesHelper
@@ -113,19 +108,10 @@
     annotation_category_list = params[:annotation_category_list_csv]
     annotation_category_number = 0
     annotation_line = 0
-<<<<<<< HEAD
     if annotation_category_list
       annotation_category_list = annotation_category_list.utf8_encode(encoding)
-      CsvHelper::Csv.parse(annotation_category_list) do |row|
-        next if CsvHelper::Csv.generate_line(row).strip.empty?
-=======
-    unless annotation_category_list.nil?
-      if encoding != nil
-        annotation_category_list = StringIO.new(Iconv.iconv('UTF-8', encoding, annotation_category_list.read).join)
-      end
       CSV.parse(annotation_category_list) do |row|
         next if CSV.generate_line(row).strip.empty?
->>>>>>> a14b6df1
         annotation_line += 1
         result = AnnotationCategory.add_by_row(row, @assignment, current_user)
         if result[:annotation_upload_invalid_lines].size > 0
