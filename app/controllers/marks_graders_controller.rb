# Manages actions relating to assigning graders.
class MarksGradersController < ApplicationController
  include MarksGradersHelper

  before_filter :authorize_only_for_admin

  layout 'assignment_content'

  def populate
    @grade_entry_form = GradeEntryForm.find(params[:grade_entry_form_id])
    @students = students_with_assoc
    @sections = Section.order(:name)
    mgsti = get_marks_graders_student_table_info(@students,
                                                 @grade_entry_form)
    render json: [mgsti, @sections]
  end

  def populate_graders
    @grade_entry_form = GradeEntryForm.find(params[:grade_entry_form_id])
    render json: get_marks_graders_table_info(@grade_entry_form)
  end

  def index
    @grade_entry_form = GradeEntryForm.find(params[:grade_entry_form_id])
    @section_column = ''
    if Section.all.size > 0
      @section_column = "{
          id: 'section',
          content: '#{I18n.t(:'user.section')}',
          sortable: true},"
    end
  end

  # Assign TAs to Students via a csv file
  def csv_upload_grader_groups_mapping
    if params[:grader_mapping].nil?
      flash_message(:error, I18n.t('csv.student_to_grader'))
    else
      result = MarkusCSV.parse(
          params[:grader_mapping].read,
          encoding: params[:encoding]) do |row|
        raise CSVInvalidLineError if row.empty?
        grade_entry_student =
            GradeEntryStudent.joins(:user)
                             .find_by(
                               users: { user_name: row.first },
                               grade_entry_form_id:
                                 params[:grade_entry_form_id])
        raise CSVInvalidLineError if grade_entry_student.nil?
        grade_entry_student.add_tas_by_user_name_array(row.drop(1))
      end
      unless result[:invalid_lines].empty?
        flash_message(:error, result[:invalid_lines])
      end
      unless result[:valid_lines].empty?
        flash_message(:success, result[:valid_lines])
      end
    end
    redirect_to action: 'index', grade_entry_form_id: params[:grade_entry_form_id]
  end

  # Download grader/student mappings in CSV format.
  def download_grader_students_mapping
    grade_entry_form = GradeEntryForm.find(params[:grade_entry_form_id])
    students = students_with_assoc

    file_out = MarkusCSV.generate(students) do |student|
      # csv format is student_name, ta1_name, ta2_name, ... etc
      student_array = [student.user_name]
      grade_entry_student = student.grade_entry_students.find_by(
        grade_entry_form_id: grade_entry_form.id)
      unless grade_entry_student.nil?
        student_array.concat(grade_entry_student
                               .tas.order(:user_name).pluck(:user_name))
      end
      student_array
    end

    send_data(file_out, type: 'text/csv', disposition: 'attachment')
  end

  # These actions act on all currently selected graders & students
  def global_actions
    @grade_entry_form = GradeEntryForm.find(params[:grade_entry_form_id])
    student_ids = params[:students]
    grader_ids = params[:graders]

<<<<<<< HEAD
    case params[:current_table]
      when 'groups_table'
        if params[:students].nil? || params[:students].size == 0
         # If there is a global action than there should be a student selected
          if params[:global_actions]
            flash_now(:error, t('assignment.group.select_a_student'))
            head 400
            return
          end
        end

        case params[:global_actions]
        when 'assign'
          if params[:graders].nil? || params[:graders].size == 0
            flash_now(:error, t('assignment.group.select_a_grader'))
            head 400
            return
          end
          assign_all_graders(student_ids, grader_ids, @grade_entry_form)
          return
        when 'unassign'
          unassign_graders(params[:gests])
          return
        when 'random_assign'
          if params[:graders].nil? or params[:graders].size ==  0
            flash_now(:error, t('assignment.group.select_a_grader'))
            head 400
            return
          end
          randomly_assign_graders(student_ids, grader_ids, @grade_entry_form)
          return
        end
=======
    if params[:students].nil? || params[:students].size == 0
     # If there is a global action than there should be a student selected
      if params[:global_actions]
        @global_action_warning = t('assignment.group.select_a_student')
        render partial: 'shared/global_action_warning', formats: [:js],
               handlers: [:erb]
        return
      end
    end

    case params[:global_actions]
    when 'assign'
      if params[:graders].nil? || params[:graders].size == 0
        @global_action_warning = t('assignment.group.select_a_grader')
        render partial: 'shared/global_action_warning', formats: [:js],
               handlers: [:erb]
        return
      end
      assign_all_graders(student_ids, grader_ids, @grade_entry_form)
      return
    when 'unassign'
      unassign_graders(params[:gests])
      return
    when 'random_assign'
      if params[:graders].nil? or params[:graders].size ==  0
        @global_action_warning = t('assignment.group.select_a_grader')
        render partial: 'shared/global_action_warning', formats: [:js],
               handlers: [:erb]
        return
      end
      randomly_assign_graders(student_ids, grader_ids, @grade_entry_form)
      return
>>>>>>> 885f4ff8
    end
  end

  private

  def students_with_assoc
    Student.includes(
      :section,
      grade_entry_students: { grade_entry_student_tas: 'ta' })
  end

  def randomly_assign_graders(student_ids, grader_ids, form)
    GradeEntryStudent.randomly_assign_tas(student_ids, grader_ids, form)
    render nothing: true
  end

  def assign_all_graders(student_ids, grader_ids, form)
    GradeEntryStudent.assign_all_tas(student_ids, grader_ids, form)
    render nothing: true
  end

  def unassign_graders(gest_ids)
    GradeEntryStudent.unassign_tas(gest_ids)
    render nothing: true
  end
end<|MERGE_RESOLUTION|>--- conflicted
+++ resolved
@@ -85,46 +85,11 @@
     student_ids = params[:students]
     grader_ids = params[:graders]
 
-<<<<<<< HEAD
-    case params[:current_table]
-      when 'groups_table'
-        if params[:students].nil? || params[:students].size == 0
-         # If there is a global action than there should be a student selected
-          if params[:global_actions]
-            flash_now(:error, t('assignment.group.select_a_student'))
-            head 400
-            return
-          end
-        end
-
-        case params[:global_actions]
-        when 'assign'
-          if params[:graders].nil? || params[:graders].size == 0
-            flash_now(:error, t('assignment.group.select_a_grader'))
-            head 400
-            return
-          end
-          assign_all_graders(student_ids, grader_ids, @grade_entry_form)
-          return
-        when 'unassign'
-          unassign_graders(params[:gests])
-          return
-        when 'random_assign'
-          if params[:graders].nil? or params[:graders].size ==  0
-            flash_now(:error, t('assignment.group.select_a_grader'))
-            head 400
-            return
-          end
-          randomly_assign_graders(student_ids, grader_ids, @grade_entry_form)
-          return
-        end
-=======
     if params[:students].nil? || params[:students].size == 0
-     # If there is a global action than there should be a student selected
+      # If there is a global action than there should be a student selected
       if params[:global_actions]
-        @global_action_warning = t('assignment.group.select_a_student')
-        render partial: 'shared/global_action_warning', formats: [:js],
-               handlers: [:erb]
+        flash_now(:error, t('assignment.group.select_a_student'))
+        head 400
         return
       end
     end
@@ -132,9 +97,8 @@
     case params[:global_actions]
     when 'assign'
       if params[:graders].nil? || params[:graders].size == 0
-        @global_action_warning = t('assignment.group.select_a_grader')
-        render partial: 'shared/global_action_warning', formats: [:js],
-               handlers: [:erb]
+        flash_now(:error, t('assignment.group.select_a_grader'))
+        head 400
         return
       end
       assign_all_graders(student_ids, grader_ids, @grade_entry_form)
@@ -144,14 +108,12 @@
       return
     when 'random_assign'
       if params[:graders].nil? or params[:graders].size ==  0
-        @global_action_warning = t('assignment.group.select_a_grader')
-        render partial: 'shared/global_action_warning', formats: [:js],
-               handlers: [:erb]
+        flash_now(:error, t('assignment.group.select_a_grader'))
+        head 400
         return
       end
       randomly_assign_graders(student_ids, grader_ids, @grade_entry_form)
       return
->>>>>>> 885f4ff8
     end
   end
 
