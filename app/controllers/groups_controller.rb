--- conflicted
+++ resolved
@@ -1,9 +1,4 @@
-<<<<<<< HEAD
-include CsvHelper
 require 'encoding'
-=======
-require 'iconv'
->>>>>>> a14b6df1
 require 'auto_complete'
 require 'csv_invalid_line_error'
 
@@ -182,11 +177,7 @@
         end
         begin
           # Loop over each row, which lists the members to be added to the group.
-<<<<<<< HEAD
-          CsvHelper::Csv.parse(file).each_with_index do |row, line_nr|
-=======
-          CSV.parse(file.read).each_with_index do |row, line_nr|
->>>>>>> a14b6df1
+          CSV.parse(file).each_with_index do |row, line_nr|
             begin
               # Potentially raises CSVInvalidLineError
               collision_error = @assignment.add_csv_group(row)
