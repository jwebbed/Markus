--- conflicted
+++ resolved
@@ -34,13 +34,8 @@
     @criteria = @assignment.get_criteria
     @criterion = FlexibleCriterion.new
     @criterion.assignment = @assignment
-<<<<<<< HEAD
     @criterion.max_mark = FlexibleCriterion::DEFAULT_MAX_MARK
-    @criterion.position = new_position
-=======
-    @criterion.max = FlexibleCriterion::DEFAULT_MAX
     @criterion.position = @assignment.next_criterion_position
->>>>>>> 7f38856b
     unless @criterion.update_attributes(flexible_criterion_params)
       @errors = @criterion.errors
       render :add_criterion_error
