class FlexibleCriteriaController < ApplicationController

  before_filter      :authorize_only_for_admin

  def index
    @assignment = Assignment.find(params[:assignment_id])
    if @assignment.past_all_due_dates?
      flash[:notice] = t('past_due_date_warning')
    end
    @criteria = @assignment.get_criteria.order(:position)
  end

  def edit
    @criterion = FlexibleCriterion.find(params[:id])
  end

  def update
    @criterion = FlexibleCriterion.find(params[:id])
    unless @criterion.update_attributes(flexible_criterion_params)
      @errors = @criterion.errors
      render :errors
      return
    end
    flash.now[:success] = I18n.t('criterion_saved_success')
  end

  def new
    @assignment = Assignment.find(params[:assignment_id])
    @criterion = FlexibleCriterion.new
  end

  def create
    @assignment = Assignment.find(params[:assignment_id])
<<<<<<< HEAD
    @criteria = @assignment.flexible_criteria
=======
    @criteria = @assignment.get_criteria
    if @criteria.length > 0
      new_position = @criteria.last.position + 1
    else
      new_position = 1
    end
>>>>>>> d0462b54
    @criterion = FlexibleCriterion.new
    @criterion.assignment = @assignment
    @criterion.max = FlexibleCriterion::DEFAULT_MAX
    @criterion.position = @assignment.next_criterion_position
    unless @criterion.update_attributes(flexible_criterion_params)
      @errors = @criterion.errors
      render :add_criterion_error
      return
    end
    @criteria.reload
    render :create_and_edit
  end

  def destroy
    @criterion = FlexibleCriterion.find(params[:id])
    @assignment = @criterion.assignment
    @criteria = @assignment.get_criteria
    # TODO delete all marks associated with this criterion
    # Will be possible when Mark gets its association with FlexibleCriterion.
    @criterion.destroy
    flash.now[:success] = I18n.t('criterion_deleted_success')
  end

  def download
    @assignment = Assignment.find(params[:assignment_id])
    criteria = @assignment.get_criteria.order(:position)
    file_out = MarkusCSV.generate(criteria) do |criterion|
      [criterion.name, criterion.max,
       criterion.description]
    end
    send_data(file_out,
              type: 'text/csv',
              filename: "#{@assignment.short_identifier}_flexible_criteria.csv",
              disposition: 'inline')
  end

  def upload
    file = params[:upload][:flexible]
    @assignment = Assignment.find(params[:assignment_id])
    encoding = params[:encoding]
    if request.post? && !file.blank?
      FlexibleCriterion.transaction do
        result = MarkusCSV.parse(file.read, encoding: encoding) do |row|
          next if CSV.generate_line(row).strip.empty?
          FlexibleCriterion.create_or_update_from_csv_row(row, @assignment)
        end
        unless result[:invalid_lines].empty?
          flash_message(:error, result[:invalid_lines])
        end
        unless result[:valid_lines].empty?
          flash_message(:success, result[:valid_lines])
        end
      end
    end
    redirect_to action: 'index', assignment_id: @assignment.id
  end

  # This method handles the drag/drop criteria sorting
  def update_positions
    unless request.post?
      render nothing: true
      return
    end

    @assignment = Assignment.find(params[:assignment_id])
    @criteria = @assignment.get_criteria
    position = 0

    # if params[:criterion]
      params[:criterion].each do |id|
        if id != ''
          position += 1
          FlexibleCriterion.update(id, position: position)
        end
      end
    # end
  end

  private

  def flexible_criterion_params
    params.require(:flexible_criterion).permit(:name,
                                               :description,
                                               :position,
                                               :max,
                                               :ta_visible,
                                               :peer_visible)
  end
end<|MERGE_RESOLUTION|>--- conflicted
+++ resolved
@@ -31,16 +31,7 @@
 
   def create
     @assignment = Assignment.find(params[:assignment_id])
-<<<<<<< HEAD
-    @criteria = @assignment.flexible_criteria
-=======
     @criteria = @assignment.get_criteria
-    if @criteria.length > 0
-      new_position = @criteria.last.position + 1
-    else
-      new_position = 1
-    end
->>>>>>> d0462b54
     @criterion = FlexibleCriterion.new
     @criterion.assignment = @assignment
     @criterion.max = FlexibleCriterion::DEFAULT_MAX
