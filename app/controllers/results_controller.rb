--- conflicted
+++ resolved
@@ -36,13 +36,9 @@
     @submission = @result.submission
 
     if @submission.remark_submitted?
-<<<<<<< HEAD
-      @old_result = Result.where('submission_id = ?', @submission.id).order(id: :asc)[0]
-=======
       @old_result = @submission.get_original_result
     else
       @old_result = nil
->>>>>>> 72aee581
     end
 
     @grouping = @result.submission.grouping
@@ -59,12 +55,7 @@
     @old_marks_map = Hash.new
     @mark_criteria = @assignment.get_criteria
     @assignment.get_criteria.each do |criterion|
-<<<<<<< HEAD
       mark = criterion.marks.find_or_create_by(result_id: @result.id)
-      mark.save(validate: false)
-=======
-      mark = criterion.marks.find_or_create_by_result_id(@result.id)
->>>>>>> 72aee581
       @marks_map[criterion.id] = mark
 
       # Loading up previous results for the case of a remark
@@ -74,33 +65,8 @@
         @old_marks_map[criterion.id] = oldmark
       end
 
-<<<<<<< HEAD
-    # Get the previous and the next submission
-    # FIXME right now, the groupings are ordered by grouping's id. Having a
-    # more natural grouping order would be nice.
-    if current_user.ta?
-      groupings = @assignment.ta_memberships.includes(grouping: :group)
-                                            .where(user_id: current_user.id)
-                                            .order(id: :asc).collect do |m|
-        m.grouping
-      end
-    elsif current_user.admin?
-      groupings = @assignment.groupings.includes(:group).order(id: :asc)
-    end
-
-    # If a grouping's submission's marking_status is complete, we're not going
-    # to include them in the next_submission/prev_submission list
-
-    # If a grouping doesn't have a submission, and we are past the collection time,
-    # we *DO* want to include them in the list.
-    collection_time = @assignment.submission_rule.calculate_collection_time.localtime
-
-    groupings.to_a.delete_if do |grouping|
-      grouping != @grouping && ((!grouping.has_submission? && (Time.zone.now < collection_time)))
-=======
       mark.save(validate: false)
       @result.update_total_mark
->>>>>>> 72aee581
     end
 
     groupings = Grouping.get_groupings_for_assignment(@assignment,
