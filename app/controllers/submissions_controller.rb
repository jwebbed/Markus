require 'zip'
require 'cgi'

class SubmissionsController < ApplicationController
  include SubmissionsHelper
  include PaginationHelper

  helper_method :all_assignments_marked?

  before_filter :authorize_only_for_admin,
                except: [:server_time,
                         :populate_file_manager,
                         :browse,
                         :index,
                         :file_manager,
                         :update_files,
                         :download,
                         :downloads,
                         :s_table_paginate,
                         :collect_and_begin_grading,
                         :download_groupings_files,
                         :manually_collect_and_begin_grading,
                         :collect_ta_submissions,
                         :repo_browser,
                         :update_converted_pdfs,
                         :update_submissions]
  before_filter :authorize_for_ta_and_admin,
                only: [:browse,
                       :index,
                       :s_table_paginate,
                       :collect_and_begin_grading,
                       :manually_collect_and_begin_grading,
                       :collect_ta_submissions,
                       :repo_browser,
                       :download_groupings_files,
                       :update_converted_pdfs,
                       :update_submissions]
  before_filter :authorize_for_student,
                only: [:file_manager,
                       :populate_file_manager,
                       :update_files]
  before_filter :authorize_for_user, only: [:download, :downloads]

<<<<<<< HEAD
  # Proc for sorting by criteria
  criterion_mark_compare = Proc.new do |a, b, cid|
    ret = -1 if !a.has_submission? ||
                 a.current_submission_used
                  .get_latest_result.marks
                  .find_by_markable_id(cid).nil? ||
                 a.current_submission_used
                  .get_latest_result.marks
                  .find_by_markable_id(cid).mark.nil?

    ret ||= 1 if !b.has_submission? ||
                  b.current_submission_used
                   .get_latest_result.marks
                   .find_by_markable_id(cid).nil? ||
                  b.current_submission_used
                   .get_latest_result.marks
                   .find_by_markable_id(cid).mark.nil?

    ret ||= a.current_submission_used
             .get_latest_result.marks
             .find_by_markable_id(cid).mark <=>
            b.current_submission_used
             .get_latest_result.marks
             .find_by_markable_id(cid).mark
  end

  # TABLE FOR TAs
  TA_TABLE_PARAMS = {
    model: Grouping,
    per_pages: [15, 30, 50, 100, 150, 500, 1000],
    filters: {
      'none' => {
        display: I18n.t('browse_submissions.show_all'),
        proc: lambda { |params, to_include|
          params[:assignment].ta_memberships.where(user_id: params[:user_id])
                             .includes(grouping: to_include)
                             .map { |m| m.grouping }
        }
      },
      'unmarked' => {
        display: I18n.t('browse_submissions.show_unmarked'),
        proc: lambda { |params, to_include|
           (params[:assignment].ta_memberships.where(user_id: params[:user_id])
                               .includes(grouping: to_include)
                               .map { |m| m.grouping }
           ).select { |g| !g.has_submission? || (g.has_submission? &&
                   g.current_submission_used.get_latest_result.marking_state ==
                       Result::MARKING_STATES[:unmarked]) }}
      },

      'partial' => {
        display: I18n.t('browse_submissions.show_partial'),
        proc: lambda { |params, to_include|
           (params[:assignment].ta_memberships.where(user_id: params[:user_id])
                               .includes(grouping: to_include)
                               .map { |m| m.grouping }
           ).select{ |g| g.has_submission? &&
               g.current_submission_used.get_latest_result.marking_state ==
                   Result::MARKING_STATES[:partial]} }
      },

      'complete' => {
        display: I18n.t('browse_submissions.show_complete'),
        proc: lambda{ |params, to_include|
          (params[:assignment].ta_memberships.where(user_id: params[:user_id])
                              .includes(grouping: to_include)
                              .map { |m| m.grouping }
          ).select{|g| g.has_submission? &&
              g.current_submission_used.get_latest_result.marking_state ==
                  Result::MARKING_STATES[:complete]} }
      },

      'released' => {
        display: I18n.t('browse_submissions.show_released'),
        proc: lambda{ |params, to_include|
          (params[:assignment].ta_memberships.where(user_id: params[:user_id])
                              .includes(grouping: to_include)
                              .map { |m| m.grouping }
          ).select{|g| g.has_submission? &&
              g.current_submission_used.get_latest_result.released_to_students}}
      },

      'assigned' => {
        display: I18n.t('browse_submissions.show_assigned_to_me'),
        proc: lambda { |params, to_include|
          params[:assignment].ta_memberships.where(user_id: params[:user_id])
                             .includes(grouping: to_include)
                             .map { |m| m.grouping }
        }
      }
    },

    sorts: {
      'group_name' => lambda { |a,b| a.group.group_name.downcase <=>
        b.group.group_name.downcase},
      'repo_name' => lambda { |a,b| a.group.repo_name.downcase <=>
          b.group.repo_name.downcase },
      'revision_timestamp' => lambda { |a,b|
        ret = -1 if !a.has_submission?
        ret ||= 1 if !b.has_submission?
        ret ||= a.current_submission_used.revision_timestamp <=>
            b.current_submission_used.revision_timestamp
      },
      'marking_state' => lambda { |a,b|
        ret = -1 if !a.has_submission?
        ret ||= 1 if !b.has_submission?
        ret ||= a.current_submission_used.get_latest_result.marking_state <=>
            b.current_submission_used.get_latest_result.marking_state
      },
      'total_mark' => lambda { |a,b|
        ret = -1 if !a.has_submission?
        ret ||= 1 if !b.has_submission?
        ret ||= a.current_submission_used.get_latest_result.total_mark <=>
            b.current_submission_used.get_latest_result.total_mark
      },
      'grace_credits_used' => lambda { |a,b|
        a.grace_period_deduction_single <=> b.grace_period_deduction_single
      },
      'section' => lambda { |a,b|
        ret = -1 if !a.section
        ret ||= 1 if !b.section
        ret ||= a.section <=> b.section
      }
    }
  }

  # TABLE FOR Admin
  ADMIN_TABLE_PARAMS = {
    model: Grouping,
    per_pages: [15, 30, 50, 100, 150, 500, 1000],
    filters: {
      'none' => {
        display: I18n.t('browse_submissions.show_all'),
        proc: lambda { |params, to_include|
          params[:assignment].groupings.includes(to_include)
        }
      },
      'unmarked' => {
        display: I18n.t('browse_submissions.show_unmarked'),
        proc: lambda do |params, to_include|
                params[:assignment].groupings.includes([to_include])
                                   .select do |g| !g.has_submission? ||
                                            (g.has_submission? &&
                                             g.current_submission_used
                                             .get_latest_result.marking_state ==
                                             Result::MARKING_STATES[:unmarked])
                                   end
              end
      },
      'partial' => {
        display: I18n.t('browse_submissions.show_partial'),
        proc: lambda do |params, to_include|
                params[:assignment].groupings.includes([to_include])
                                   .select do |g| g.has_submission? &&
                                            g.current_submission_used
                                            .get_latest_result.marking_state ==
                                            Result::MARKING_STATES[:partial]
                                   end
              end
      },
      'complete' => {
        display: I18n.t('browse_submissions.show_complete'),
        proc: lambda do |params, to_include|
                params[:assignment].groupings.includes([to_include])
                                   .select do |g| g.has_submission? &&
                                            g.current_submission_used
                                            .get_latest_result.marking_state ==
                                            Result::MARKING_STATES[:complete]
                                   end
              end
      },
      'released' => {
        display: I18n.t('browse_submissions.show_released'),
        proc: lambda do |params, to_include|
                params[:assignment].groupings.includes([to_include])
                                   .select do |g| g.has_submission? &&
                                            g.current_submission_used
                                            .get_latest_result
                                            .released_to_students
                                   end
              end
      },
      'assigned' => {
        display: I18n.t('browse_submissions.show_assigned_to_me'),
        proc: lambda do |params, to_include|
                params[:assignment].ta_memberships
                                   .where(user_id: params[:user_id])
                                   .includes(grouping: to_include)
                                   .map { |m| m.grouping }
              end
      }
    },
    sorts: {
      'group_name' => lambda { |a,b|
        a.group.group_name.downcase <=> b.group.group_name.downcase},
      'repo_name' => lambda { |a,b|
        a.group.repo_name.downcase <=> b.group.repo_name.downcase },
      'revision_timestamp' => lambda { |a,b|
        ret = -1 if !a.has_submission?
        ret ||= 1 if !b.has_submission?
        ret ||= a.current_submission_used.revision_timestamp <=>
            b.current_submission_used.revision_timestamp
      },
      # Ordering for marking state:
      #   Released (icon: "sent mail") - complete & released_to_student
      #   Complete (icon: green circle check mark) - complete
      #   Remark Requested (icon: speech bubble exclamation mark) - partial & remark_submitted
      #   Partial (icon: pencil) - partial
      #   Unmarked (icon : pencil) - unmarked
      'marking_state' => lambda { |a,b|
        if !a.has_submission? || a.current_submission_used.
            get_latest_result.released_to_students
          -1
        elsif !b.has_submission? || b.current_submission_used.
            get_latest_result.released_to_students
          1
        elsif a.current_submission_used.get_latest_result.marking_state ==
            Result::MARKING_STATES[:partial] && b.current_submission_used.
            get_latest_result.marking_state == Result::MARKING_STATES[:partial]
          ret ||= -1 if a.current_submission_used.remark_submitted?
          ret ||= 1 if b.current_submission_used.remark_submitted?
          ret ||= 0
        else
          a.current_submission_used.get_latest_result.marking_state <=>
              b.current_submission_used.get_latest_result.marking_state
        end
      },
      'total_mark' => lambda { |a,b|
        ret = -1 if !a.has_submission?
        ret ||= 1 if !b.has_submission?
        ret ||= a.current_submission_used.get_latest_result.total_mark <=>
          b.current_submission_used.get_latest_result.total_mark
      },
      'criterion' => criterion_mark_compare,
      'grace_credits_used' => lambda { |a,b|
        a.grace_period_deduction_single <=> b.grace_period_deduction_single
      },
      'section' => lambda { |a,b|
        ret = -1 if !a.section
        ret ||= 1 if !b.section
        ret ||= a.section <=> b.section
      }
    }
  }

=======
>>>>>>> bc6c58f2
  def repo_browser
    @assignment = Assignment.find(params[:assignment_id])
    @grouping = Grouping.find(params[:id])
    @assignment = @grouping.assignment
    @path = params[:path] || '/'
    @previous_path = File.split(@path).first
    @repository_name = @grouping.group.repository_name
    repo = @grouping.group.repo
    begin
      if params[:revision_number]
        @revision_number = params[:revision_number].to_i
      elsif params[:revision_timestamp]
        @revision_number = repo.get_revision_by_timestamp(
            Time.parse(params[:revision_timestamp])).revision_number
      else
        @revision_number = repo.get_latest_revision.revision_number
      end
      if @revision_number == 0
        @revision_number = 1
      end
      @revision = repo.get_revision(@revision_number)
      @revision_timestamp = @revision.timestamp
    rescue Exception => e
      flash[:error] = e.message
      @revision_number = repo.get_latest_revision.revision_number
      @revision_timestamp = repo.get_latest_revision.timestamp
    end
    # Generate a revisions' history with date and num
    @revisions_history = []
    rev_number = repo.get_latest_revision.revision_number + 1
    rev_number.times.each do |rev|
      begin
        revision = repo.get_revision(rev)
        unless revision.path_exists?(
            File.join(@assignment.repository_folder, @path))
          raise 'error'
        end
      rescue Exception
        revision = nil
      end
      if revision
        @revisions_history << { num: revision.revision_number,
                                date: revision.timestamp }
      end
    end

    respond_to do |format|
      format.html
      format.json do
        render json: get_repo_browser_table_info(@assignment, @revision,
                                                 @revision_number, @path,
                                                 @previous_path,
                                                 @grouping.id)
      end
    end

    repo.close
  end

  def file_manager
    @assignment = Assignment.find(params[:assignment_id])
    @grouping = current_user.accepted_grouping_for(@assignment.id)

    if @grouping.nil?
      redirect_to controller: 'assignments',
                  action: 'student_interface',
                  id: params[:id]
      return
    end

    user_group = @grouping.group
    @path = params[:path] || '/'

    # Some vars need to be set in update_files too, so do this in a
    # helper. See update_files action where this is used as well.
    set_filebrowser_vars(user_group, @assignment)
  end

  def populate_file_manager
    @assignment = Assignment.find(params[:assignment_id])
    @grouping = current_user.accepted_grouping_for(@assignment.id)
    user_group = @grouping.group
    revision_number= params[:revision_number]
    @path = params[:path] || '/'
    @previous_path = File.split(@path).first

    user_group.access_repo do |repo|
      if revision_number.nil?
        @revision = repo.get_latest_revision
      else
        @revision = repo.get_revision(revision_number.to_i)
      end
      @directories =
          @revision.directories_at_path(File.join(@assignment.repository_folder,
                                                  @path))
      @files = @revision.files_at_path(File.join(@assignment.repository_folder,
                                                 @path))
      @table_rows = {}
      @files.sort.each do |file_name, file|
        @table_rows[file.object_id] =
            construct_file_manager_table_row(file_name, file)
      end

      if @grouping.repository_external_commits_only?
        @directories.sort.each do |directory_name, directory|
          @table_rows[directory.object_id] =
              construct_file_manager_dir_table_row(directory_name, directory)
        end
      end

      respond_to do |format|
        format.js
      end

    end
  end

  def manually_collect_and_begin_grading
    @grouping = Grouping.find(params[:id])
    @revision_number = params[:current_revision_number].to_i
    SubmissionCollector.instance.manually_collect_submission(@grouping,
                                                             @revision_number)
    redirect_to action: 'update_converted_pdfs', id: @grouping.id
  end

  def collect_and_begin_grading
    assignment = Assignment.find(params[:assignment_id])
    grouping = Grouping.find(params[:id])

    if assignment.submission_rule.can_collect_grouping_now?(grouping)
      # Push grouping to the priority queue
      SubmissionCollector.instance.push_grouping_to_priority_queue(grouping)
      flash[:success] = I18n.t('collect_submissions.priority_given')
    else
      flash[:error] = I18n.t('browse_submissions.could_not_collect',
                             group_name: grouping.group.group_name)
    end
    redirect_to action:   'browse',
                id:       assignment.id
  end

  def collect_all_submissions
    assignment = Assignment.find(params[:assignment_id], include: [:groupings])
    if assignment.submission_rule.can_collect_now?
      submission_collector = SubmissionCollector.instance
      submission_collector.push_groupings_to_queue(assignment.groupings)
      flash[:success] =
          I18n.t('collect_submissions.collection_job_started',
                 assignment_identifier: assignment.short_identifier)
    else
      flash[:error] = I18n.t('collect_submissions.could_not_collect',
                             assignment_identifier: assignment.short_identifier)
    end
    redirect_to action: 'browse',
                id: assignment.id
  end

  def collect_ta_submissions
    assignment = Assignment.find(params[:assignment_id])
    if assignment.submission_rule.can_collect_now?
<<<<<<< HEAD
      groupings = assignment.groupings
                            .joins(:tas)
                            .where(users: { id: current_user.id })
=======
      groupings = assignment.groupings.all(include: :tas,
                                           conditions: ['users.id = ?',
                                                        current_user.id])
>>>>>>> bc6c58f2
      submission_collector = SubmissionCollector.instance
      submission_collector.push_groupings_to_queue(groupings)
      flash[:success] =
          I18n.t('collect_submissions.collection_job_started',
                 assignment_identifier: assignment.short_identifier)
    else
      flash[:error] = I18n.t('collect_submissions.could_not_collect',
                             assignment_identifier: assignment.short_identifier)
    end
    redirect_to action: 'browse',
                id: assignment.id
  end

  def update_converted_pdfs
    @grouping = Grouping.find(params[:grouping_id])
    @submission = @grouping.current_submission_used
    @pdf_count = 0
    @converted_count = 0
    unless @submission.nil?
      @submission.submission_files.each do |file|
        if file.is_pdf?
          @pdf_count += 1
          if file.is_converted
            @converted_count += 1
          end
        end
      end
    end
  end

  def browse
    @assignment = Assignment.find(params[:assignment_id])

    if current_user.ta?
<<<<<<< HEAD
      @groupings = @assignment.ta_memberships.where(user_id: current_user)
=======
      @groupings = @assignment.ta_memberships.find_all_by_user_id(current_user)
                              .select { |m| m.grouping.is_valid? }
>>>>>>> bc6c58f2
                              .map { |m| m.grouping }
    else
      @groupings = @assignment.groupings
        .includes(:assignment,
                  :group,
                  :grace_period_deductions,
                  current_submission_used: :results,
                  accepted_student_memberships: :user)
        .select { |g| g.non_rejected_student_memberships.size > 0 }
    end

    respond_to do |format|
      format.html
      format.json do
        render json: get_submissions_table_info(@assignment, @groupings)
      end
    end
  end

  def index
    @assignments = Assignment.order(:id)
    render :index, layout: 'sidebar'
  end

  # update_files action handles transactional submission of files.
  #
  # Note that you shouldn't use redirect_to in this action. This
  # is due to @file_manager_errors, which carries over some state
  # to the file_manager view (via render calls). We need to do
  # this, because we were storing transaction errors in the flash
  # hash (i.e. they were stored in the browser's cookie), and in
  # some circumstances, this produces a cookie overflow error
  # when the state stored in the cookie exceeds 4k in serialized
  # form. This was happening prior to the fix of Github issue #30.
  def update_files
    # We'll use this hash to carry over some error state to the
    # file_manager view.
    @file_manager_errors = Hash.new
    assignment_id = params[:assignment_id]
    @assignment = Assignment.find(assignment_id)
    @path = params[:path] || '/'
    @grouping = current_user.accepted_grouping_for(assignment_id)
    if @grouping.repository_external_commits_only?
      raise I18n.t('student.submission.external_submit_only')
    end
    unless @grouping.is_valid?
      # can't use redirect_to here. See comment of this action for more details.
      set_filebrowser_vars(@grouping.group, @assignment)
      render :file_manager, id: assignment_id
      return
    end
    @grouping.group.access_repo do |repo|

      assignment_folder = File.join(@assignment.repository_folder, @path)

      # Get the revision numbers for the files that we've seen - these
      # values will be the "expected revision numbers" that we'll provide
      # to the transaction to ensure that we don't overwrite a file that's
      # been revised since the user last saw it.
      file_revisions =
          params[:file_revisions].nil? ? {} : params[:file_revisions]
      file_revisions.merge!(file_revisions) do |_key, v1, _v2|
        v1.to_i rescue v1
      end

      # The files that will be replaced - just give an empty array
      # if params[:replace_files] is nil
      replace_files = params[:replace_files].nil? ? {} : params[:replace_files]

      # The files that will be deleted
      delete_files = params[:delete_files].nil? ? {} : params[:delete_files]

      # The files that will be added
      new_files = params[:new_files].nil? ? {} : params[:new_files]

      # Create transaction, setting the author.  Timestamp is implicit.
      txn = repo.get_transaction(current_user.user_name)

      log_messages = []
      begin
        # delete files marked for deletion
        delete_files.keys.each do |filename|
          txn.remove(File.join(assignment_folder, filename),
                     file_revisions[filename])
          log_messages.push("Student '#{current_user.user_name}'" +
                                " deleted file '#{filename}' for assignment" +
                                " '#{@assignment.short_identifier}'.")
        end

        # Replace files
        replace_files.each do |filename, file_object|
          # Sometimes the file pointer of file_object is at the end of the file.
          # In order to avoid empty uploaded files, rewind it to be save.
          file_object.rewind
          txn.replace(File.join(assignment_folder, filename), file_object.read,
                      file_object.content_type, file_revisions[filename])
          log_messages.push("Student '#{current_user.user_name}'" +
                                " replaced content of file '#{filename}'" +
                                ' for assignment' +
                                " '#{@assignment.short_identifier}'.")
        end

        # Add new files
        new_files.each do |file_object|
          # sanitize_file_name in SubmissionsHelper
          if file_object.original_filename.nil?
            raise I18n.t('student.submission.invalid_file_name')
          end
          # Sometimes the file pointer of file_object is at the end of the file.
          # In order to avoid empty uploaded files, rewind it to be save.
          file_object.rewind
          txn.add(File.join(assignment_folder,
                            sanitize_file_name(file_object.original_filename)),
                  file_object.read, file_object.content_type)
          log_messages.push("Student '#{current_user.user_name}'" +
                                ' submitted file' +
                                " '#{file_object.original_filename}'" +
                                ' for assignment ' +
                                "'#{@assignment.short_identifier}'.")
        end

        # finish transaction
        unless txn.has_jobs?
          flash[:transaction_warning] =
              I18n.t('student.submission.no_action_detected')
          # can't use redirect_to here. See comment of this action for details.
          set_filebrowser_vars(@grouping.group, @assignment)
          render :file_manager, id: assignment_id
          return
        end
        if repo.commit(txn)
          flash[:success] = I18n.t('update_files.success')
          # flush log messages
          m_logger = MarkusLogger.instance
          log_messages.each do |msg|
            m_logger.log(msg)
          end
        else
          @file_manager_errors[:update_conflicts] = txn.conflicts
        end

        # Are we past collection time?
        if @assignment.submission_rule.can_collect_now?
          flash[:commit_notice] =
              @assignment.submission_rule.commit_after_collection_message
        end
        # can't use redirect_to here. See comment of this action for details.
        set_filebrowser_vars(@grouping.group, @assignment)
        render :file_manager, id: assignment_id

      rescue Exception => e
        m_logger = MarkusLogger.instance
        m_logger.log(e.message)
        # can't use redirect_to here. See comment of this action for details.
        @file_manager_errors[:commit_error] = e.message
        set_filebrowser_vars(@grouping.group, @assignment)
        render :file_manager, id: assignment_id
      end
    end
  end

  def download
    @assignment = Assignment.find(params[:id])
    # find_appropriate_grouping can be found in SubmissionsHelper

    @grouping = find_appropriate_grouping(@assignment.id, params)

    revision_number = params[:revision_number]
    path = params[:path] || '/'
    @grouping.group.access_repo do |repo|
      if revision_number.nil?
        @revision = repo.get_latest_revision
      else
        @revision = repo.get_revision(revision_number.to_i)
      end

      begin
        file = @revision.files_at_path(File.join(@assignment.repository_folder,
                                                 path))[params[:file_name]]
        file_contents = repo.download_as_string(file)
      rescue Exception => e
        render text: I18n.t('student.submission.missing_file',
                            file_name: params[:file_name], message: e.message)
        return
      end

      if SubmissionFile.is_binary?(file_contents)
        # If the file appears to be binary, send it as a download
        send_data file_contents,
                  disposition: 'attachment',
                  filename: params[:file_name]
      else
        # Otherwise, sanitize it for HTML and blast it out to the screen
        sanitized_contents = CGI.escapeHTML(file_contents)
        render text: sanitized_contents, layout: 'sanitized_html'
      end
    end
  end

  ##
  # Checks if all the assignments for the current submission are marked
  # returns true if all assignments are marked completely
  ##
  def all_assignments_marked?
    marked = Assignment.joins(groupings: [{ current_submission_used:
      :results }]).where('assignments.id' => params[:assignment_id],
                         'results.marking_state' =>
                             Result::MARKING_STATES[:complete])
    total_assignments = Assignment.joins(groupings:
      [{ current_submission_used: :results }]).where('assignments.id' =>
                                                         params[:assignment_id])
    marked.size == total_assignments.size
  end

  ##
  # Download all files from all groupings in a .zip file.
  ##
  def download_groupings_files
    assignment = Assignment.find(params[:assignment_id])

    ## create the zip name with the user name to have less chance to delete
    ## a currently downloading file
    short_id = assignment.short_identifier
    zip_name = short_id + '_' + current_user.user_name + '.zip'
    ## check if there is a '/' in the file name to replace by '_'
    zip_path = 'tmp/' + zip_name.tr('/', '_')

    ## delete the old file if it exists
    File.delete(zip_path) if File.exist?(zip_path)

    grouping_ids = params[:groupings]

    ## if there is no grouping, render a message
    if grouping_ids.blank?
      render text: t('student.submission.no_groupings_available')
      return
    end

    groupings = Grouping.where(id: grouping_ids)
      .includes(:group,
                current_submission_used: {
                  submission_files: {
                    submission: { grouping: :group }
                  }
                })

    ## build the zip file
    Zip::File.open(zip_path, Zip::File::CREATE) do |zip_file|

      groupings.each do |grouping|
        ## retrieve the submitted files
        submission = grouping.current_submission_used
        next unless submission
        files = submission.submission_files

        ## create the grouping directory
        sub_folder = grouping.group.repo_name
        zip_file.mkdir(sub_folder) unless zip_file.find_entry(sub_folder)

        files.each do |file|

          ## retrieve the file and print an error on redirect back if there is
          begin
            file_content = file.retrieve_file
          rescue Exception => e
            flash[:error] = e.message
            redirect_to :back
            return
          end

          ## create the file inside the sub folder
          zip_file.get_output_stream(File.join(sub_folder,
                                               file.filename)) do |f|
            f.puts file_content
          end

        end
      end
    end

    ## Send the Zip file
    send_file zip_path, disposition: 'inline', filename: zip_name
  end

  ##
  # Download all files from a repository folder in a Zip file.
  ##
  def downloads
    @assignment = Assignment.find(params[:assignment_id])
    @grouping = find_appropriate_grouping(@assignment.id, params)

    revision_number = params[:revision_number]
    repo_folder = @assignment.repository_folder
    full_path = File.join(repo_folder, params[:path] || '/')
    zip_name = "#{repo_folder}-#{@grouping.group.repo_name}"
    @grouping.group.access_repo do |repo|
      @revision = if revision_number.nil?
                    repo.get_latest_revision
                  else
                    repo.get_revision(revision_number.to_i)
                  end
      zip_path = "tmp/#{@assignment.short_identifier}_" +
          "#{@grouping.group.group_name}_r#{@revision.revision_number}.zip"

      if revision_number && revision_number.to_i == 0
        render text: t('student.submission.no_revision_available')
        return
      end

      no_files = false

      # Open Zip file and fill it with all the files in the repo_folder
      Zip::File.open(zip_path, Zip::File::CREATE) do |zip_file|

        no_files = downloads_subdirectories('',
                                            full_path,
                                            zip_file, zip_name, repo)
      end

      if no_files != true
        # Send the Zip file
        send_file zip_path, disposition: 'inline', filename: zip_name + '.zip'
      end

    end
  end

  # Given a subdirectory, its path, and an already created zip_file,
  # fill the subdirectory within the zip_file with all of its files.
  # Recursively fills the subdirectory with files and folders within
  # it.
  # Helper method for downloads.
  def downloads_subdirectories(subdirectory, subdirectory_path, zip_file,
                               zip_name, repo)
    files = @revision.files_at_path(subdirectory_path)
    # In order to recursively download all files, find the sub-directories
    directories = @revision.directories_at_path(subdirectory_path)

    if files.count == 0
      if subdirectory == ''
        render text: t('student.submission.no_files_available')
        return true
      end
      # No files in subdirectory
      return
    end

    files.each do |file|
      begin
        file_contents = repo.download_as_string(file.last)
      rescue
        return
      end

      zip_file.get_output_stream(File.join(zip_name, subdirectory +
          file.first)) do |f|
        f.puts file_contents
      end

    end

    # Now recursively call this function on all sub directories.
    directories.each do |new_subdirectory|
      begin
        # Recursively fill this sub-directory
        zip_file.mkdir(zip_name + '/' + subdirectory +
                           new_subdirectory[0]) unless
            zip_file.find_entry(zip_name + '/' + subdirectory +
                                    new_subdirectory[0])
        downloads_subdirectories(subdirectory + new_subdirectory[0] +
                                     '/',
                                 directories[new_subdirectory[0]].path +
                                     new_subdirectory[0] + '/',
                                 zip_file, zip_name, repo)
      end
    end
  end

  def update_submissions
    return unless request.post?
    begin
      assignment = Assignment.find(params[:assignment_id])
      groupings = []

      if params[:groupings].nil?
        unless params[:collect_section]
          raise I18n.t('results.must_select_a_group')
        end
      else
        groupings = assignment.groupings.find(params[:groupings])
      end

      log_message = ''
      if params[:release_results]
        changed = set_release_on_results(groupings, true)
        log_message = 'Marks released for assignment' +
            " '#{assignment.short_identifier}', ID: '" +
            "#{assignment.id}' (for #{changed} groups)."
      elsif params[:unrelease_results]
        changed = set_release_on_results(groupings, false)
        log_message = 'Marks unreleased for assignment ' +
            "'#{assignment.short_identifier}', ID: '" +
            "#{assignment.id}' (for #{changed} groups)."
      elsif params[:collect_section]
        if params[:section_to_collect] == ''
          raise I18n.t('collect_submissions.must_select_a_section')
        else
          collected =
              collect_submissions_for_section(params[:section_to_collect],
                                              assignment)
          if collected > 0
            flash[:success] =
                I18n.t('collect_submissions.successfully_collected',
                       collected: collected)
          end
        end
      end

      unless groupings.empty?
        assignment.update_results_stats
      end

      if changed && changed > 0
        # These flashes don't get rendered. Find another way to display?
        flash[:success] = I18n.t('results.successfully_changed',
                                 changed: changed)
        m_logger = MarkusLogger.instance
        m_logger.log(log_message)
      end
      head :ok
    rescue => e
      render text: e.message, status: 400
    end
  end

  def unrelease
    return unless request.post?
    if params[:groupings].nil?
      flash[:release_results] = I18n.t('assignment.group.select_a_group')
    else
      params[:groupings].each do |g|
        g.unrelease_results
      end
      m_logger = MarkusLogger.instance
      assignment = Assignment.find(params[:id])
      m_logger.log('Marks unreleased for assignment' +
                       " '#{assignment.short_identifier}', ID: '" +
                       "#{assignment.id}' (for #{params[:groupings].length}" +
                       ' groups).')
    end
    redirect_to action: 'browse',
                id: params[:id]
  end

  # See Assignment.get_simple_csv_report for details
  def download_simple_csv_report
    assignment = Assignment.find(params[:assignment_id])
    send_data assignment.get_simple_csv_report,
              disposition: 'attachment',
              type: 'application/vnd.ms-excel',
              filename: "#{assignment.short_identifier}_simple_report.csv"
  end

  # See Assignment.get_detailed_csv_report for details
  def download_detailed_csv_report
    assignment = Assignment.find(params[:assignment_id])
    send_data assignment.get_detailed_csv_report,
              disposition: 'attachment',
              type: 'application/vnd.ms-excel',
              filename: "#{assignment.short_identifier}_detailed_report.csv"
  end

  # See Assignment.get_svn_export_commands for details
  def download_svn_export_commands
    assignment = Assignment.find(params[:assignment_id])
    svn_commands = assignment.get_svn_export_commands
    send_data svn_commands.join("\n"),
              disposition: 'attachment',
              type: 'application/vnd.ms-excel',
              filename: "#{assignment.short_identifier}_svn_exports.csv"
  end

  # See Assignment.get_svn_repo_list for details
  def download_svn_repo_list
    assignment = Assignment.find(params[:assignment_id])
    send_data assignment.get_svn_repo_list,
              disposition: 'attachment',
              type: 'text/plain',
              filename: "#{assignment.short_identifier}_svn_repo_list"
  end

  # This action is called periodically from file_manager.
  def server_time
    render partial: 'server_time'
  end

  private

  # Used in update_files and file_manager actions
  def set_filebrowser_vars(user_group, assignment)
    user_group.access_repo do |repo|
      @revision = repo.get_latest_revision
      @files = @revision.files_at_path(File.join(@assignment.repository_folder,
                                                 @path))
      @missing_assignment_files = []
      assignment.assignment_files.each do |assignment_file|
        unless @revision.path_exists?(File.join(assignment.repository_folder,
                                                assignment_file.filename))
          @missing_assignment_files.push(assignment_file)
        end
      end
    end
  end
end<|MERGE_RESOLUTION|>--- conflicted
+++ resolved
@@ -41,254 +41,6 @@
                        :update_files]
   before_filter :authorize_for_user, only: [:download, :downloads]
 
-<<<<<<< HEAD
-  # Proc for sorting by criteria
-  criterion_mark_compare = Proc.new do |a, b, cid|
-    ret = -1 if !a.has_submission? ||
-                 a.current_submission_used
-                  .get_latest_result.marks
-                  .find_by_markable_id(cid).nil? ||
-                 a.current_submission_used
-                  .get_latest_result.marks
-                  .find_by_markable_id(cid).mark.nil?
-
-    ret ||= 1 if !b.has_submission? ||
-                  b.current_submission_used
-                   .get_latest_result.marks
-                   .find_by_markable_id(cid).nil? ||
-                  b.current_submission_used
-                   .get_latest_result.marks
-                   .find_by_markable_id(cid).mark.nil?
-
-    ret ||= a.current_submission_used
-             .get_latest_result.marks
-             .find_by_markable_id(cid).mark <=>
-            b.current_submission_used
-             .get_latest_result.marks
-             .find_by_markable_id(cid).mark
-  end
-
-  # TABLE FOR TAs
-  TA_TABLE_PARAMS = {
-    model: Grouping,
-    per_pages: [15, 30, 50, 100, 150, 500, 1000],
-    filters: {
-      'none' => {
-        display: I18n.t('browse_submissions.show_all'),
-        proc: lambda { |params, to_include|
-          params[:assignment].ta_memberships.where(user_id: params[:user_id])
-                             .includes(grouping: to_include)
-                             .map { |m| m.grouping }
-        }
-      },
-      'unmarked' => {
-        display: I18n.t('browse_submissions.show_unmarked'),
-        proc: lambda { |params, to_include|
-           (params[:assignment].ta_memberships.where(user_id: params[:user_id])
-                               .includes(grouping: to_include)
-                               .map { |m| m.grouping }
-           ).select { |g| !g.has_submission? || (g.has_submission? &&
-                   g.current_submission_used.get_latest_result.marking_state ==
-                       Result::MARKING_STATES[:unmarked]) }}
-      },
-
-      'partial' => {
-        display: I18n.t('browse_submissions.show_partial'),
-        proc: lambda { |params, to_include|
-           (params[:assignment].ta_memberships.where(user_id: params[:user_id])
-                               .includes(grouping: to_include)
-                               .map { |m| m.grouping }
-           ).select{ |g| g.has_submission? &&
-               g.current_submission_used.get_latest_result.marking_state ==
-                   Result::MARKING_STATES[:partial]} }
-      },
-
-      'complete' => {
-        display: I18n.t('browse_submissions.show_complete'),
-        proc: lambda{ |params, to_include|
-          (params[:assignment].ta_memberships.where(user_id: params[:user_id])
-                              .includes(grouping: to_include)
-                              .map { |m| m.grouping }
-          ).select{|g| g.has_submission? &&
-              g.current_submission_used.get_latest_result.marking_state ==
-                  Result::MARKING_STATES[:complete]} }
-      },
-
-      'released' => {
-        display: I18n.t('browse_submissions.show_released'),
-        proc: lambda{ |params, to_include|
-          (params[:assignment].ta_memberships.where(user_id: params[:user_id])
-                              .includes(grouping: to_include)
-                              .map { |m| m.grouping }
-          ).select{|g| g.has_submission? &&
-              g.current_submission_used.get_latest_result.released_to_students}}
-      },
-
-      'assigned' => {
-        display: I18n.t('browse_submissions.show_assigned_to_me'),
-        proc: lambda { |params, to_include|
-          params[:assignment].ta_memberships.where(user_id: params[:user_id])
-                             .includes(grouping: to_include)
-                             .map { |m| m.grouping }
-        }
-      }
-    },
-
-    sorts: {
-      'group_name' => lambda { |a,b| a.group.group_name.downcase <=>
-        b.group.group_name.downcase},
-      'repo_name' => lambda { |a,b| a.group.repo_name.downcase <=>
-          b.group.repo_name.downcase },
-      'revision_timestamp' => lambda { |a,b|
-        ret = -1 if !a.has_submission?
-        ret ||= 1 if !b.has_submission?
-        ret ||= a.current_submission_used.revision_timestamp <=>
-            b.current_submission_used.revision_timestamp
-      },
-      'marking_state' => lambda { |a,b|
-        ret = -1 if !a.has_submission?
-        ret ||= 1 if !b.has_submission?
-        ret ||= a.current_submission_used.get_latest_result.marking_state <=>
-            b.current_submission_used.get_latest_result.marking_state
-      },
-      'total_mark' => lambda { |a,b|
-        ret = -1 if !a.has_submission?
-        ret ||= 1 if !b.has_submission?
-        ret ||= a.current_submission_used.get_latest_result.total_mark <=>
-            b.current_submission_used.get_latest_result.total_mark
-      },
-      'grace_credits_used' => lambda { |a,b|
-        a.grace_period_deduction_single <=> b.grace_period_deduction_single
-      },
-      'section' => lambda { |a,b|
-        ret = -1 if !a.section
-        ret ||= 1 if !b.section
-        ret ||= a.section <=> b.section
-      }
-    }
-  }
-
-  # TABLE FOR Admin
-  ADMIN_TABLE_PARAMS = {
-    model: Grouping,
-    per_pages: [15, 30, 50, 100, 150, 500, 1000],
-    filters: {
-      'none' => {
-        display: I18n.t('browse_submissions.show_all'),
-        proc: lambda { |params, to_include|
-          params[:assignment].groupings.includes(to_include)
-        }
-      },
-      'unmarked' => {
-        display: I18n.t('browse_submissions.show_unmarked'),
-        proc: lambda do |params, to_include|
-                params[:assignment].groupings.includes([to_include])
-                                   .select do |g| !g.has_submission? ||
-                                            (g.has_submission? &&
-                                             g.current_submission_used
-                                             .get_latest_result.marking_state ==
-                                             Result::MARKING_STATES[:unmarked])
-                                   end
-              end
-      },
-      'partial' => {
-        display: I18n.t('browse_submissions.show_partial'),
-        proc: lambda do |params, to_include|
-                params[:assignment].groupings.includes([to_include])
-                                   .select do |g| g.has_submission? &&
-                                            g.current_submission_used
-                                            .get_latest_result.marking_state ==
-                                            Result::MARKING_STATES[:partial]
-                                   end
-              end
-      },
-      'complete' => {
-        display: I18n.t('browse_submissions.show_complete'),
-        proc: lambda do |params, to_include|
-                params[:assignment].groupings.includes([to_include])
-                                   .select do |g| g.has_submission? &&
-                                            g.current_submission_used
-                                            .get_latest_result.marking_state ==
-                                            Result::MARKING_STATES[:complete]
-                                   end
-              end
-      },
-      'released' => {
-        display: I18n.t('browse_submissions.show_released'),
-        proc: lambda do |params, to_include|
-                params[:assignment].groupings.includes([to_include])
-                                   .select do |g| g.has_submission? &&
-                                            g.current_submission_used
-                                            .get_latest_result
-                                            .released_to_students
-                                   end
-              end
-      },
-      'assigned' => {
-        display: I18n.t('browse_submissions.show_assigned_to_me'),
-        proc: lambda do |params, to_include|
-                params[:assignment].ta_memberships
-                                   .where(user_id: params[:user_id])
-                                   .includes(grouping: to_include)
-                                   .map { |m| m.grouping }
-              end
-      }
-    },
-    sorts: {
-      'group_name' => lambda { |a,b|
-        a.group.group_name.downcase <=> b.group.group_name.downcase},
-      'repo_name' => lambda { |a,b|
-        a.group.repo_name.downcase <=> b.group.repo_name.downcase },
-      'revision_timestamp' => lambda { |a,b|
-        ret = -1 if !a.has_submission?
-        ret ||= 1 if !b.has_submission?
-        ret ||= a.current_submission_used.revision_timestamp <=>
-            b.current_submission_used.revision_timestamp
-      },
-      # Ordering for marking state:
-      #   Released (icon: "sent mail") - complete & released_to_student
-      #   Complete (icon: green circle check mark) - complete
-      #   Remark Requested (icon: speech bubble exclamation mark) - partial & remark_submitted
-      #   Partial (icon: pencil) - partial
-      #   Unmarked (icon : pencil) - unmarked
-      'marking_state' => lambda { |a,b|
-        if !a.has_submission? || a.current_submission_used.
-            get_latest_result.released_to_students
-          -1
-        elsif !b.has_submission? || b.current_submission_used.
-            get_latest_result.released_to_students
-          1
-        elsif a.current_submission_used.get_latest_result.marking_state ==
-            Result::MARKING_STATES[:partial] && b.current_submission_used.
-            get_latest_result.marking_state == Result::MARKING_STATES[:partial]
-          ret ||= -1 if a.current_submission_used.remark_submitted?
-          ret ||= 1 if b.current_submission_used.remark_submitted?
-          ret ||= 0
-        else
-          a.current_submission_used.get_latest_result.marking_state <=>
-              b.current_submission_used.get_latest_result.marking_state
-        end
-      },
-      'total_mark' => lambda { |a,b|
-        ret = -1 if !a.has_submission?
-        ret ||= 1 if !b.has_submission?
-        ret ||= a.current_submission_used.get_latest_result.total_mark <=>
-          b.current_submission_used.get_latest_result.total_mark
-      },
-      'criterion' => criterion_mark_compare,
-      'grace_credits_used' => lambda { |a,b|
-        a.grace_period_deduction_single <=> b.grace_period_deduction_single
-      },
-      'section' => lambda { |a,b|
-        ret = -1 if !a.section
-        ret ||= 1 if !b.section
-        ret ||= a.section <=> b.section
-      }
-    }
-  }
-
-=======
->>>>>>> bc6c58f2
   def repo_browser
     @assignment = Assignment.find(params[:assignment_id])
     @grouping = Grouping.find(params[:id])
@@ -449,15 +201,9 @@
   def collect_ta_submissions
     assignment = Assignment.find(params[:assignment_id])
     if assignment.submission_rule.can_collect_now?
-<<<<<<< HEAD
       groupings = assignment.groupings
                             .joins(:tas)
                             .where(users: { id: current_user.id })
-=======
-      groupings = assignment.groupings.all(include: :tas,
-                                           conditions: ['users.id = ?',
-                                                        current_user.id])
->>>>>>> bc6c58f2
       submission_collector = SubmissionCollector.instance
       submission_collector.push_groupings_to_queue(groupings)
       flash[:success] =
@@ -492,12 +238,8 @@
     @assignment = Assignment.find(params[:assignment_id])
 
     if current_user.ta?
-<<<<<<< HEAD
       @groupings = @assignment.ta_memberships.where(user_id: current_user)
-=======
-      @groupings = @assignment.ta_memberships.find_all_by_user_id(current_user)
                               .select { |m| m.grouping.is_valid? }
->>>>>>> bc6c58f2
                               .map { |m| m.grouping }
     else
       @groupings = @assignment.groupings
