require 'zip'
require 'cgi'

class SubmissionsController < ApplicationController
  include SubmissionsHelper
  include PaginationHelper

  helper_method :all_assignments_marked?

  before_filter :authorize_only_for_admin,
                except: [:server_time,
                         :populate_file_manager,
                         :browse,
                         :index,
                         :file_manager,
                         :update_files,
                         :download,
                         :downloads,
                         :s_table_paginate,
                         :collect_and_begin_grading,
                         :download_groupings_files,
                         :manually_collect_and_begin_grading,
                         :collect_ta_submissions,
                         :repo_browser,
                         :update_converted_pdfs,
                         :update_submissions]
  before_filter :authorize_for_ta_and_admin,
                only: [:browse,
                       :index,
                       :s_table_paginate,
                       :collect_and_begin_grading,
                       :manually_collect_and_begin_grading,
                       :collect_ta_submissions,
                       :repo_browser,
                       :download_groupings_files,
                       :update_converted_pdfs,
                       :update_submissions]
  before_filter :authorize_for_student,
                only: [:file_manager,
                       :populate_file_manager,
                       :update_files]
  before_filter :authorize_for_user, only: [:download, :downloads]

  def repo_browser
    @assignment = Assignment.find(params[:assignment_id])
    @grouping = Grouping.find(params[:id])
    @assignment = @grouping.assignment
    @path = params[:path] || '/'
    @previous_path = File.split(@path).first
    @repository_name = @grouping.group.repository_name
    repo = @grouping.group.repo
    begin
      if params[:revision_number]
        @revision_number = params[:revision_number].to_i
      elsif params[:revision_timestamp]
        @revision_number = repo.get_revision_by_timestamp(
            Time.parse(params[:revision_timestamp])).revision_number
      else
        @revision_number = repo.get_latest_revision.revision_number
      end
      if @revision_number == 0
        @revision_number = 1
      end
      @revision = repo.get_revision(@revision_number)
      @revision_timestamp = @revision.timestamp
    rescue Exception => e
      flash[:error] = e.message
      @revision_number = repo.get_latest_revision.revision_number
      @revision_timestamp = repo.get_latest_revision.timestamp
    end
    # Generate a revisions' history with date and num
    @revisions_history = []
    rev_number = repo.get_latest_revision.revision_number + 1
    rev_number.times.each do |rev|
      begin
        revision = repo.get_revision(rev)
        unless revision.path_exists?(
            File.join(@assignment.repository_folder, @path))
          raise 'error'
        end
      rescue Exception
        revision = nil
      end
      if revision
        @revisions_history << { num: revision.revision_number,
                                date: revision.timestamp }
      end
    end

    respond_to do |format|
      format.html
      format.json do
        render json: get_repo_browser_table_info(@assignment, @revision,
                                                 @revision_number, @path,
                                                 @previous_path,
                                                 @grouping.id)
      end
    end

    repo.close
  end

  def file_manager
    @assignment = Assignment.find(params[:assignment_id])
    @grouping = current_user.accepted_grouping_for(@assignment.id)

    if @grouping.nil?
      redirect_to controller: 'assignments',
                  action: 'student_interface',
                  id: params[:id]
      return
    end

    user_group = @grouping.group
    @path = params[:path] || '/'

    # Some vars need to be set in update_files too, so do this in a
    # helper. See update_files action where this is used as well.
    set_filebrowser_vars(user_group, @assignment)
  end

  def populate_file_manager
    @assignment = Assignment.find(params[:assignment_id])
    @grouping = current_user.accepted_grouping_for(@assignment.id)
    user_group = @grouping.group
    revision_number= params[:revision_number]
    @path = params[:path] || '/'
    @previous_path = File.split(@path).first

    user_group.access_repo do |repo|
      if revision_number.nil?
        @revision = repo.get_latest_revision
      else
        @revision = repo.get_revision(revision_number.to_i)
      end
      @directories =
          @revision.directories_at_path(File.join(@assignment.repository_folder,
                                                  @path))
      @files = @revision.files_at_path(File.join(@assignment.repository_folder,
                                                 @path))
      @table_rows = {}
      @files.sort.each do |file_name, file|
        @table_rows[file.object_id] =
            construct_file_manager_table_row(file_name, file)
      end

      if @grouping.repository_external_commits_only?
        @directories.sort.each do |directory_name, directory|
          @table_rows[directory.object_id] =
              construct_file_manager_dir_table_row(directory_name, directory)
        end
      end

      respond_to do |format|
        format.js
      end

    end
  end

  def manually_collect_and_begin_grading
    @grouping = Grouping.find(params[:id])
    @revision_number = params[:current_revision_number].to_i
    SubmissionCollector.instance.manually_collect_submission(@grouping,
                                                             @revision_number)
    redirect_to action: 'update_converted_pdfs', id: @grouping.id
  end

  def collect_and_begin_grading
    assignment = Assignment.find(params[:assignment_id])
    grouping = Grouping.find(params[:id])

    if assignment.submission_rule.can_collect_grouping_now?(grouping)
      # Push grouping to the priority queue
      SubmissionCollector.instance.push_grouping_to_priority_queue(grouping)
      flash[:success] = I18n.t('collect_submissions.priority_given')
    else
      flash[:error] = I18n.t('browse_submissions.could_not_collect',
                             group_name: grouping.group.group_name)
    end
    redirect_to action:   'browse',
                id:       assignment.id
  end

  def collect_all_submissions
    assignment = Assignment.find(params[:assignment_id], include: [:groupings])
    if assignment.submission_rule.can_collect_now?
      submission_collector = SubmissionCollector.instance
      submission_collector.push_groupings_to_queue(assignment.groupings)
      flash[:success] =
          I18n.t('collect_submissions.collection_job_started',
                 assignment_identifier: assignment.short_identifier)
    else
      flash[:error] = I18n.t('collect_submissions.could_not_collect',
                             assignment_identifier: assignment.short_identifier)
    end
    redirect_to action: 'browse',
                id: assignment.id
  end

  def collect_ta_submissions
    assignment = Assignment.find(params[:assignment_id])
    if assignment.submission_rule.can_collect_now?
      groupings = assignment.groupings.all(include: :tas,
                                           conditions: ['users.id = ?',
                                                        current_user.id])
      submission_collector = SubmissionCollector.instance
      submission_collector.push_groupings_to_queue(groupings)
      flash[:success] =
          I18n.t('collect_submissions.collection_job_started',
                 assignment_identifier: assignment.short_identifier)
    else
      flash[:error] = I18n.t('collect_submissions.could_not_collect',
                             assignment_identifier: assignment.short_identifier)
    end
    redirect_to action: 'browse',
                id: assignment.id
  end

  def update_converted_pdfs
    @grouping = Grouping.find(params[:grouping_id])
    @submission = @grouping.current_submission_used
    @pdf_count = 0
    @converted_count = 0
    unless @submission.nil?
      @submission.submission_files.each do |file|
        if file.is_pdf?
          @pdf_count += 1
          if file.is_converted
            @converted_count += 1
          end
        end
      end
    end
  end

  def browse
    @assignment = Assignment.find(params[:assignment_id])

    if current_user.ta?
      @groupings = @assignment.ta_memberships.find_all_by_user_id(current_user)
                              .select { |m| m.grouping.is_valid? }
                              .map { |m| m.grouping }
    else
      @groupings = @assignment.groupings
        .includes(:assignment,
                  :group,
                  :grace_period_deductions,
                  current_submission_used: :results,
                  accepted_student_memberships: :user)
        .select { |g| g.non_rejected_student_memberships.size > 0 }
    end

    respond_to do |format|
      format.html
      format.json do
        render json: get_submissions_table_info(@assignment, @groupings)
      end
    end
  end

  def index
    @assignments = Assignment.all(order: :id)
    render :index, layout: 'sidebar'
  end

  # update_files action handles transactional submission of files.
  #
  # Note that you shouldn't use redirect_to in this action. This
  # is due to @file_manager_errors, which carries over some state
  # to the file_manager view (via render calls). We need to do
  # this, because we were storing transaction errors in the flash
  # hash (i.e. they were stored in the browser's cookie), and in
  # some circumstances, this produces a cookie overflow error
  # when the state stored in the cookie exceeds 4k in serialized
  # form. This was happening prior to the fix of Github issue #30.
  def update_files
    # We'll use this hash to carry over some error state to the
    # file_manager view.
    @file_manager_errors = Hash.new
    assignment_id = params[:assignment_id]
    @assignment = Assignment.find(assignment_id)
    @path = params[:path] || '/'
    @grouping = current_user.accepted_grouping_for(assignment_id)
    if @grouping.repository_external_commits_only?
      raise I18n.t('student.submission.external_submit_only')
    end
    unless @grouping.is_valid?
      # can't use redirect_to here. See comment of this action for more details.
      set_filebrowser_vars(@grouping.group, @assignment)
      render :file_manager, id: assignment_id
      return
    end
    @grouping.group.access_repo do |repo|

      assignment_folder = File.join(@assignment.repository_folder, @path)

      # Get the revision numbers for the files that we've seen - these
      # values will be the "expected revision numbers" that we'll provide
      # to the transaction to ensure that we don't overwrite a file that's
      # been revised since the user last saw it.
      file_revisions =
          params[:file_revisions].nil? ? {} : params[:file_revisions]
      file_revisions.merge!(file_revisions) do |_key, v1, _v2|
        v1.to_i rescue v1
      end

      # The files that will be replaced - just give an empty array
      # if params[:replace_files] is nil
      replace_files = params[:replace_files].nil? ? {} : params[:replace_files]

      # The files that will be deleted
      delete_files = params[:delete_files].nil? ? {} : params[:delete_files]

      # The files that will be added
      new_files = params[:new_files].nil? ? {} : params[:new_files]

      # Create transaction, setting the author.  Timestamp is implicit.
      txn = repo.get_transaction(current_user.user_name)

      log_messages = []
      begin
        # delete files marked for deletion
        delete_files.keys.each do |filename|
          txn.remove(File.join(assignment_folder, filename),
                     file_revisions[filename])
          log_messages.push("Student '#{current_user.user_name}'" +
                                " deleted file '#{filename}' for assignment" +
                                " '#{@assignment.short_identifier}'.")
        end

        # Replace files
        replace_files.each do |filename, file_object|
          # Sometimes the file pointer of file_object is at the end of the file.
          # In order to avoid empty uploaded files, rewind it to be save.
          file_object.rewind
          txn.replace(File.join(assignment_folder, filename), file_object.read,
                      file_object.content_type, file_revisions[filename])
          log_messages.push("Student '#{current_user.user_name}'" +
                                " replaced content of file '#{filename}'" +
                                ' for assignment' +
                                " '#{@assignment.short_identifier}'.")
        end

        # Add new files
        new_files.each do |file_object|
          # sanitize_file_name in SubmissionsHelper
          if file_object.original_filename.nil?
            raise I18n.t('student.submission.invalid_file_name')
          end
          # Sometimes the file pointer of file_object is at the end of the file.
          # In order to avoid empty uploaded files, rewind it to be save.
          file_object.rewind
          txn.add(File.join(assignment_folder,
                            sanitize_file_name(file_object.original_filename)),
                  file_object.read, file_object.content_type)
          log_messages.push("Student '#{current_user.user_name}'" +
                                ' submitted file' +
                                " '#{file_object.original_filename}'" +
                                ' for assignment ' +
                                "'#{@assignment.short_identifier}'.")
        end

        # finish transaction
        unless txn.has_jobs?
          flash[:transaction_warning] =
              I18n.t('student.submission.no_action_detected')
          # can't use redirect_to here. See comment of this action for details.
          set_filebrowser_vars(@grouping.group, @assignment)
          render :file_manager, id: assignment_id
          return
        end
        if repo.commit(txn)
          flash[:success] = I18n.t('update_files.success')
          # flush log messages
          m_logger = MarkusLogger.instance
          log_messages.each do |msg|
            m_logger.log(msg)
          end
        else
          @file_manager_errors[:update_conflicts] = txn.conflicts
        end

        # Are we past collection time?
        if @assignment.submission_rule.can_collect_now?
          flash[:commit_notice] =
              @assignment.submission_rule.commit_after_collection_message
        end
        # can't use redirect_to here. See comment of this action for details.
        set_filebrowser_vars(@grouping.group, @assignment)
        render :file_manager, id: assignment_id

      rescue Exception => e
        m_logger = MarkusLogger.instance
        m_logger.log(e.message)
        # can't use redirect_to here. See comment of this action for details.
        @file_manager_errors[:commit_error] = e.message
        set_filebrowser_vars(@grouping.group, @assignment)
        render :file_manager, id: assignment_id
      end
    end
  end

  def download
    @assignment = Assignment.find(params[:id])
    # find_appropriate_grouping can be found in SubmissionsHelper

    @grouping = find_appropriate_grouping(@assignment.id, params)

    revision_number = params[:revision_number]
    path = params[:path] || '/'
    @grouping.group.access_repo do |repo|
      if revision_number.nil?
        @revision = repo.get_latest_revision
      else
        @revision = repo.get_revision(revision_number.to_i)
      end

      begin
        file = @revision.files_at_path(File.join(@assignment.repository_folder,
                                                 path))[params[:file_name]]
        file_contents = repo.download_as_string(file)
      rescue Exception => e
        render text: I18n.t('student.submission.missing_file',
                            file_name: params[:file_name], message: e.message)
        return
      end

      if SubmissionFile.is_binary?(file_contents)
        # If the file appears to be binary, send it as a download
        send_data file_contents,
                  disposition: 'attachment',
                  filename: params[:file_name]
      else
        # Otherwise, sanitize it for HTML and blast it out to the screen
        sanitized_contents = CGI.escapeHTML(file_contents)
        render text: sanitized_contents, layout: 'sanitized_html'
      end
    end
  end

  ##
  # Checks if all the assignments for the current submission are marked
  # returns true if all assignments are marked completely
  ##
  def all_assignments_marked?
    marked = Assignment.joins(groupings: [{ current_submission_used:
      :results }]).where('assignments.id' => params[:assignment_id],
                         'results.marking_state' =>
                             Result::MARKING_STATES[:complete])
    total_assignments = Assignment.joins(groupings:
      [{ current_submission_used: :results }]).where('assignments.id' =>
                                                         params[:assignment_id])
    marked.size == total_assignments.size
  end

  ##
  # Download all files from all groupings in a .zip file.
  ##
  def download_groupings_files
    assignment = Assignment.find(params[:assignment_id])

    ## create the zip name with the user name to have less chance to delete
    ## a currently downloading file
    short_id = assignment.short_identifier
    zip_name = short_id + '_' + current_user.user_name + '.zip'
    ## check if there is a '/' in the file name to replace by '_'
    zip_path = 'tmp/' + zip_name.tr('/', '_')

    ## delete the old file if it exists
    File.delete(zip_path) if File.exist?(zip_path)

    grouping_ids = params[:groupings]

    ## if there is no grouping, render a message
    if grouping_ids.blank?
      render text: t('student.submission.no_groupings_available')
      return
    end

    groupings = Grouping.where(id: grouping_ids)
      .includes(:group,
                current_submission_used: {
                  submission_files: {
                    submission: { grouping: :group }
                  }
                })

    ## build the zip file
    Zip::File.open(zip_path, Zip::File::CREATE) do |zip_file|

      groupings.each do |grouping|
        ## retrieve the submitted files
        submission = grouping.current_submission_used
        next unless submission
        files = submission.submission_files

        ## create the grouping directory
        sub_folder = grouping.group.repo_name
        zip_file.mkdir(sub_folder) unless zip_file.find_entry(sub_folder)

        files.each do |file|

          ## retrieve the file and print an error on redirect back if there is
          begin
            file_content = file.retrieve_file
          rescue Exception => e
            flash[:error] = e.message
            redirect_to :back
            return
          end

          ## create the file inside the sub folder
          zip_file.get_output_stream(File.join(sub_folder,
                                               file.filename)) do |f|
            f.puts file_content
          end

        end
      end
    end

    ## Send the Zip file
    send_file zip_path, disposition: 'inline', filename: zip_name
  end

  ##
  # Download all files from a repository folder in a Zip file.
  ##
  def downloads
    @assignment = Assignment.find(params[:assignment_id])
    @grouping = find_appropriate_grouping(@assignment.id, params)

    revision_number = params[:revision_number]
    repo_folder = @assignment.repository_folder
    full_path = File.join(repo_folder, params[:path] || '/')
    zip_name = "#{repo_folder}-#{@grouping.group.repo_name}"
    @grouping.group.access_repo do |repo|
      @revision = if revision_number.nil?
                    repo.get_latest_revision
                  else
                    repo.get_revision(revision_number.to_i)
                  end
      zip_path = "tmp/#{@assignment.short_identifier}_" +
          "#{@grouping.group.group_name}_r#{@revision.revision_number}.zip"

      if revision_number && revision_number.to_i == 0
        render text: t('student.submission.no_revision_available')
        return
      end

      no_files = false

      # Open Zip file and fill it with all the files in the repo_folder
      Zip::File.open(zip_path, Zip::File::CREATE) do |zip_file|

        no_files = downloads_subdirectories('',
                                            full_path,
                                            zip_file, zip_name, repo)

<<<<<<< HEAD
        files.each do |file|
          begin
            file_contents = repo.download_as_string(file.last)
          rescue Exception => e
            render text: t('student.submission.missing_file',
                           file_name: file.first, message: e.message)
            return
          end
=======
      end
>>>>>>> 39c0f739

      if no_files != true
        # Send the Zip file
        send_file zip_path, disposition: 'inline', filename: zip_name + '.zip'
      end

    end
  end

  # Given a subdirectory, its path, and an already created zip_file,
  # fill the subdirectory within the zip_file with all of its files.
  # Recursively fills the subdirectory with files and folders within
  # it.
  # Helper method for downloads.
  def downloads_subdirectories(subdirectory, subdirectory_path, zip_file,
                               zip_name, repo)
    files = @revision.files_at_path(subdirectory_path)
    # In order to recursively download all files, find the sub-directories
    directories = @revision.directories_at_path(subdirectory_path)

    if files.count == 0
      if subdirectory == ''
        render text: t('student.submission.no_files_available')
        return true
      end
      # No files in subdirectory
      return
    end

    files.each do |file|
      begin
        file_contents = repo.download_as_string(file.last)
      rescue
        return
      end

      zip_file.get_output_stream(File.join(zip_name, subdirectory +
          file.first)) do |f|
        f.puts file_contents
      end

<<<<<<< HEAD
      # Send the Zip file
      send_file zip_path, disposition: 'inline', filename: zip_name + '.zip'
=======
    end

    # Now recursively call this function on all sub directories.
    directories.each do |new_subdirectory|
      begin
        # Recursively fill this sub-directory
        zip_file.mkdir(zip_name + '/' + subdirectory +
                           new_subdirectory[0]) unless
            zip_file.find_entry(zip_name + '/' + subdirectory +
                                    new_subdirectory[0])
        downloads_subdirectories(subdirectory + new_subdirectory[0] +
                                     '/',
                                 directories[new_subdirectory[0]].path +
                                     new_subdirectory[0] + '/',
                                 zip_file, zip_name, repo)
      end
>>>>>>> 39c0f739
    end
  end

  def update_submissions
    return unless request.post?
    begin
      assignment = Assignment.find(params[:assignment_id])
      groupings = []

      if params[:groupings].nil?
        unless params[:collect_section]
          raise I18n.t('results.must_select_a_group')
        end
      else
        groupings = assignment.groupings.find(params[:groupings])
      end

      log_message = ''
      if params[:release_results]
        changed = set_release_on_results(groupings, true)
        log_message = 'Marks released for assignment' +
            " '#{assignment.short_identifier}', ID: '" +
            "#{assignment.id}' (for #{changed} groups)."
      elsif params[:unrelease_results]
        changed = set_release_on_results(groupings, false)
        log_message = 'Marks unreleased for assignment ' +
            "'#{assignment.short_identifier}', ID: '" +
            "#{assignment.id}' (for #{changed} groups)."
      elsif params[:collect_section]
        if params[:section_to_collect] == ''
          raise I18n.t('collect_submissions.must_select_a_section')
        else
          collected =
              collect_submissions_for_section(params[:section_to_collect],
                                              assignment)
          if collected > 0
            flash[:success] =
                I18n.t('collect_submissions.successfully_collected',
                       collected: collected)
          end
        end
      end

      unless groupings.empty?
        assignment.update_results_stats
      end

      if changed && changed > 0
        # These flashes don't get rendered. Find another way to display?
        flash[:success] = I18n.t('results.successfully_changed',
                                 changed: changed)
        m_logger = MarkusLogger.instance
        m_logger.log(log_message)
      end
      head :ok
    rescue => e
      render text: e.message, status: 400
    end
  end

  def unrelease
    return unless request.post?
    if params[:groupings].nil?
      flash[:release_results] = I18n.t('assignment.group.select_a_group')
    else
      params[:groupings].each do |g|
        g.unrelease_results
      end
      m_logger = MarkusLogger.instance
      assignment = Assignment.find(params[:id])
      m_logger.log('Marks unreleased for assignment' +
                       " '#{assignment.short_identifier}', ID: '" +
                       "#{assignment.id}' (for #{params[:groupings].length}" +
                       ' groups).')
    end
    redirect_to action: 'browse',
                id: params[:id]
  end

  # See Assignment.get_simple_csv_report for details
  def download_simple_csv_report
    assignment = Assignment.find(params[:assignment_id])
    send_data assignment.get_simple_csv_report,
              disposition: 'attachment',
              type: 'application/vnd.ms-excel',
              filename: "#{assignment.short_identifier}_simple_report.csv"
  end

  # See Assignment.get_detailed_csv_report for details
  def download_detailed_csv_report
    assignment = Assignment.find(params[:assignment_id])
    send_data assignment.get_detailed_csv_report,
              disposition: 'attachment',
              type: 'application/vnd.ms-excel',
              filename: "#{assignment.short_identifier}_detailed_report.csv"
  end

  # See Assignment.get_svn_export_commands for details
  def download_svn_export_commands
    assignment = Assignment.find(params[:assignment_id])
    svn_commands = assignment.get_svn_export_commands
    send_data svn_commands.join("\n"),
              disposition: 'attachment',
              type: 'application/vnd.ms-excel',
              filename: "#{assignment.short_identifier}_svn_exports.csv"
  end

  # See Assignment.get_svn_repo_list for details
  def download_svn_repo_list
    assignment = Assignment.find(params[:assignment_id])
    send_data assignment.get_svn_repo_list,
              disposition: 'attachment',
              type: 'text/plain',
              filename: "#{assignment.short_identifier}_svn_repo_list"
  end

  # This action is called periodically from file_manager.
  def server_time
    render partial: 'server_time'
  end

  private

  # Used in update_files and file_manager actions
  def set_filebrowser_vars(user_group, assignment)
    user_group.access_repo do |repo|
      @revision = repo.get_latest_revision
      @files = @revision.files_at_path(File.join(@assignment.repository_folder,
                                                 @path))
      @missing_assignment_files = []
      assignment.assignment_files.each do |assignment_file|
        unless @revision.path_exists?(File.join(assignment.repository_folder,
                                                assignment_file.filename))
          @missing_assignment_files.push(assignment_file)
        end
      end
    end
  end
end<|MERGE_RESOLUTION|>--- conflicted
+++ resolved
@@ -557,19 +557,7 @@
         no_files = downloads_subdirectories('',
                                             full_path,
                                             zip_file, zip_name, repo)
-
-<<<<<<< HEAD
-        files.each do |file|
-          begin
-            file_contents = repo.download_as_string(file.last)
-          rescue Exception => e
-            render text: t('student.submission.missing_file',
-                           file_name: file.first, message: e.message)
-            return
-          end
-=======
-      end
->>>>>>> 39c0f739
+      end
 
       if no_files != true
         # Send the Zip file
@@ -611,10 +599,6 @@
         f.puts file_contents
       end
 
-<<<<<<< HEAD
-      # Send the Zip file
-      send_file zip_path, disposition: 'inline', filename: zip_name + '.zip'
-=======
     end
 
     # Now recursively call this function on all sub directories.
@@ -631,7 +615,6 @@
                                      new_subdirectory[0] + '/',
                                  zip_file, zip_name, repo)
       end
->>>>>>> 39c0f739
     end
   end
 
