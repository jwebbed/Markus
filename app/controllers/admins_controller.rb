--- conflicted
+++ resolved
@@ -6,11 +6,7 @@
   end
 
   def populate
-<<<<<<< HEAD
-    admins_data = Admin.find(:all, :order => 'user_name')
-=======
-    admins_data = Admin.all(:order => "user_name")
->>>>>>> 827ad1da
+    admins_data = Admin.all(:order => 'user_name')
     # construct_table_rows defined in UsersHelper
     @admins = construct_table_rows(admins_data)
   end
