class StudentsController < ApplicationController
  include UsersHelper
  before_filter    :authorize_only_for_admin

  def note_message
    @student = Student.find(params[:id])
    if params[:success]
      flash[:success] = I18n.t('notes.create.success')
    else
      flash[:error] = I18n.t('notes.error')
    end
  end

  def index
    @students = Student.all(:order => 'user_name')
    @sections = Section.all(:order => 'name')
  end

  def populate
<<<<<<< HEAD
    @students_data = Student.all(:order => 'user_name',
                                 :include => [:section,
                                              :grace_period_deductions])
    # construct_table_rows defined in UsersHelper
=======
    # Process:
    # 1. AJAX call made by jQuery to populate the student table
    # 2. Find students from the database
    # 3. Pass in the student data into the helper function (construct_table_rows defined in UsersHelper)
    @students_data = Student.find(:all,
                                  :order => "user_name",
                                  :include => [:section,
                                               :grace_period_deductions])

    # Function below contained within helpers/users_helper.rb
>>>>>>> 2270b308
    @students = construct_table_rows(@students_data)
  end

  def edit
    @user = Student.find_by_id(params[:id])
    @sections = Section.all(:order => 'name')
  end

  def update
    @user = Student.find_by_id(params[:id])
    attrs = params[:user]
    # update_attributes supplied by ActiveRecords
    if @user.update_attributes(attrs)
      flash[:success] = I18n.t('students.update.success',
                               :user_name => @user.user_name)
      redirect_to :action => 'index'
    else
      flash[:error] = I18n.t('students.update.error')
      @sections = Section.all(:order => 'name')
      render :edit
    end
  end

  def bulk_modify
    student_ids = params[:student_ids]
    begin
      if student_ids.nil? || student_ids.empty?
        raise I18n.t('students.no_students_selected')
      end
      case params[:bulk_action]
        when 'hide'
          Student.hide_students(student_ids)
          @students = construct_table_rows(Student.find(student_ids))
          return
        when 'unhide'
          Student.unhide_students(student_ids)
          @students = construct_table_rows(Student.find(student_ids))
          return
        when 'give_grace_credits'
          Student.give_grace_credits(student_ids, params[:number_of_grace_credits])
          @students = construct_table_rows(Student.find(student_ids))
          return
        when 'add_section'
          Student.update_section(student_ids, params[:section])
          @students = construct_table_rows(Student.find(student_ids))
      end
    rescue RuntimeError => e
      @error = e.message
      render :display_error
    end
  end

  def new
    @user = Student.new(params[:user])
    @sections = Section.all(:order => 'name')
  end

  def create
    # Default attributes: role = TA or role = STUDENT
    # params[:user] is a hash of values passed to the controller
    # by the HTML form with the help of ActiveView::Helper::
    @user = Student.new(params[:user])
    if @user.save
      flash[:success] = I18n.t('students.create.success',
                               :user_name => @user.user_name)
      redirect_to :action => 'index' # Redirect
    else
      @sections = Section.all(:order => 'name')
      flash[:error] = I18n.t('students.create.error')
      render :new
    end
  end

  # dummy action for remote rjs calls
  # triggered by clicking on the "add a new section" link in the new student page
  # please keep.
  def add_new_section
     @section = Section.new
  end

  #downloads users with the given role as a csv list
  def download_student_list
    #find all the users
    students = Student.all(:order => 'user_name')
    case params[:format]
    when 'csv'
      output = User.generate_csv_list(students)
      format = 'text/csv'
    when 'xml'
      output = students.to_xml
      format = 'text/xml'
    else
      # Raise exception?
      output = students.to_xml
      format = 'text/xml'
    end
    send_data(output, :type => format, :disposition => 'inline')
  end

  def upload_student_list
    if request.post? && !params[:userlist].blank?
      begin
        result = User.upload_user_list(Student, params[:userlist], params[:encoding])
        if result[:invalid_lines].size > 0
          flash[:invalid_lines] = result[:invalid_lines]
        end
        flash[:success] = result[:upload_notice]
      rescue RuntimeError
        flash[:upload_notice] = I18n.t('csv_valid_format')
      end

    end
    redirect_to :action => 'index'
  end

  def delete_grace_period_deduction
    grace_deduction = GracePeriodDeduction.find(params[:deduction_id])
    student_id = grace_deduction.membership.user.id
    grace_deduction.destroy
    student = Student.find(student_id)
    @grace_period_deductions = student.grace_period_deductions
  end

end<|MERGE_RESOLUTION|>--- conflicted
+++ resolved
@@ -17,23 +17,15 @@
   end
 
   def populate
-<<<<<<< HEAD
-    @students_data = Student.all(:order => 'user_name',
-                                 :include => [:section,
-                                              :grace_period_deductions])
-    # construct_table_rows defined in UsersHelper
-=======
     # Process:
     # 1. AJAX call made by jQuery to populate the student table
     # 2. Find students from the database
     # 3. Pass in the student data into the helper function (construct_table_rows defined in UsersHelper)
-    @students_data = Student.find(:all,
-                                  :order => "user_name",
-                                  :include => [:section,
-                                               :grace_period_deductions])
+    @students_data = Student.all(:order => 'user_name',
+                                 :include => [:section,
+                                              :grace_period_deductions])
 
     # Function below contained within helpers/users_helper.rb
->>>>>>> 2270b308
     @students = construct_table_rows(@students_data)
   end
 
