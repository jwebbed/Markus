# The actions necessary for managing the Testing Framework form
require 'helpers/ensure_config_helper.rb'

class AutomatedTestsController < ApplicationController
  include AutomatedTestsHelper

  before_filter      :authorize_only_for_admin,
                     :only => [:manage, :update, :download]
  before_filter      :authorize_for_student,
                     only: [:student_interface]

  # Update is called when files are added to the assigment
  def update
    @assignment = Assignment.find(params[:assignment_id])
    create_test_repo(@assignment)

    # Perform transaction, if errors, none of new config saved
    @assignment.transaction do
      # Get new script from upload form
      new_script = params[:new_script]
      # Get new support file from upload form
      new_support_file = params[:new_support_file]

      @assignment = process_test_form(@assignment,
                                      params,
                                      assignment_params,
                                      new_script,
                                      new_support_file)
      # Save assignment and associated test files
      if @assignment.save
        flash[:success] = I18n.t("assignment.update_success")
        unless new_script.nil?
          assignment_tests_path = File.join(
              MarkusConfigurator.markus_config_automated_tests_repository,
              @assignment.repository_folder,
              new_script.original_filename)
          File.open(
              assignment_tests_path, 'w') { |f| f.write new_script.read }
        end

        unless new_support_file.nil?
          assignment_tests_path = File.join(
              MarkusConfigurator.markus_config_automated_tests_repository,
              @assignment.repository_folder,
              new_support_file.original_filename)
          File.open(
              assignment_tests_path, 'w') { |f| f.write new_support_file.read }
        end

        redirect_to :action => 'manage',
                    :assignment_id => params[:assignment_id]
      else
        @assignment.test_support_files.build
        render :manage
      end
    end
  end

  # Manage is called when the Automated Test UI is loaded
  def manage
    @assignment = Assignment.find(params[:assignment_id])
    @assignment.test_scripts.build
    @assignment.test_support_files.build
  end

  def student_interface
    @assignment = Assignment.find(params[:id])
    @student = current_user
    @grouping = @student.accepted_grouping_for(@assignment.id)

    unless @grouping.nil?
      @test_script_results = TestScriptResult.where(grouping: @grouping)
                                 .order(created_at: :desc)
      @token = fetch_latest_tokens_for_grouping(@grouping)
    end
  end

  def execute_test_run
    @assignment = Assignment.find(params[:id])
    grouping = current_user.accepted_grouping_for(@assignment.id)
    token = fetch_latest_tokens_for_grouping(grouping)

    # For running tests
<<<<<<< HEAD
    if assignment.unlimited_tokens || token.remaining > 0
=======
    if (token && token.tokens > 0) || @assignment.unlimited_tokens
>>>>>>> 752d0517
      test_errors = run_tests(grouping.id)
      if test_errors.nil?
        flash_message(:notice, I18n.t('automated_tests.tests_running'))
      else
        flash_message(:error, test_errors)
      end
    end
<<<<<<< HEAD
    redirect_to action: :student_interface, id: params[:id]
=======

    redirect_to action: :student_interface
>>>>>>> 752d0517
  end

  def run_tests(grouping_id)
    begin
      AutomatedTestsHelper.request_a_test_run(grouping_id, 'request', @current_user)
      return nil
    rescue Exception => e
      #TODO: really shouldn't be leaking error if student.
      return e.message
    end
  end

  # Download is called when an admin wants to download a test script
  # or test support file
  # Check three things:
  #  1. filename is in DB
  #  2. file is in the directory it's supposed to be
  #  3. file exists and is readable
  def download
    filedb = nil
    if params[:type] == 'script'
      filedb = TestScript.find_by_assignment_id_and_script_name(params[:assignment_id], params[:filename])
    elsif params[:type] == 'support'
      filedb = TestSupportFile.find_by_assignment_id_and_file_name(params[:assignment_id], params[:filename])
    end

    if filedb
      if params[:type] == 'script'
        filename = filedb.script_name
      elsif params[:type] == 'support'
        filename = filedb.file_name
      end
      assn_short_id = Assignment.find(params[:assignment_id]).short_identifier

      # the given file should be in this directory
      should_be_in = File.join(MarkusConfigurator.markus_config_automated_tests_repository, assn_short_id)
      should_be_in = File.expand_path(should_be_in)
      filename = File.expand_path(File.join(should_be_in, filename))

      if should_be_in == File.dirname(filename) and File.readable?(filename)
        # Everything looks OK. Send the file over to the client.
        file_contents = IO.read(filename)
        send_file filename,
                  :type => ( SubmissionFile.is_binary?(file_contents) ? 'application/octet-stream':'text/plain' ),
                  :x_sendfile => true

        # print flash error messages
      else
        flash[:error] = I18n.t('automated_tests.download_wrong_place_or_unreadable');
        redirect_to :action => 'manage'
      end
    else
      flash[:error] = I18n.t('automated_tests.download_not_in_db');
      redirect_to :action => 'manage'
    end
  end

  private

  def assignment_params
    params.require(:assignment)
        .permit(:enable_test,
                :assignment_id,
<<<<<<< HEAD
                :tokens_per_period,
                :token_period,
                :token_start_date,
=======
                :tokens_per_day,
                :regeneration_period,
                :last_token_regeneration_date,
                :tokens_start_of_availability_date,
>>>>>>> 752d0517
                :unlimited_tokens,
                test_files_attributes:
                    [:id, :filename, :filetype, :is_private, :_destroy],
                test_scripts_attributes:
                    [:id, :assignment_id, :seq_num, :script_name, :description,
                     :max_marks, :run_on_submission, :run_on_request,
                     :halts_testing, :display_description, :display_run_status,
                     :display_marks_earned, :display_input,
                     :display_expected_output, :display_actual_output,
                     :associated_criterion, :_destroy],
                test_support_files_attributes:
                    [:id, :file_name, :assignment_id, :description, :_destroy])
  end
end<|MERGE_RESOLUTION|>--- conflicted
+++ resolved
@@ -1,188 +1,172 @@
-# The actions necessary for managing the Testing Framework form
-require 'helpers/ensure_config_helper.rb'
-
-class AutomatedTestsController < ApplicationController
-  include AutomatedTestsHelper
-
-  before_filter      :authorize_only_for_admin,
-                     :only => [:manage, :update, :download]
-  before_filter      :authorize_for_student,
-                     only: [:student_interface]
-
-  # Update is called when files are added to the assigment
-  def update
-    @assignment = Assignment.find(params[:assignment_id])
-    create_test_repo(@assignment)
-
-    # Perform transaction, if errors, none of new config saved
-    @assignment.transaction do
-      # Get new script from upload form
-      new_script = params[:new_script]
-      # Get new support file from upload form
-      new_support_file = params[:new_support_file]
-
-      @assignment = process_test_form(@assignment,
-                                      params,
-                                      assignment_params,
-                                      new_script,
-                                      new_support_file)
-      # Save assignment and associated test files
-      if @assignment.save
-        flash[:success] = I18n.t("assignment.update_success")
-        unless new_script.nil?
-          assignment_tests_path = File.join(
-              MarkusConfigurator.markus_config_automated_tests_repository,
-              @assignment.repository_folder,
-              new_script.original_filename)
-          File.open(
-              assignment_tests_path, 'w') { |f| f.write new_script.read }
-        end
-
-        unless new_support_file.nil?
-          assignment_tests_path = File.join(
-              MarkusConfigurator.markus_config_automated_tests_repository,
-              @assignment.repository_folder,
-              new_support_file.original_filename)
-          File.open(
-              assignment_tests_path, 'w') { |f| f.write new_support_file.read }
-        end
-
-        redirect_to :action => 'manage',
-                    :assignment_id => params[:assignment_id]
-      else
-        @assignment.test_support_files.build
-        render :manage
-      end
-    end
-  end
-
-  # Manage is called when the Automated Test UI is loaded
-  def manage
-    @assignment = Assignment.find(params[:assignment_id])
-    @assignment.test_scripts.build
-    @assignment.test_support_files.build
-  end
-
-  def student_interface
-    @assignment = Assignment.find(params[:id])
-    @student = current_user
-    @grouping = @student.accepted_grouping_for(@assignment.id)
-
-    unless @grouping.nil?
-      @test_script_results = TestScriptResult.where(grouping: @grouping)
-                                 .order(created_at: :desc)
-      @token = fetch_latest_tokens_for_grouping(@grouping)
-    end
-  end
-
-  def execute_test_run
-    @assignment = Assignment.find(params[:id])
-    grouping = current_user.accepted_grouping_for(@assignment.id)
-    token = fetch_latest_tokens_for_grouping(grouping)
-
-    # For running tests
-<<<<<<< HEAD
-    if assignment.unlimited_tokens || token.remaining > 0
-=======
-    if (token && token.tokens > 0) || @assignment.unlimited_tokens
->>>>>>> 752d0517
-      test_errors = run_tests(grouping.id)
-      if test_errors.nil?
-        flash_message(:notice, I18n.t('automated_tests.tests_running'))
-      else
-        flash_message(:error, test_errors)
-      end
-    end
-<<<<<<< HEAD
-    redirect_to action: :student_interface, id: params[:id]
-=======
-
-    redirect_to action: :student_interface
->>>>>>> 752d0517
-  end
-
-  def run_tests(grouping_id)
-    begin
-      AutomatedTestsHelper.request_a_test_run(grouping_id, 'request', @current_user)
-      return nil
-    rescue Exception => e
-      #TODO: really shouldn't be leaking error if student.
-      return e.message
-    end
-  end
-
-  # Download is called when an admin wants to download a test script
-  # or test support file
-  # Check three things:
-  #  1. filename is in DB
-  #  2. file is in the directory it's supposed to be
-  #  3. file exists and is readable
-  def download
-    filedb = nil
-    if params[:type] == 'script'
-      filedb = TestScript.find_by_assignment_id_and_script_name(params[:assignment_id], params[:filename])
-    elsif params[:type] == 'support'
-      filedb = TestSupportFile.find_by_assignment_id_and_file_name(params[:assignment_id], params[:filename])
-    end
-
-    if filedb
-      if params[:type] == 'script'
-        filename = filedb.script_name
-      elsif params[:type] == 'support'
-        filename = filedb.file_name
-      end
-      assn_short_id = Assignment.find(params[:assignment_id]).short_identifier
-
-      # the given file should be in this directory
-      should_be_in = File.join(MarkusConfigurator.markus_config_automated_tests_repository, assn_short_id)
-      should_be_in = File.expand_path(should_be_in)
-      filename = File.expand_path(File.join(should_be_in, filename))
-
-      if should_be_in == File.dirname(filename) and File.readable?(filename)
-        # Everything looks OK. Send the file over to the client.
-        file_contents = IO.read(filename)
-        send_file filename,
-                  :type => ( SubmissionFile.is_binary?(file_contents) ? 'application/octet-stream':'text/plain' ),
-                  :x_sendfile => true
-
-        # print flash error messages
-      else
-        flash[:error] = I18n.t('automated_tests.download_wrong_place_or_unreadable');
-        redirect_to :action => 'manage'
-      end
-    else
-      flash[:error] = I18n.t('automated_tests.download_not_in_db');
-      redirect_to :action => 'manage'
-    end
-  end
-
-  private
-
-  def assignment_params
-    params.require(:assignment)
-        .permit(:enable_test,
-                :assignment_id,
-<<<<<<< HEAD
-                :tokens_per_period,
-                :token_period,
-                :token_start_date,
-=======
-                :tokens_per_day,
-                :regeneration_period,
-                :last_token_regeneration_date,
-                :tokens_start_of_availability_date,
->>>>>>> 752d0517
-                :unlimited_tokens,
-                test_files_attributes:
-                    [:id, :filename, :filetype, :is_private, :_destroy],
-                test_scripts_attributes:
-                    [:id, :assignment_id, :seq_num, :script_name, :description,
-                     :max_marks, :run_on_submission, :run_on_request,
-                     :halts_testing, :display_description, :display_run_status,
-                     :display_marks_earned, :display_input,
-                     :display_expected_output, :display_actual_output,
-                     :associated_criterion, :_destroy],
-                test_support_files_attributes:
-                    [:id, :file_name, :assignment_id, :description, :_destroy])
-  end
-end+# The actions necessary for managing the Testing Framework form
+require 'helpers/ensure_config_helper.rb'
+
+class AutomatedTestsController < ApplicationController
+  include AutomatedTestsHelper
+
+  before_filter      :authorize_only_for_admin,
+                     :only => [:manage, :update, :download]
+  before_filter      :authorize_for_student,
+                     only: [:student_interface]
+
+  # Update is called when files are added to the assigment
+  def update
+    @assignment = Assignment.find(params[:assignment_id])
+    create_test_repo(@assignment)
+
+    # Perform transaction, if errors, none of new config saved
+    @assignment.transaction do
+      # Get new script from upload form
+      new_script = params[:new_script]
+      # Get new support file from upload form
+      new_support_file = params[:new_support_file]
+
+      @assignment = process_test_form(@assignment,
+                                      params,
+                                      assignment_params,
+                                      new_script,
+                                      new_support_file)
+      # Save assignment and associated test files
+      if @assignment.save
+        flash[:success] = I18n.t("assignment.update_success")
+        unless new_script.nil?
+          assignment_tests_path = File.join(
+              MarkusConfigurator.markus_config_automated_tests_repository,
+              @assignment.repository_folder,
+              new_script.original_filename)
+          File.open(
+              assignment_tests_path, 'w') { |f| f.write new_script.read }
+        end
+
+        unless new_support_file.nil?
+          assignment_tests_path = File.join(
+              MarkusConfigurator.markus_config_automated_tests_repository,
+              @assignment.repository_folder,
+              new_support_file.original_filename)
+          File.open(
+              assignment_tests_path, 'w') { |f| f.write new_support_file.read }
+        end
+
+        redirect_to :action => 'manage',
+                    :assignment_id => params[:assignment_id]
+      else
+        @assignment.test_support_files.build
+        render :manage
+      end
+    end
+  end
+
+  # Manage is called when the Automated Test UI is loaded
+  def manage
+    @assignment = Assignment.find(params[:assignment_id])
+    @assignment.test_scripts.build
+    @assignment.test_support_files.build
+  end
+
+  def student_interface
+    @assignment = Assignment.find(params[:id])
+    @student = current_user
+    @grouping = @student.accepted_grouping_for(@assignment.id)
+
+    unless @grouping.nil?
+      @test_script_results = TestScriptResult.where(grouping: @grouping)
+                                 .order(created_at: :desc)
+      @token = fetch_latest_tokens_for_grouping(@grouping)
+    end
+  end
+
+  def execute_test_run
+    @assignment = Assignment.find(params[:id])
+    grouping = current_user.accepted_grouping_for(@assignment.id)
+    token = fetch_latest_tokens_for_grouping(grouping)
+
+    # For running tests
+    if assignment.unlimited_tokens || token.remaining > 0
+      test_errors = run_tests(grouping.id)
+      if test_errors.nil?
+        flash_message(:notice, I18n.t('automated_tests.tests_running'))
+      else
+        flash_message(:error, test_errors)
+      end
+    end
+    redirect_to action: :student_interface, id: params[:id]
+  end
+
+  def run_tests(grouping_id)
+    begin
+      AutomatedTestsHelper.request_a_test_run(grouping_id, 'request', @current_user)
+      return nil
+    rescue Exception => e
+      #TODO: really shouldn't be leaking error if student.
+      return e.message
+    end
+  end
+
+  # Download is called when an admin wants to download a test script
+  # or test support file
+  # Check three things:
+  #  1. filename is in DB
+  #  2. file is in the directory it's supposed to be
+  #  3. file exists and is readable
+  def download
+    filedb = nil
+    if params[:type] == 'script'
+      filedb = TestScript.find_by_assignment_id_and_script_name(params[:assignment_id], params[:filename])
+    elsif params[:type] == 'support'
+      filedb = TestSupportFile.find_by_assignment_id_and_file_name(params[:assignment_id], params[:filename])
+    end
+
+    if filedb
+      if params[:type] == 'script'
+        filename = filedb.script_name
+      elsif params[:type] == 'support'
+        filename = filedb.file_name
+      end
+      assn_short_id = Assignment.find(params[:assignment_id]).short_identifier
+
+      # the given file should be in this directory
+      should_be_in = File.join(MarkusConfigurator.markus_config_automated_tests_repository, assn_short_id)
+      should_be_in = File.expand_path(should_be_in)
+      filename = File.expand_path(File.join(should_be_in, filename))
+
+      if should_be_in == File.dirname(filename) and File.readable?(filename)
+        # Everything looks OK. Send the file over to the client.
+        file_contents = IO.read(filename)
+        send_file filename,
+                  :type => ( SubmissionFile.is_binary?(file_contents) ? 'application/octet-stream':'text/plain' ),
+                  :x_sendfile => true
+
+        # print flash error messages
+      else
+        flash[:error] = I18n.t('automated_tests.download_wrong_place_or_unreadable');
+        redirect_to :action => 'manage'
+      end
+    else
+      flash[:error] = I18n.t('automated_tests.download_not_in_db');
+      redirect_to :action => 'manage'
+    end
+  end
+
+  private
+
+  def assignment_params
+    params.require(:assignment)
+        .permit(:enable_test,
+                :assignment_id,
+                :tokens_per_period,
+                :token_period,
+                :token_start_date,
+                :unlimited_tokens,
+                test_files_attributes:
+                    [:id, :filename, :filetype, :is_private, :_destroy],
+                test_scripts_attributes:
+                    [:id, :assignment_id, :seq_num, :script_name, :description,
+                     :max_marks, :run_on_submission, :run_on_request,
+                     :halts_testing, :display_description, :display_run_status,
+                     :display_marks_earned, :display_input,
+                     :display_expected_output, :display_actual_output,
+                     :associated_criterion, :_destroy],
+                test_support_files_attributes:
+                    [:id, :file_name, :assignment_id, :description, :_destroy])
+  end
+end