--- conflicted
+++ resolved
@@ -159,11 +159,7 @@
     begin
       @assignment = process_assignment_form(@assignment, params)
       rescue Exception, RuntimeError => e
-<<<<<<< HEAD
-        @assignment.errors.add(:base, I18n.t("assignment.error", 
-=======
-        @assignment.errors.add_to_base(I18n.t("assignment.error",
->>>>>>> 77bda98c
+        @assignment.errors.add(:base, I18n.t("assignment.error",
                                               :message => e.message))
       return
     end
