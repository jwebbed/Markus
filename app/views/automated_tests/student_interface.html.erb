--- conflicted
+++ resolved
@@ -70,14 +70,9 @@
         <div id='test_results' class='sub_block'>
           <% student_results = @test_script_results.where(submission_id: nil) %>
           <%= render partial: 'test_script_result',
-<<<<<<< HEAD
                      locals: { show_output: false,
                                latest_date: student_results.nil? ? nil : student_results[0].created_at },
-                     collection: student_results %>
-=======
-                     locals: {show_output: true},
                      collection: @test_script_results.where(submission_id: nil) %>
->>>>>>> 885f4ff8
         </div>
       </div>
     </div>
