<<<<<<< HEAD
<% content_for :head do %>
  <%= stylesheet_link_tag("TestFrameworkSettings") %>
<% end %>

<%= javascript_include_tag "create_assignment" %>
<%= javascript_include_tag "testframework_config" %>
=======
<%# Note - this view has been removed for now.
    Future work can be done to restore this view, but will need
    a lot of work. %>
<% content_for :head do %>
  <%= javascript_include_tag 'create_assignment' %>
<% end %>
>>>>>>> d9d6ae02

<div class='title_bar'>
  <h1><%= t('automated_tests.automated_tests') %></h1>
</div>

<%= render partial: 'form' %><|MERGE_RESOLUTION|>--- conflicted
+++ resolved
@@ -1,18 +1,11 @@
-<<<<<<< HEAD
-<% content_for :head do %>
-  <%= stylesheet_link_tag("TestFrameworkSettings") %>
-<% end %>
-
-<%= javascript_include_tag "create_assignment" %>
-<%= javascript_include_tag "testframework_config" %>
-=======
 <%# Note - this view has been removed for now.
     Future work can be done to restore this view, but will need
     a lot of work. %>
 <% content_for :head do %>
+  <%= stylesheet_link_tag("TestFrameworkSettings") %>
   <%= javascript_include_tag 'create_assignment' %>
+  <%= javascript_include_tag "testframework_config" %>
 <% end %>
->>>>>>> d9d6ae02
 
 <div class='title_bar'>
   <h1><%= t('automated_tests.automated_tests') %></h1>
