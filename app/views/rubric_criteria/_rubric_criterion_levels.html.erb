<div id='rubric_levels_top'></div>
<% (0...RubricCriterion::RUBRIC_LEVELS).each do |rubric_level_index| %>
<<<<<<< HEAD
  <%= render partial: 'rubric_criteria/rubric_criterion_level', locals: {criterion: criterion, rubric_level_index: rubric_level_index, f: f} %>
=======
  <%= render partial: 'rubric_criteria/rubric_criterion_level',
             locals: {criterion: criterion, rubric_level_index: rubric_level_index, f: f} %>
>>>>>>> 732c6ed7
<% end %>
<|MERGE_RESOLUTION|>--- conflicted
+++ resolved
@@ -1,9 +1,5 @@
 <div id='rubric_levels_top'></div>
 <% (0...RubricCriterion::RUBRIC_LEVELS).each do |rubric_level_index| %>
-<<<<<<< HEAD
-  <%= render partial: 'rubric_criteria/rubric_criterion_level', locals: {criterion: criterion, rubric_level_index: rubric_level_index, f: f} %>
-=======
   <%= render partial: 'rubric_criteria/rubric_criterion_level',
              locals: {criterion: criterion, rubric_level_index: rubric_level_index, f: f} %>
->>>>>>> 732c6ed7
 <% end %>
