<%
  user_deductions = grouping.grace_period_deductions.group_by {|d| d.membership.user}
%>

<h3><%=I18n.t('submission_rules.grace_period_submission_rule.deductions')%></h3>
<% user_deductions.each do |u| %>
<table>
  <thead>
    <th colspan="2">
      <%= u[0].user_name %> - (<%= u[0].first_name%> <%=u[0].last_name%>)
    </th>
  </thead>
  <tr>
    <td>
      <%= u[1].first.deduction %> credits
    </td>
    <td>
<<<<<<< HEAD
      <%=link_to I18n.t('submission_rules.grace_period_submission_rule.remove_deduction'), :url => {:action => 'delete_grace_period_deduction', :id => grouping.id, :deduction_id => u[1].first.id }, :confirm => I18n.t('submission_rules.grace_period_submission_rule.confirm_remove_deduction') %>
=======
      <%= button_to(
            t('submission_rules.grace_period_submission_rule.remove_deduction'),
            delete_grace_period_deduction_assignment_submission_result_path(
                :id => grouping.id, :deduction_id => u[1].first.id),
            :confirm => t('submission_rules.grace_period_submission_rule.confirm_remove_deduction'),
            :class => "button_to_delete_deduction",
            :remote => true) %>
>>>>>>> 351e0c8b
    </td>
  </tr>
</table>
<% end %>
<|MERGE_RESOLUTION|>--- conflicted
+++ resolved
@@ -15,9 +15,6 @@
       <%= u[1].first.deduction %> credits
     </td>
     <td>
-<<<<<<< HEAD
-      <%=link_to I18n.t('submission_rules.grace_period_submission_rule.remove_deduction'), :url => {:action => 'delete_grace_period_deduction', :id => grouping.id, :deduction_id => u[1].first.id }, :confirm => I18n.t('submission_rules.grace_period_submission_rule.confirm_remove_deduction') %>
-=======
       <%= button_to(
             t('submission_rules.grace_period_submission_rule.remove_deduction'),
             delete_grace_period_deduction_assignment_submission_result_path(
@@ -25,7 +22,6 @@
             :confirm => t('submission_rules.grace_period_submission_rule.confirm_remove_deduction'),
             :class => "button_to_delete_deduction",
             :remote => true) %>
->>>>>>> 351e0c8b
     </td>
   </tr>
 </table>
