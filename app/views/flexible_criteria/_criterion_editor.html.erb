--- conflicted
+++ resolved
@@ -13,10 +13,6 @@
   <span id="selected_criterion_name">
     <%= h(criterion.flexible_criterion_name)%>
   </span>
-<<<<<<< HEAD
-=======
-  <%= f.submit t("flexible_criteria.save") , :disable_with => I18n.t('working')%>
->>>>>>> 63efe701
 </h2>
 
 <div class="error" id="criterion_<%=criterion.id%>_error" style="display:none;"></div>
