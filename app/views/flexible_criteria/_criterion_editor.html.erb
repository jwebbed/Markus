--- conflicted
+++ resolved
@@ -43,20 +43,13 @@
     <span><%= t('flexible_criteria.description_hint') %></span>
     <br>
     <br>
-<<<<<<< HEAD
-    <h4><span><%= I18n.t(:visibility) %></span></h4>
-=======
     <h4><span><%= t('visibility') %></span></h4>
->>>>>>> 441e389e
     <h5>
       <%= f.check_box :ta_visible,
                       onclick: 'set_onbeforeunload(true);' %>
       <%= f.label :ta_visible,
                   t('flexible_criteria.ta_visible') %>
-<<<<<<< HEAD
-=======
       <br>
->>>>>>> 441e389e
       <%= f.check_box :peer_visible,
                       onclick: 'set_onbeforeunload(true);' %>
       <%= f.label :peer_visible,
