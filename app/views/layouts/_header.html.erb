--- conflicted
+++ resolved
@@ -13,64 +13,38 @@
           <strong><%= User.find_by_id(session[:real_uid]).first_name %></strong>
         <% end %>
       </span>
-<<<<<<< HEAD
-      <span id='user_name'>
-        <%= @current_user.first_name %> <%= @current_user.last_name %>
-        ( <strong><%= @current_user.user_name %></strong> )
-=======
       <span id='user_id'>
           <%= @current_user.first_name %> <%= @current_user.last_name %>
           ( <strong><%= @current_user.user_name %></strong> )
->>>>>>> 71e2978b
       </span>
       <% if @current_user.admin? %>
         <%= link_to(image_tag('icons/group_go.png',
                               alt: I18n.t(:switch_role),
                               title: I18n.t(:switch_role),
                               id: 'switch_role_icon'),
-<<<<<<< HEAD
                     role_switch_main_index_path(),
                     remote: true) %>
-=======
-            role_switch_main_index_path(),
-            remote: true) %>
->>>>>>> 71e2978b
       <% end %>
 
       <%= link_to(I18n.t(:log_out),
                   id: 'logout_link',
                   controller: 'main',
-<<<<<<< HEAD
-                  action: 'logout') unless MarkusConfigurator.markus_config_logout_redirect == 'NONE' %>
-      <% if MarkusConfigurator.markus_config_remote_user_auth && !session[:real_uid].nil? %>
-=======
                   action: 'logout') unless
                   MarkusConfigurator.markus_config_logout_redirect == 'NONE' %>
 
       <% if MarkusConfigurator.markus_config_remote_user_auth &&
             !session[:real_uid].nil? %>
->>>>>>> 71e2978b
         <%= link_to(I18n.t(:clear_role_switch_session_link),
                     controller: 'main',
                     action: 'clear_role_switch_session') %>
       <% end %>
     </span>
   </div>
-<<<<<<< HEAD
-  <div id='working'>
-  <!-- <div id='working' style='display:none;'> -->
+  <div id='working' style='display:none;'>
     <span><%= I18n.t(:working) %></span>
     <span id='ellipsis'></span>
   </div>
 </header>
 <div id='logo'>
   <%= render partial: 'layouts/breadcrumb'%>
-=======
-  <div id='working' style='display:none;'>
-    <%= I18n.t(:working) %>
-  </div>
-</header>
-<div id='logo'>
-  <%= render partial: 'layouts/breadcrumb' %>
->>>>>>> 71e2978b
 </div>