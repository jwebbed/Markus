<!DOCTYPE html>
<html>
<head>
  <%= render partial: 'layouts/head' %>
  <title><%= t(:markus) %> - <%= controller.action_name %></title>
  <%= stylesheet_link_tag 'main.css', media: 'all' %>
<<<<<<< HEAD
=======
  <%= stylesheet_link_tag params[:controller], media: 'all' %>
>>>>>>> 4fe51ea2
  <%= csrf_meta_tags %>
  <%= yield :head %>
</head>
<body>
  <%= yield :layout %>
</body>
</html><|MERGE_RESOLUTION|>--- conflicted
+++ resolved
@@ -4,10 +4,7 @@
   <%= render partial: 'layouts/head' %>
   <title><%= t(:markus) %> - <%= controller.action_name %></title>
   <%= stylesheet_link_tag 'main.css', media: 'all' %>
-<<<<<<< HEAD
-=======
   <%= stylesheet_link_tag params[:controller], media: 'all' %>
->>>>>>> 4fe51ea2
   <%= csrf_meta_tags %>
   <%= yield :head %>
 </head>
