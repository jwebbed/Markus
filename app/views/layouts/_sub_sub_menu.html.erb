--- conflicted
+++ resolved
@@ -19,7 +19,6 @@
             <%= link_to t('tags.tags'),
                         assignment_tags_path(@assignment) %>
           </li>
-<<<<<<< HEAD
           <li <% if controller.controller_name == 'criteria'%>
               class='active'
               <% end %>>
@@ -30,30 +29,11 @@
             <%= link_to t('annotations.annotations'),
                         assignment_annotation_categories_path(@assignment) %>
           </li>
-              <% unless @assignment.is_peer_review? %>
+          <% if MarkusConfigurator.automated_testing_engine_on? && !@assignment.is_peer_review? %>
             <li class='<%= "active" if controller.controller_name == 'automated_tests' %>'>
               <%= link_to t('automated_tests.automated_tests'),
                           manage_assignment_automated_tests_path(@assignment) %>
             </li>
-=======
-          <% unless @assignment.is_peer_review? %>
-            <li <% if controller.controller_name == 'criteria'%>
-                  class='active'
-                <% end %>>
-              <%= link_to t(:marking_scheme),
-                          assignment_criteria_path(@assignment.id) %>
-            </li>
-            <li class='<%= "active" if controller.controller_name == 'annotation_categories' %>'>
-              <%= link_to t('annotations.annotations'),
-                          assignment_annotation_categories_path(@assignment) %>
-            </li>
-            <% if MarkusConfigurator.automated_testing_engine_on? %>
-              <li class='<%= "active" if controller.controller_name == 'automated_tests' %>'>
-                <%= link_to t('automated_tests.automated_tests'),
-                            manage_assignment_automated_tests_path(@assignment) %>
-              </li>
-            <% end %>
->>>>>>> 885f4ff8
           <% end %>
         <% end %>
       <% end %>
