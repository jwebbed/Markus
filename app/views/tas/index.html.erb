--- conflicted
+++ resolved
@@ -8,17 +8,12 @@
 
 <div class='title_bar'>
   <h1>
-<<<<<<< HEAD
     <%= I18n.t('graders.manage_graders') %>
     <span class='title-help users_graders_help'>
       <p class='help-message-title users_graders_help'>
         <%= t('students.help.manage_graders') %>
       </p>
     </span>
-=======
-    <%= t('graders.manage_graders') %>
-    <span class='title-help users_graders_help'></span>
->>>>>>> c4df59ce
   </h1>
 
   <div class='heading_buttons'>
@@ -29,14 +24,6 @@
     <%= link_to_function t(:download), 'modal_download.open()' %>
   </div>
 </div>
-<<<<<<< HEAD
-=======
-
-<p class='help-message-title users_graders_help'>
-  <%= t('students.help.manage_graders') %>
-</p>
-<div class='help-break users_graders_help'></div>
->>>>>>> c4df59ce
 
 <div class='colsLeftHeavy'>
   <div class='wrapLeft'>
