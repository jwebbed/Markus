<%= javascript_include_tag 'FilterTable/FilterTable',
                           'users_manager',
                           'Graders/index' %>

<<<<<<< HEAD
<%= render partial: 'boot',
           formats: [:js],
           handlers: [:erb] %>

<div id='title_bar'>
  <h1><%= I18n.t('graders.manage_graders') %></h1>
  <div class='heading_buttons'>
    <%= link_to I18n.t(:add_new),
                new_ta_path() %>
    <span class='menu_bar'><span>
    <%= link_to_function I18n.t(:upload),
                         'modal_upload.open()' %>
    <span class='menu_bar'><span>
    <%= link_to_function I18n.t(:download),
                         'modal_download.open()' %>
=======
<%= javascript_include_tag 'help_system' %>

<%= render :partial => "boot", :formats => [:js] %>

<div id="title_bar">
  <h1><%= I18n.t("graders.manage_graders") %><span class="title-help users_graders_help"></span></h1>

  <div class="headingButtons">
    <%= link_to I18n.t(:add_new), new_ta_path() %> |
    <%= link_to_function I18n.t(:upload), 'modal_upload.open()' %> |
    <%= link_to_function I18n.t(:download), 'modal_download.open()' %>
>>>>>>> c9de5b30
  </div>
</div>
<p class="help-message-title users_graders_help"><%= t("students.help.manage_graders")%></p>
<div class="help-break users_graders_help"></div>


<div class='colsLeftHeavy'>
  <div class='wrapLeft'>
    <div id='list'>

      <%= render 'shared/flash_message' %>

      <% # Display lines in csv file that has not been successfully processed %>
      <% if flash[:invalid_lines] && !flash[:invalid_lines].empty? -%>
        <div class='errorExplanation' id='errorExplanation'>
          <p><%= I18n.t('graders.not_added') %></p>
          <ul>
            <% for line in flash[:invalid_lines] -%>
              <li><%= line %></li>
            <% end -%>
          </ul>
          <p><%= I18n.t('graders.make_sure') %></p>
          <ul>
            <li><%= I18n.t('graders.ta_names') %></li>
            <li><%= I18n.t('graders.each_field') %></li>
            <li><%= I18n.t('graders.each_line') %></li>
          </ul>
        </div>
      <% end -%>

      <table id='tas'></table>
    </div>
  </div>
</div> <!-- colsLeftHeavy -->

<!-- Modal Windows -->
<div id='upload_dialog'>
  <h2><%= I18n.t('upload') %></h2>
  <p><%= I18n.t('graders.upload.select_csv_file').html_safe %></p>
  <p><%= I18n.t('graders.upload.grader_same_user') %></p>

  <%= form_tag upload_ta_list_tas_path(), { multipart: true } %>
    <div>
      <label for='userlist'><%= I18n.t('graders.upload.csv_file') %></label>
      <input type='file' name='userlist' id='userlist'>
    </div>
    <div>
      <%= I18n.t('encoding') %>
      <%= select_tag(:encoding, options_for_select(@encodings)) %>
    </div>
    <div>
      <%= submit_tag t(:upload), data: { disable_with: t(:uploading_please_wait) } %>
      <%= button_to_function I18n.t(:close), 'modal_upload.close()' %>
    </div>
  </form>
</div>

<div id='download_dialog'>
  <h2><%= I18n.t('download') %></h2>
  <p>
    <%= link_to I18n.t('graders.download.download_list'),
                { controller: 'tas',
                  action: 'download_ta_list',
                  format: 'csv' },
                { class: 'button',
                  onclick: 'modalDownload.close();' } %>
  </p>
  <%= button_to_function I18n.t(:close), 'modal_download.close()' %>
</div><|MERGE_RESOLUTION|>--- conflicted
+++ resolved
@@ -1,8 +1,7 @@
 <%= javascript_include_tag 'FilterTable/FilterTable',
                            'users_manager',
                            'Graders/index' %>
-
-<<<<<<< HEAD
+<%= javascript_include_tag 'help_system' %>
 <%= render partial: 'boot',
            formats: [:js],
            handlers: [:erb] %>
@@ -18,24 +17,12 @@
     <span class='menu_bar'><span>
     <%= link_to_function I18n.t(:download),
                          'modal_download.open()' %>
-=======
-<%= javascript_include_tag 'help_system' %>
-
-<%= render :partial => "boot", :formats => [:js] %>
-
-<div id="title_bar">
-  <h1><%= I18n.t("graders.manage_graders") %><span class="title-help users_graders_help"></span></h1>
-
-  <div class="headingButtons">
-    <%= link_to I18n.t(:add_new), new_ta_path() %> |
-    <%= link_to_function I18n.t(:upload), 'modal_upload.open()' %> |
-    <%= link_to_function I18n.t(:download), 'modal_download.open()' %>
->>>>>>> c9de5b30
   </div>
 </div>
-<p class="help-message-title users_graders_help"><%= t("students.help.manage_graders")%></p>
-<div class="help-break users_graders_help"></div>
-
+<p class='help-message-title users_graders_help'>
+  <%= t('students.help.manage_graders')%>
+</p>
+<div class='help-break users_graders_help'></div>
 
 <div class='colsLeftHeavy'>
   <div class='wrapLeft'>
