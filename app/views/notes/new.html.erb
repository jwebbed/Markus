<<<<<<< HEAD
<% content_for :head do %>
=======
<%= content_for :head do %>
>>>>>>> 36e73ef1
  <%= javascript_include_tag 'notes' %>
<% end %>

<%= render partial: 'shared/navigation_warning',
           formats: [:js],
           handlers: [:erb] %>

<div class='title_bar'>
  <h1><%= t('notes.new.title') %></h1>
</div>

<div class='wrapper'>
  <%= form_for @note, as: :note, url: notes_path do |f| %>
    <%= render partial: 'shared/error_explanation',
               locals: { model: @note } %>

<<<<<<< HEAD
    <p id='noteable_type'>
      <%= label_tag 'noteable_type', t('notes.noteable') %>
      <%= select_tag 'noteable_type',
                     options_for_select(
                       Note::NOTEABLES.map {|item| [t('notes.noteables.' + item), item]}) %>
    </p>

    <div id='noteable_selector'>
      <%= render partial: 'grouping' %>
    </div>

    <p>
      <%= raw(f.label :notes_message,
                      t('notes.note')) %>:
      <%= raw(f.text_area :notes_message,
                          rows: 10,
                          onchange: 'set_onbeforeunload(true);') %>
    </p>
=======
    <fieldset>
      <p>
        <%= label_tag 'noteable_type', t('notes.noteable') %>
        <%= select_tag 'noteable_type',
                       options_for_select(
                          Note::NOTEABLES.map { |item| [t('notes.noteables.' + item),
                                                        item ]}) %>
      </p>

      <div id='noteable_selector'>
        <%= render partial: 'grouping' %>
      </div>

      <p>
        <%= raw(f.label :notes_message, t('notes.note')) %>
        <%= raw(f.text_area :notes_message,
                            rows: 10,
                            onchange: 'set_onbeforeunload(true);') %>
      </p>
    </fieldset>
>>>>>>> 36e73ef1

    <%= f.submit t('save'),
                 onclick: 'set_onbeforeunload(false);',
                 data: { disable_with: t('working') } %>
    <%= link_to t('cancel'), notes_path, class: 'button' %>
<<<<<<< HEAD

=======
>>>>>>> 36e73ef1
  <% end %>
</div><|MERGE_RESOLUTION|>--- conflicted
+++ resolved
@@ -1,8 +1,4 @@
-<<<<<<< HEAD
 <% content_for :head do %>
-=======
-<%= content_for :head do %>
->>>>>>> 36e73ef1
   <%= javascript_include_tag 'notes' %>
 <% end %>
 
@@ -19,12 +15,12 @@
     <%= render partial: 'shared/error_explanation',
                locals: { model: @note } %>
 
-<<<<<<< HEAD
     <p id='noteable_type'>
       <%= label_tag 'noteable_type', t('notes.noteable') %>
       <%= select_tag 'noteable_type',
                      options_for_select(
-                       Note::NOTEABLES.map {|item| [t('notes.noteables.' + item), item]}) %>
+                        Note::NOTEABLES.map { |item| [t('notes.noteables.' + item),
+                                                      item ]}) %>
     </p>
 
     <div id='noteable_selector'>
@@ -32,42 +28,16 @@
     </div>
 
     <p>
-      <%= raw(f.label :notes_message,
-                      t('notes.note')) %>:
+      <%= raw(f.label :notes_message, t('notes.note')) %>
       <%= raw(f.text_area :notes_message,
                           rows: 10,
                           onchange: 'set_onbeforeunload(true);') %>
     </p>
-=======
-    <fieldset>
-      <p>
-        <%= label_tag 'noteable_type', t('notes.noteable') %>
-        <%= select_tag 'noteable_type',
-                       options_for_select(
-                          Note::NOTEABLES.map { |item| [t('notes.noteables.' + item),
-                                                        item ]}) %>
-      </p>
-
-      <div id='noteable_selector'>
-        <%= render partial: 'grouping' %>
-      </div>
-
-      <p>
-        <%= raw(f.label :notes_message, t('notes.note')) %>
-        <%= raw(f.text_area :notes_message,
-                            rows: 10,
-                            onchange: 'set_onbeforeunload(true);') %>
-      </p>
-    </fieldset>
->>>>>>> 36e73ef1
 
     <%= f.submit t('save'),
                  onclick: 'set_onbeforeunload(false);',
                  data: { disable_with: t('working') } %>
     <%= link_to t('cancel'), notes_path, class: 'button' %>
-<<<<<<< HEAD
 
-=======
->>>>>>> 36e73ef1
   <% end %>
 </div>