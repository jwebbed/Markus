--- conflicted
+++ resolved
@@ -1,130 +1,3 @@
-<<<<<<< HEAD
-<%= javascript_include_tag "submissions_manager" %>
-<%= javascript_include_tag "ajax_paginate" %>
-
-<div class="notice">
-  <% if Time.zone.now >= @assignment.submission_rule.calculate_collection_time %>
-     <%= I18n.t("browse_submissions.grading_can_begin") %>
-  <% else %>
-     <%= I18n.t("browse_submissions.grading_can_begin_after",
-       :time => I18n.l(@assignment.submission_rule.calculate_collection_time,
-                       :format => :long_date)) %>
-  <% end %>
-</div>
-
-<div id="title_bar">
-  <h1><%= I18n.t("browse_submissions.workspace",
-  :short_identifier => sanitize(@assignment.short_identifier)) %>
-  <% if @current_user.admin? %>
-  <%= link_to I18n.t("collect_submissions.collect_all"),
-              collect_all_submissions_assignment_submissions_path(
-                  @assignment.id),
-              :confirm => I18n.t("collect_submissions.results_loss_warning") %>
-  <span class="menu_bar">|</span>
-  <%= link_to I18n.t("browse_submissions.csv_report"),
-              download_simple_csv_report_assignment_submissions_path(@assignment) %>
-  <span class="menu_bar">|</span>
-  <%= link_to I18n.t("browse_submissions.detailled_csv_report"),
-              download_detailed_csv_report_assignment_submissions_path(
-                  @assignment) %>
-  <span class="menu_bar">|</span>
-  <%= link_to I18n.t("browse_submissions.subversion_repo_list"),
-              download_svn_repo_list_assignment_submissions_path(
-                  @assignment) %>
-   <span class="menu_bar">|</span>
-<%= link_to I18n.t("browse_submissions.subversion_export_file"),
-            download_svn_export_commands_assignment_submissions_path(
-                @assignment) %>
-
- <% end %>
-
-  <% if @current_user.ta? and @assignment.past_collection_date? %>
-  <%= link_to I18n.t("collect_submissions.collect_ta"),
-              collect_ta_submissions_assignment_submissions_path(
-                  @assignment),
-              :confirm => I18n.t("collect_submissions.results_loss_warning") %>
- <% end %>
-
- <span class="menu_bar">|</span>
-
-  <% if all_assignments_marked? %>
-  <%= link_to t('browse_submissions.download_groupings_files'),
-              download_groupings_files_assignment_submissions_path(
-                      :groupings => @groupings)
-                      %>
-  <% else %>
-  <%= link_to t('browse_submissions.download_groupings_files'),
-              download_groupings_files_assignment_submissions_path(
-                      :groupings => @groupings),
-                      :confirm => I18n.t("collect_submissions.marking_incomplete_warning")
-                       %>
-  <% end %>
-
-</h1>
-</div>
-
-<div class="wrapLeft">
-  <% if flash[:error] %>
-    <div class="error">
-      <%= flash[:error] %>
-    </div>
-  <% end %>
-  <% if flash[:success] %>
-    <div class="success">
-      <%= flash[:success] %>
-    </div>
-  <% end %>
-
-  <% if !flash[:errors].nil? && !flash[:errors].empty? %>
-    <div class="error">
-      <h1><%= I18n.t("browse_submissions.errors") %></h1>
-      <ul>
-        <% flash[:errors].each do |error_message| %>
-	        <li><%= error_message %></li>
-        <% end %>
-      </ul>
-    </div>
-  <% end %>
-
-  <div class="clear"></div>
-
-  <%= form_tag update_submissions_assignment_submissions_path(@assignment) %>
-    <div class="ap_nav_box">
-      <% if @current_user.admin? %>
-        <div class="floatLeft">
-          <%= submit_tag I18n.t("browse_submissions.release_marks"),
-            :name => "release_results" %>
-          <%= submit_tag I18n.t("browse_submissions.unrelease_marks"),
-            :name => "unrelease_results" %>
-          <!-- ATE_SIMPLE_UI: this is temporary. The buttons here should change into a drop down. See bulk actions in user table UI. -->
-          <%= submit_tag I18n.t("browse_submissions.run_tests"),
-                                :name => "run_test" %>
-          <% if !@assignment.results_average.nil? %>
-            <%= I18n.t("browse_submissions.class_average",
-                       :results_average => @assignment.results_average) %>
-          <% end %>
-        </div>
-      <% end %>
-
-      <% # Collect submissions for a given section %>
-      <% if @assignment.section_groups_only %>
-      	<div class="floatLeft">
-      		<%= I18n.t("browse_submissions.collect_work_for_section") %>
-      		<select id="section_input" name="section_to_collect">
-      			<option value=""> - </option>
-      			<% @assignment.section_due_dates.each do |section_due_date| %>
-      				<% if Time.zone.now >=
-      					SectionDueDate.due_date_for(section_due_date.section, @assignment) %>
-	      				<option value="<%= section_due_date.section.id %>">
-	      					<%= section_due_date.section.name %>
-	      				</option>
-      				<% end %>
-      			<% end %>
-      		</select>
-      		<%= submit_tag t(:apply), :id => 'apply_collect_section',
-      			:name => 'collect_section', :class => 'thin-button' %>
-      	</div>
-=======
 <%= render partial: 'submissions_table', formats: [:'js.jsx'], handlers: [:erb] %>
 
 <% content_for :title do %>
@@ -136,7 +9,6 @@
         <%= t('assignment.help.submissions_graders') %>
       <% else %>
         <%= t('assignment.help.submissions_admins') %>
->>>>>>> d9d6ae02
       <% end %>
     </p>
   </div>
@@ -224,125 +96,6 @@
   <% end %>
 <% end %>
 
-<<<<<<< HEAD
-      <div class="ap_filters" id="ap_filters_1">
-        <%= render  :partial => 'submissions_table_filters',
-                    :locals => {
-                      :filter => @filter,
-                      :page => @current_page,
-                      :desc => @desc,
-                      :sort_by => @sort_by,
-                      :assignment => @assignment,
-                      :filters => @filters,
-                      :per_page => @per_page,
-                      :per_pages => @per_pages } %>
-      </div>
-      <div class="clear"></div>
-      <div class="ap_page_links" id="ap_page_links_1">
-        <%= render  :partial => 'ajax_paginate/initial_paginate_links',
-                    :locals => {
-                      :per_page => @per_page,
-                      :current_page => @current_page,
-                      :page_items => @groupings.size,
-                      :total_items => @groupings_total,
-                      :assignment => @assignment,
-                      :filter => @filter,
-                      :sort_by => @sort_by,
-                      :desc => @desc } %>
-      </div>
-      <div id="ap_selector">
-        <%= render :partial => 'ajax_paginate/selector' %>
-      </div>
-      <div class="clear"></div>
-    </div>
-
-    <div id="ap_selects">
-      <%= render :partial => 'ajax_paginate/selects',
-        :locals => {:page_items => @groupings.size,
-                    :total_items => @groupings_total} %>
-    </div>
-
-    <table>
-      <thead id="submissions_table_head">
-        <%= render  :partial => 'submissions_table_sorting_links',
-                    :locals => {
-                      :assignment => @assignment,
-                      :filter => 'none',
-                      :page => @current_page,
-                      :per_page => @per_page,
-                      :sort_by => @sort_by,
-                      :desc => @desc } %>
-      </thead>
-
-      <%= render  :partial => 'submissions_table_body',
-                  :locals => {
-                    :groupings => @groupings,
-                    :assignment => @assignment } %>
-
-      <tfoot id="submissions_table_foot">
-        <%= render  :partial => 'submissions_table_sorting_links',
-                    :locals => {
-                      :assignment => @assignment,
-                      :filter => 'none',
-                      :page => @current_page,
-                      :per_page => @per_page,
-                      :sort_by => @sort_by,
-                      :desc => @desc } %>
-      </tfoot>
-    </table>
-
-
-    <div class="ap_nav_box">
-      <div class="ap_page_links" id="ap_page_links_2">
-        <%= render  :partial => 'ajax_paginate/initial_paginate_links',
-                    :locals => {
-                      :per_page => @per_page,
-                      :current_page => @current_page,
-                      :page_items => @groupings.size,
-                      :total_items => @groupings_total,
-                      :assignment => @assignment,
-                      :filter => @filter,
-                      :sort_by => @sort_by,
-                      :desc => @desc } %>
-      </div>
-      <div id="ap_selector">
-        <%= render :partial => 'ajax_paginate/selector' %>
-      </div>
-
-      <div class="clear"></div>
-
-      <div class="floatLeft">
-        <% if @current_user.admin? %>
-          <%= submit_tag I18n.t("browse_submissions.release_marks"),
-                                :name => "release_results" %>
-          <%= submit_tag I18n.t("browse_submissions.unrelease_marks"),
-                                :name => "unrelease_results" %>
-          <!-- ATE_SIMPLE_UI: this is temporary. The buttons here should change into a drop down. See bulk actions in user table UI. -->
-          <%= submit_tag I18n.t("browse_submissions.run_tests"),
-                                :name => "run_test" %>
-        <% end %>
-      </div>
-
-      <div class="ap_filters" id="ap_filters_2">
-        <%= render  :partial => 'submissions_table_filters',
-                    :locals => {
-                      :filter => @filter,
-                      :page => @current_page,
-                      :desc => @desc,
-                      :sort_by => @sort_by,
-                      :assignment => @assignment,
-                      :filters => @filters,
-                      :per_page => @per_page,
-                      :per_pages => @per_pages } %>
-      </div>
-      <div class="clear"></div>
-    </div>
-  </form>
-
-
-</div>
-=======
 <% content_for :wrap_left_content do %>
   <div id='submissions_table'></div>
-<% end %>
->>>>>>> d9d6ae02
+<% end %>