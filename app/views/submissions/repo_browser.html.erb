<% content_for :head do %>
  <%= javascript_include_tag 'jquery-ui-timepicker-addon' %>
  <%= stylesheet_link_tag 'common/jquery-ui', 'common/jquery-ui-timepicker-addon' %>
  <%= render partial: 'repo_files_table', formats: [:'js.jsx'], handlers: [:erb] %>
<% end %>

<% if flash[:error] -%>
  <div class='error'>
    <%= flash[:error] %>
  </div>
<% end %>

<div class='title_bar'>
  <h1>
    <%= t('browse_submissions.repository_name',
               repository: @repository_name) %>
    (<%= @grouping.get_all_students_in_group %>)
  </h1>
</div>

<div class='wrapper'>
  <div id='repo_browser_controls'>
    <fieldset>
      <legend>
        <span><%= t('browse_submissions.find_different_revision') %></span>
      </legend>

      <div id='find_revision_error' class='error' style='display:none;'></div>

      <%= form_tag repo_browser_assignment_submission_path(
                     @assignment.id,
                     @grouping.id,
                     find_revision_by: 'revision_timestamp') do %>
        <%= text_field_tag 'actual_revision_timestamp',
                           l(@revision_timestamp, format: :long_date),
                           class: 'hidden' %>
        <%= text_field_tag 'revision_timestamp',
                           l(@revision_timestamp, format: :long_date),
                           { class: 'datetimepicker',
                             size: 30 } %>
        <%= submit_tag t('browse_submissions.find_by_revision_timestamp') %>
      <% end %>

      <%= form_tag repo_browser_assignment_submission_path(
                     @assignment,
                     @grouping),
                   find_revision_by: 'revision_number' do %>
        <%= select_tag('revision_number',
                       options_for_select(@revisions_history.collect { |s|
                          [t('browse_submissions.revision_history',
                             num: s[:num]) +
                           l(s[:date], format: :long_date),
                           s[:num]] },
                       @revision_number)) %>
        <%= submit_tag t('browse_submissions.find_by_revision_number') %>
      <% end %>
    </fieldset>
  </div>

  <div class='global_actions'>
    <h2><%= raw(t('browse_submissions.viewing_revision', revision_number: @revision_number)) %>
        (<span id='current_revision_timestamp_display'>
           <%= l(@revision_timestamp, format: :long_date) %>
        </span>)
    </h2>

    <div id='directory_selector'>
      <p>
        <%= t('browse_submissions.current_path') %>
        <% path_memory = '/'
           links = []
           absolute_path = @assignment.repository_folder + @path
           absolute_path.split('/').each do |folder|
             if(folder != @assignment.repository_folder)
               path_memory = File.join(path_memory, folder)
             end
             links.push(link_to "/#{folder}",
<<<<<<< HEAD
                        action: 'repo_browser',
                        path: path_memory,
                        id: @grouping.id,
                        revision_number: @revision_number)
=======
                     action: 'repo_browser',
                     path: path_memory,
                     id: @grouping.id,
                     revision_number: @revision_number)
>>>>>>> dacd1f06
           end %>
        <%= links.join().html_safe %>
      </p>
    </div>

    <%= form_tag manually_collect_and_begin_grading_assignment_submission_path(
                   id: @grouping.id,
                   assignment_id: @assignment.id),
                   remote: true do %>
      <%= hidden_field_tag 'current_revision_number', @revision_number %>
      <input type='submit'
             value='<%= t('browse_submissions.collect_and_grab') %>'
             onclick="if (!confirm('<%=t(:collect_and_grade_overwrite_warning)%>')) return false;
                      $('progress_text').update('<%=t('stopping_collection_process')%>');
                      return true;"
             name='commit'>
      <%= link_to t('browse_submissions.download_all_files'),
                  { action: :downloads,
                    revision_number: @revision_number,
                    grouping_id: @grouping.id,
                    path: @path },
                  class: 'button' %>
      <div id='progress_text'></div>
    <% end %>
  </div>

  <div id='files_table'></div>
</div>

<script>
  new PeriodicalExecuter(function() {
    new Ajax.Request('<%= update_converted_pdfs_assignment_submissions_path(@assignment, grouping_id: @grouping.id) %>',
      {
        asynchronous:true,
        evalScripts:true,
        parameters:'authenticity_token=' + AUTH_TOKEN
      }
    )
  }, 3)
</script><|MERGE_RESOLUTION|>--- conflicted
+++ resolved
@@ -75,17 +75,10 @@
                path_memory = File.join(path_memory, folder)
              end
              links.push(link_to "/#{folder}",
-<<<<<<< HEAD
                         action: 'repo_browser',
                         path: path_memory,
                         id: @grouping.id,
                         revision_number: @revision_number)
-=======
-                     action: 'repo_browser',
-                     path: path_memory,
-                     id: @grouping.id,
-                     revision_number: @revision_number)
->>>>>>> dacd1f06
            end %>
         <%= links.join().html_safe %>
       </p>
