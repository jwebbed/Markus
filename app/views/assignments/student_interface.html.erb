<script>
  var invite_modal = null;

  function invite() {
    invite_modal.open();
    document.getElementById('invite_member').value = '';
    document.getElementById('invite_member').focus();
  }

  jQuery(document).ready(function() {
    invite_modal = new ModalMarkus('#invite_dialog');
  });
</script>

<div class='title_bar'>
  <h1>
    <%= t('student.assignment',
        short_identifier: @assignment.short_identifier) %>
  </h1>
</div>

<div class='student_columns'>
  <div id='student_column_left'>
    <div class='block'>
      <h2><%= t('submissions') %></h2>

      <div class='block_content'>
        <% if !@grouping.nil? %>
          <% if !@grouping.is_valid? %>
            <p class='notice'>
              <%= t('student.group_not_valid') %>
            </p>
          <% end %>
          <h3><%= t('student.overview') %></h3>
          <div class='info'>
            <%= raw(t('student.last_revision_date',
                      last_modified_date: l(@last_modified_date,
                                            format: :long_date))) %>
          </div>
          <span class='info_number'>
            <%= @num_submitted_files.to_s %>
          </span>
          <span class='info'><%= t('student.files') %></span>
          <br>
          <%= raw(t('student.missing_required_files',
                     missing_files: @num_missing_assignment_files.to_s,
                     style_class: ('red' unless @num_missing_assignment_files == 0))) %>
          <br>
        <% else %>
          <p class='notice'><%= t('student.no_submission_yet') %></p>
        <% end %>
      </div>
    </div>

    <div class='block'>
      <%= render partial: 'read' %>
    </div>
  </div>

  <div id='student_column_right'>
    <div class='block'>
      <h2><%= t('student.group_information') %></h2>

      <div class='block_content'>
        <% # If student has no group, inform them
        if @grouping.nil? %>
          <p class='notice'>
            <%= t('student.no_group_yet') %>
            <% if @assignment.past_collection_date? %>
              <%= t('student.grace_date_passed') %>
            <% end %>!
          </p>

          <% # Test if the student can form groupings or not
             if !@assignment.student_form_groups %>
            <p>
              <%= t('student.not_allowed_to_form_group') %>
            </p>
          <% end %>

          <% # See if the student has been invited to some group
             if @student.has_pending_groupings_for?(@assignment.id) %>
            <h3><%= t('student.invitations') %></h3>

            <% if flash[:fail_notice] && !flash[:fail_notice].empty? %>
              <div class='notice'>
                <%= flash[:fail_notice] %>
              </div>
            <% end %>

            <% @pending_grouping.each do |grouping|%>
              <div class='sub_block'>
                <p><%= raw(t('student.invited_by',
                             inviter_last_name: grouping.inviter.last_name,
                             inviter_first_name: grouping.inviter.first_name)) %>
                </p>
                <% grouping.student_memberships.each do |member|%>
                  <ul>
                    <%= render partial: 'assignments/member',
                               locals: { member: member,
                                         grouping: grouping } %>
                  </ul>
                <% end -%>

                <%= link_to t(:join),
                            { action: 'join_group',
                              id: @assignment.id,
                              grouping_id: grouping.id },
                            { class: 'button' } %>
                <%= link_to t(:refuse),
                            { action: 'decline_invitation',
                              id: @assignment.id,
                              grouping_id: grouping.id },
                            { class: 'button',
                              data: { confirm: t('student.decline_invitation') } } %>
                </div>
            <% end %>
          <% end %>

          <% # If students are allowed to form groups and
             # the grace period for this assignment has not yet passed,
             # render UI elements for group creation
             if !@assignment.past_collection_date? && @assignment.student_form_groups %>

            <h3><%= t('student.form_own_group') %></h3>
            <p><%= raw(t('student.form_group',
                         group_min: @assignment.group_min,
                         group_max: @assignment.group_max)) %>
            </p>

            <% if @assignment.group_min == 1 %>
              <p>
                <%= link_to t('student.work_alone'),
                            { action: 'creategroup',
                              id: @assignment.id,
                              workalone: 'true' },
                            { class: 'button',
                              confirm: t('student.confirm_work_alone')} %>
              </p>
            <% end %>
            <p>
              <% if @student.has_pending_groupings_for?(@assignment.id)%>
                <%= link_to t(:create),
                            { action: 'creategroup',
                              id: @assignment.id },
                            { class: 'button',
                              data: { confirm: t('student.decline_invitation2') } }%>
              <% else %>
                <%= link_to t(:create),
                            { action: 'creategroup',
                              id: @assignment.id },
                            { class: 'button' } %>
              <% end %>
            </p>
          <% end %>
        <% else %>
          <%# Since the student has a group already, we display information about the group only %>
          <%# Check if groupname should be displayed %>
          <h3>
            <% if @assignment.group_name_displayed %>
              <%= @group.group_name %>
            <% else %>
              <%= t("student.your_group") %>
            <% end %>
          </h3>
          <% # Display group properties are read only warning
             # when the due date and grace period (if any) have passed.
             if @assignment.past_collection_date? && @assignment.student_form_groups &&
                !@assignment.invalid_override && @assignment.group_max > 1 %>
            <p class='information'>
              <%= t('student.modification_limited') %>
            </p>
          <% end %>

          <% if flash[:fail_notice] && !flash[:fail_notice].empty? %>
            <div class='notice'>
              <% if flash[:fail_notice].is_a?(Array) %>
                <ul>
                  <% flash[:fail_notice].each do |message| %>
                    <li><%= message %></li>
                  <% end %>
                </ul>
              <% else %>
                <%= flash[:fail_notice] %>
              <% end %>
            </div>
          <% end %>

          <% if flash[:success] && !flash[:success].empty? %>
            <div class='success'>
              <% if flash[:success].is_a?(Array) %>
                <ul>
                  <% flash[:success].each do |message| %>
                    <li><%= message %></li>
                  <% end %>
                </ul>
              <% else %>
                <%= flash[:success] %>
              <% end %>
            </div>
          <% end %>

          <% # If the group does not have the right amount of members yet, display
             # 'group is not valid' warning.
             if !@grouping.is_valid? %>
            <p class='warning'>
              <%= t('student.invite_more_students') %>
            </p>
          <% end %>

          <%# For each member of this group, display name and status %>
          <ul>
            <% @studentmemberships.each do |member|%>
              <%= render partial: 'assignments/member',
                         locals: { member: member,
                                   grouping: @grouping } %>
            <% end %>
          </ul>

          <% # Display the URL of this group's repository if applicable
             if @assignment.vcs_submit %>
            <h3><%= t('student.url_group_repository') %></h3>
            <div class='sub_block'>
              <a href='<%= @grouping.group.repository_external_access_url %>'><%= @grouping.group.repository_external_access_url %></a>
            </div>
          <% end %>
        <% end %>

<<<<<<< HEAD
        <% if !@group.nil? %>
          <h3><%= t('student.group_options') %></h3>
          <% if @group.group_name == @current_user.user_name && !@assignment.past_collection_date? && @assignment.group_max > 1 %>
            <p class='information'>
              <%= t('student.working_alone') %>
            </p>
          <% end %>

          <% if !@grouping.nil? && @assignment.group_max > 1 %>
            <p class='information'> <%= t('student.group_not_deletable') %> </p>
          <% end %>

          <% # Student not reached the group max and is not working alone
           if @grouping.inviter == @current_user &&
              @assignment.student_form_groups &&
              !@assignment.past_collection_date? %>
              <% # Student has reached the group max and is not working alone
               if @grouping.student_membership_number < @assignment.group_max &&
                  @group.group_name != @current_user.user_name %>
                <%= button_to_function t(:invite), 'invite(); return false;' %>
=======
        <% unless @group.nil? %>
          <div class='group-options'>
            <h3><%= t('student.group_options') %></h3>
            <% if @group.group_name == @current_user.user_name && !@assignment.past_collection_date? && @assignment.group_max > 1 %>
              <p class='information'>
                <%= t('student.working_alone') %>
              </p>
            <% end %>

            <% # Student not reached the group max and is not working alone
               if @grouping.inviter == @current_user &&
                  @assignment.student_form_groups &&
                  !@assignment.past_collection_date? %>
              <% # Student has reached the group max and is not working alone
                 if @grouping.student_membership_number < @assignment.group_max &&
                         @group.group_name != @current_user.user_name %>
                <div class='group-button'>
                  <%= button_tag t(:invite), onclick: 'invite(); return false;' %>
                </div>
>>>>>>> cf8896bc
              <% elsif @grouping.student_membership_number ==
                         @assignment.group_max &&
                       @group.group_name != @current_user.user_name %>
                <p class='information'><%= t('student.may_not_add_more') %></p>
              <% end %>
            <% else %>
              <p class='information'><%= t('student.may_not_modify') %></p>
            <% end %>

            <% if !@grouping.nil? && @assignment.group_max > 1 &&
                  !@assignment.past_collection_date? &&
                  !@grouping.has_submission? %>
              <% if @grouping.inviter == @current_user &&
                    @grouping.accepted_students.size == 1 %>
                <div class='group-button'>
                  <%= button_to t('student.delete_group'),
                                { action: 'deletegroup',
                                  id: @assignment.id },
                                method: :get,
                                data: { confirm: t('student.confirm_delete_group') }
                                %>
                </div>
              <% else %>
                <p class='information'> <%= t('student.group_not_deletable') %> </p>
              <% end %>
            <% end %>
          </div>
        <% end %>

        <h3><%= t('student.group_properties') %></h3>
        <ul>
          <% if @assignment.section_groups_only && Section.any? %>
            <li><%= t('student.section_groups_only') %></li>
          <% end %>

          <% if @assignment.student_form_groups &&
                !@assignment.invalid_override &&
                @assignment.group_max > 1 %>
            <li><%= t('student.students_can_form_groups') %></li>
            <li>
              <%= raw( t('student.form_group',
                        group_min: @assignment.group_min,
                        group_max: @assignment.group_max)) %>
            </li>
          <% elsif @assignment.invalid_override %>
            <li><%= t('student.invalid_override') %></li>
          <% else %>
            <li><%= t('student.student_work_alone') %></li>
          <% end %>
        </ul>
      </div>
    </div>



    <%# HTML for Student Testing Interface %>
    <%# Disabled until we get autotesting up and running. %>
    <%# if @assignment.enable_test %>
    <% if false %>
    <div class='block'>
      <h2><%= t('automated_tests.test') %></h2>
      <% if @grouping.nil? %>
        <div class='sub_block'>
          <%= t('automated_tests.need_group_for_test') %>
        </div>
       <% else %>
        <div class='block_content'>
          <h3><%= t('automated_tests.information') %></h3>
          <% if !@grouping.submissions.empty? %>
            <div class='sub_block'>
              <%= raw(t('automated_tests.revision_used_for_test',
                         revision: @revision_number) ) %>
            </div>
          <% end %>

          <div class='sub_block'>
            <%= raw(t('automated_tests.token.tokens_per_day',
                      tokens: @assignment.tokens_per_day)) %>
          </div>

          <div class='sub_block'>
            <% if @token.nil? %>
             <%= raw(t('automated_tests.token.tokens_not_given_yet')) %>
            <% else %>
              <% if @token.tokens == 0 %>
                <%= raw(t('automated_tests.token.tokens_no_more_available')) %>
              <% else %>
                <%= raw(t('automated_tests.token.tokens_available',
                          tokens: @token.tokens)) %>
              <% end %>
            <% end %>
          </div>

          <h3><%= t('automated_tests.run_tests') %></h3>
          <% if @grouping.assignment.submission_rule.can_collect_now? %>
            <%= t('automated_tests.due_date_is_passed') %>
            <br>
          <% else %>
            <% if @result.nil? && @test_result_files.nil? %>
              <%= t('automated_tests.need_one_file') %>
              <br>
           <% else %>
              <%# Javascript for test result window %>
              <%= render partial: 'assignments/test_result_window',
                         formats: [:html],
                         locals: { aid: @assignment.id } %>
              <div id='test_results_controls'>
                <%= render partial: 'results/common/test_selector',
                           formats: [:html],
                           locals: { test_result_files: @test_result_files,
                                     result: @result } %>
                 <br>
              </div>
              <br>
            <% end %>
            <% if @grouping.submissions.empty? %>
              <br>
              <%= link_to t('automated_tests.collect_and_test'),
                          { controller: 'assignments',
                            action: 'student_interface',
                            id: @assignment.id,
                            grouping_id: @grouping.id ,
                            revision_number: @revision_number,
                            collect: true },
                          class: 'button' %>
              <br>
            <% end %>
          <% end %>
        <% end %>
      </div>
    </div>
    <% end %>
  </div>
</div>

<% # HTML for the invite dialog
   if !@grouping.nil? && @grouping.inviter == @current_user && !@assignment.invalid_override %>
  <aside class='dialog' id='invite_dialog'>
    <%= form_tag({ action: 'invite_member',
                   id: @assignment.id },
                 { onsubmit: "document.getElementById('working').style.display = '';" }) do %>
      <h2><%= t('student.invite') %></h2>
      <p class='information'><%= t(:seperate_multiple_with_commas) %></p>
      <fieldset>
        <span><label for='invite_member'><%= t('user.user_names') %></label></span>
        <%= text_field_tag 'invite_member'%>
      </fieldset>

      <section class='dialog-actions'>
        <%= submit_tag t(:submit) %>
        <input type='reset'
               value='<%= t('cancel') %>'
               onclick="invite_modal.close();
                        document.getElementById('working').style.display = 'none';">
      </section>
    <% end %>
  </aside>
<% end %><|MERGE_RESOLUTION|>--- conflicted
+++ resolved
@@ -226,28 +226,6 @@
           <% end %>
         <% end %>
 
-<<<<<<< HEAD
-        <% if !@group.nil? %>
-          <h3><%= t('student.group_options') %></h3>
-          <% if @group.group_name == @current_user.user_name && !@assignment.past_collection_date? && @assignment.group_max > 1 %>
-            <p class='information'>
-              <%= t('student.working_alone') %>
-            </p>
-          <% end %>
-
-          <% if !@grouping.nil? && @assignment.group_max > 1 %>
-            <p class='information'> <%= t('student.group_not_deletable') %> </p>
-          <% end %>
-
-          <% # Student not reached the group max and is not working alone
-           if @grouping.inviter == @current_user &&
-              @assignment.student_form_groups &&
-              !@assignment.past_collection_date? %>
-              <% # Student has reached the group max and is not working alone
-               if @grouping.student_membership_number < @assignment.group_max &&
-                  @group.group_name != @current_user.user_name %>
-                <%= button_to_function t(:invite), 'invite(); return false;' %>
-=======
         <% unless @group.nil? %>
           <div class='group-options'>
             <h3><%= t('student.group_options') %></h3>
@@ -267,7 +245,6 @@
                 <div class='group-button'>
                   <%= button_tag t(:invite), onclick: 'invite(); return false;' %>
                 </div>
->>>>>>> cf8896bc
               <% elsif @grouping.student_membership_number ==
                          @assignment.group_max &&
                        @group.group_name != @current_user.user_name %>
