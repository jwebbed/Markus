--- conflicted
+++ resolved
@@ -19,31 +19,6 @@
 
   <%= form_for @assignment do |f| %>
     <%= render :partial => "shared/error_explanation",
-<<<<<<< HEAD
-        :locals => { :model => @assignment } %>
-  <fieldset>
-    <legend><%= t("assignment.properties") %></legend>
-      <%= raw( f.label :short_identifier, t("assignment.short_identifier").html_safe ) %>
-      <% if @assignment.id.nil? %>
-        <%=raw( f.text_field :short_identifier ,
-                         :onchange =>  "set_onbeforeunload(true);
-                         $('assignment_repository_folder').setValue(
-                           $(this).getValue() )",
-                         :maxlength => 30 )%><br>
-      <% else %>
-        <%= raw( f.text_field :short_identifier ,
-                              :onchange =>  "set_onbeforeunload(true);",
-                              :maxlength => 30 ) %><br>
-      <% end %>
-
-      <%= raw( f.label :description, t("assignment.name").html_safe ) %>
-      <%= raw( f.text_field :description,
-                            :onchange => "set_onbeforeunload(true);" ) %><br>
-      <%= raw( f.label :message ) %>
-      <%= raw( f.text_area  :message,
-                            :rows => 8, :cols => 65,
-                            :onchange => "set_onbeforeunload(true);" ) %><br>
-=======
                :locals => { :model => @assignment } %>
     <fieldset>
       <legend><%= t("assignment.properties") %></legend>
@@ -59,7 +34,6 @@
                                 :onchange =>  "set_onbeforeunload(true);",
                                 :maxlength => 30 ) %><br />
         <% end %>
->>>>>>> 9e03a6bd
 
         <%= raw( f.label :description, t("assignment.name").html_safe ) %>
         <%= raw( f.text_field :description,
@@ -74,31 +48,11 @@
             <%= t("assignment.section_due_date_option") %>
           </div>
 
-<<<<<<< HEAD
-        <div id="section_due_dates_information" style="<%= 'display: none' unless @assignment.section_due_dates_type %>">
-          <p class="information">
-            <%= raw t("assignment.section_due_dates_info") %>
-          </p>
-          <div class="section_due_date_form">
-            <%= f.fields_for :section_due_dates, @section_due_dates do |due_date_f| %>
-              <p>
-                <%= label 'section', t("section.legend") %> <%= Section.find(due_date_f.object.section_id).name %>
-                <br>
-                <%= due_date_f.text_field :section_id, :class => 'hidden'%>
-                <br>
-                <%= due_date_f.label :due_date, t("due_date") %>
-                <%= due_date_f.calendar_date_select :due_date, { :time => "mixed",
-                                            :after_close => "refresh_due_date();",
-                                            :year_range => 0.years.ago..1.years.from_now } %>
-              </p>
-            <% end %>
-=======
           <div id="section_due_dates_type_form">
             <%= raw( f.label :section_due_dates_type, t("section.due_dates_type") ) %>
             <%= raw( f.check_box  :section_due_dates_type,
                                   :checked => @assignment.section_due_dates_type,
                                   :onclick => "set_onbeforeunload(true);" ) %>
->>>>>>> 9e03a6bd
           </div>
 
           <div id="section_due_dates_information" style="<%= 'display: none' unless @assignment.section_due_dates_type %>">
@@ -133,74 +87,9 @@
               :id => "assignment_due_date",
               :onchange => "set_onbeforeunload(true);"  } )%>
 
-<<<<<<< HEAD
-      <%= t(:iso_due_date_format_example) %><br>
-
-      <%= raw( f.label :repository_folder, t(:repository_folder).html_safe ) %>
-      /<%= raw( f.text_field :repository_folder, :onchange => "set_onbeforeunload(true);" ) %><br>
-      <%= raw( f.label :allow_web_submits, t("assignment.allow_web_submits").html_safe ) %>&nbsp;&nbsp;
-      <%= raw( f.radio_button :allow_web_submits,
-                        true,
-                        :checked => @assignment.allow_web_submits,
-                        :onchange => "set_onbeforeunload(true);" ) %>
-      <%= raw( f.label :allow_web_submits_true,
-                 t("answer_yes"), :class => "radio_label" ) %>&nbsp;&nbsp;
-      <%= raw( f.radio_button :allow_web_submits,
-                        false,
-                        :checked => !@assignment.allow_web_submits,
-                        :onchange => "set_onbeforeunload(true);" ) %>
-      <%= raw( f.label :allow_web_submits_false,
-                 t("answer_no"),
-                 :class => "radio_label" )  %><br>
-      <%= raw( f.label :display_grader_names_to_students,
-                  t("assignment.display_grader_names_to_students").html_safe ) %>&nbsp;&nbsp;
-      <%= raw( f.radio_button :display_grader_names_to_students,
-                         true,
-                         :checked => @assignment.display_grader_names_to_students ,
-                         :onchange => "set_onbeforeunload(true);" ) %>
-      <%= raw( f.label :display_grader_names_to_students_true,
-                  t("answer_yes"),
-                  :class => "radio_label" ) %>&nbsp;&nbsp;
-      <%= raw( f.radio_button :display_grader_names_to_students,
-                         false,
-                         :checked => !@assignment.display_grader_names_to_students,
-                         :onchange => "set_onbeforeunload(true);" ) %>
-      <%= raw( f.label :display_grader_names_to_students_false,
-                  t("answer_no"),
-                  :class => "radio_label" ) %>
-     <br>
-
-     <%= f.label :is_hidden, t("assignment.is_hidden") %>&nbsp;&nbsp;
-     <%= f.radio_button :is_hidden, true,
-                              :checked => @assignment.is_hidden,
-                              :onchange => "set_onbeforeunload(true);" %>
-     <%= f.label :is_hidden_true, t("answer_yes"), :class => "radio_label"%>
-     <%= f.radio_button :is_hidden, false,
-                              :checked => !@assignment.is_hidden,
-                              :onchange => "set_onbeforeunload(true);" %>
-     <%= f.label :is_hidden_false, t("answer_no"), :class => "radio_label"%>
-     <br>
-     <br>
-  </fieldset>
-  <!--select scheme -->
-  <div id='marking_scheme_notice' class="warning" style="display:none">
-    <%= t("assignment.notice.change_marking_scheme_type")%>
-  </div>
-  <fieldset>
-    <legend><%= t("assignment.marking_scheme.title").html_safe %></legend>
-    <% Assignment::MARKING_SCHEME_TYPE.each do |key,value| %>
-      <p>
-        <%= raw( f.radio_button :marking_scheme_type, Assignment::MARKING_SCHEME_TYPE[key],
-          :checked => @assignment.marking_scheme_type == Assignment::MARKING_SCHEME_TYPE[key],
-          :onclick =>"notice_marking_scheme_changed(#{@assignment.id.nil?},
-                     '#{Assignment::MARKING_SCHEME_TYPE[key]}',
-                     '#{@assignment.marking_scheme_type}')" ,
-          :onchange => "set_onbeforeunload(true);" ) %>
-=======
         <%# TODO The following code seriously needs some clean up  !!!!  %>
 
         <%= t(:iso_due_date_format_example) %><br />
->>>>>>> 9e03a6bd
 
         <%= raw( f.label :repository_folder, t(:repository_folder).html_safe ) %>
         /<%= raw( f.text_field :repository_folder, :onchange => "set_onbeforeunload(true);" ) %><br />
@@ -494,19 +383,11 @@
                                     :id => "remark_due_date",
                                     :onchange => "set_onbeforeunload(true);" }) %>
 
-<<<<<<< HEAD
-      <%=t(:iso_due_date_format_example)%><br>
-      <%= raw( f.label("remark_message",
-                  I18n.t("assignment.remark.message"),
-                  :class => "textbox_label") ) %>
-      <%= raw( f.text_area  :remark_message,
-=======
         <%= t(:iso_due_date_format_example) %><br>
         <%= raw( f.label("remark_message",
                     I18n.t("assignment.remark.message"),
                     :class => "textbox_label") ) %>
         <%= raw(f.text_area :remark_message,
->>>>>>> 9e03a6bd
                             :rows => 8,
                             :cols => 65,
                             :onchange => "set_onbeforeunload(true);") %>
