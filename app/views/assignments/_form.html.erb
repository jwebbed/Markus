--- conflicted
+++ resolved
@@ -164,7 +164,6 @@
   <%- end -%>
 </fieldset>  
 
-<<<<<<< HEAD
 <fieldset>
   <legend><%= t("assignment.remark.rules")%></legend>
   <p id="allow_remark_requests">
@@ -185,20 +184,6 @@
   </p>
 </fieldset>
 
-<fieldset>
-  <legend><%= I18n.t("test_framework.test_framework") %></legend>
-   <p id="is_testing_framework_enabled">
- 	<%= f.check_box(:enable_test, {}, true, false)  %>
-	<%= f.label("enable_test", I18n.t("test_framework.enable_test"), :class => "checkbox_label") %>
-   </p>
-   <p id="tokens">
-    <%= f.label("tokens", I18n.t("test_framework.token.tokens_form"), :class => "inline_label") %>
-    <%= f.text_field :tokens_per_day, :size => 5, :maxlength => 3 %>
-   </p>
-</fieldset>
-
-=======
->>>>>>> c45bfd4f
 <%= f.submit t(:submit) %>
 <% end %>
 
