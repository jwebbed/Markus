--- conflicted
+++ resolved
@@ -93,19 +93,11 @@
             <p class='notice'><%= t('student.no_reviews') %></p>
         <% else %>
           <ul>
-<<<<<<< HEAD
-          <% @prs.each_with_index do |pr, i| %>
-              <li><%= link_to(t('peer_review.peer_review') + " #{i + 1}",
-                          view_marks_assignment_result_path(@assignment.parent_assignment.id, pr.result_id)) %> </li>
-           <% end %>
-          </ul>
-=======
             <% @prs.each_with_index do |pr, i| %>
                 <li><%= link_to(t('peer_review.review') + ' ' + (i + 1).to_s,
                             view_marks_assignment_result_path(@assignment.parent_assignment.id, pr.result_id)) %> </li>
             <% end %>
           <ul>
->>>>>>> 9c1c8622
         <% end %>
       </div>
     </div>
