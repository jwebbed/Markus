<div class='title_bar'>
  <h1>
    <%= @assignment.is_peer_review? ?
            t('student.peer_assignment',
<<<<<<< HEAD
              short_identifier: 'for ' + @assignment.parent_assignment.short_identifier) :
=======
              short_identifier: @assignment.parent_assignment.short_identifier) :
>>>>>>> 61a974fd
            t('student.peer_assignment', short_identifier: @assignment.short_identifier) %>
  </h1>
</div>

<div class='student_columns'>
  <div id='student_column_left'>
    <div class='block'>
      <%= render partial: 'read', locals: { peer_review: true } %>
    </div>

    <div class='block'>
      <h2><%= t('submissions') %></h2>

      <div class='block_content'>
        <% unless PeerReview.find_by(reviewer_id: @grouping.id).nil? %>
          <%= render partial: 'peer_submissions_table',
                     locals: { assignment_id: @assignment.id },
                     formats: [:'js.jsx'], handlers: [:erb] %>
          <div id='peer_submissions_table'></div>
        <% else %>
          <p class='notice'><%= t('student.no_peer_submission_yet') %></p>
        <% end %>
      </div>
    </div>
  </div>

  <div id='student_column_right'>
    <div class='block'>
      <h2><%= t('student.group_information') %></h2>

      <div class='block_content'>
        <% # If student has no group, inform them
           if @grouping.nil? %>
            <p class='notice'>
              <%= t('student.no_group_yet') %>
              <% if @assignment.past_collection_date?(@student.section) %>
                  <%= t('student.grace_date_passed') %>
              <% end %>!
            </p>
        <% else %>
            <%# Since the student has a group already, we display information about the group only %>
            <h3>
              <%= t("student.your_group") %>
            </h3>

            <% if flash[:fail_notice] && !flash[:fail_notice].empty? %>
                <div class='notice'>
                  <% if flash[:fail_notice].is_a?(Array) %>
                      <ul>
                        <% flash[:fail_notice].each do |message| %>
                            <li><%= message %></li>
                        <% end %>
                      </ul>
                  <% else %>
                      <%= flash[:fail_notice] %>
                  <% end %>
                </div>
            <% end %>

            <% if flash[:success] && !flash[:success].empty? %>
                <div class='success'>
                  <% if flash[:success].is_a?(Array) %>
                      <ul>
                        <% flash[:success].each do |message| %>
                            <li><%= message %></li>
                        <% end %>
                      </ul>
                  <% else %>
                      <%= flash[:success] %>
                  <% end %>
                </div>
            <% end %>

            <%# For each member of this group, display name %>
            <ul>
              <% @grouping.student_memberships.includes(:user).each do |member|%>
                  <li>
                    <span class="last_name"><%= member.user.first_name %> </span> <%= member.user.last_name %>
                  </li>
              <% end %>
            </ul>
        <% end %>
      </div>
    </div>
    <div class='block'>
      <h2><%= t('assignment.peer_review_results') %></h2>
      <div id='peer_review_results' class='block_content'>
        <h3> <%= t('assignment.your_reviews') %> </h3>
        <% if @prs.empty? %>
            <p class='notice'><%= t('student.no_reviews') %></p>
        <% else %>
          <ul>
            <% @prs.each_with_index do |pr, i| %>
                <li><%= link_to(t('peer_review.review') + ' ' + (i + 1).to_s,
                            view_marks_assignment_result_path(@assignment.parent_assignment.id, pr.result_id)) %> </li>
            <% end %>
          </ul>
        <% end %>
      </div>
    </div>
  </div>
</div><|MERGE_RESOLUTION|>--- conflicted
+++ resolved
@@ -2,11 +2,7 @@
   <h1>
     <%= @assignment.is_peer_review? ?
             t('student.peer_assignment',
-<<<<<<< HEAD
-              short_identifier: 'for ' + @assignment.parent_assignment.short_identifier) :
-=======
               short_identifier: @assignment.parent_assignment.short_identifier) :
->>>>>>> 61a974fd
             t('student.peer_assignment', short_identifier: @assignment.short_identifier) %>
   </h1>
 </div>
