<%= javascript_include_tag 'FilterTable/FilterTable' %>
<%= javascript_include_tag 'users_manager' %>
<%= javascript_include_tag 'help_system' %>

<script>
  <%= render partial: 'boot', formats: [:js], handlers: [:erb] %>
</script>

<div class='title_bar'>
  <h1>
<<<<<<< HEAD
    <%= I18n.t("admins.manage_admins") %>
    <span class='title-help users_admins_help'>
      <p class='help-message-title users_admins_help'>
        <%= t('admins.help.manage_admins') %>
      </p>
    </span>
  </h1>

  <div class="heading_buttons">
    <%= link_to I18n.t(:add_new), new_admin_path() %>
=======
    <%= t('admins.manage_admins') %>
    <span class='title-help users_admins_help'></span>
  </h1>
  <div class='heading_buttons'>
    <%= link_to t(:add_new), new_admin_path %>
>>>>>>> c4df59ce
  </div>
</div>

<p class='help-message-title users_admins_help'>
  <%= t('admins.help.manage_admins') %>
</p>
<div class='help-break users_admins_help'></div>

<div class="colsLeftHeavy">
  <div class="wrapLeft">
    <div id="list">

    <%= render 'shared/flash_message' %>

    <%# TODO: there is no csv functionality on this page, why is this here? %>

    <% # display lines in csv file that has not been successfully processed %>
    <% if flash[:invalid_lines] && !flash[:invalid_lines].empty? %>
    <div class="errorExplanation" id="errorExplanation">
      <p><%= I18n.t("admins.not_added") %></p>
      <ul>
        <% for line in flash[:invalid_lines] %>
        <li><%= line %></li>
        <% end %>
      </ul>
      <p><%= I18n.t("graders.make_sure") %></p>
      <ul>
        <li><%= I18n.t("admins.ta_names") %></li>
        <li><%= I18n.t("admins.each_field") %></li>
        <li><%= I18n.t("admins.each_line") %></li>
      </ul>
    </div>
    <% end %>

    <div class='table'>
      <table id='admins'></table>
    </div>

    </div>
  </div>
</div> <!-- colsLeftHeavy --><|MERGE_RESOLUTION|>--- conflicted
+++ resolved
@@ -8,7 +8,6 @@
 
 <div class='title_bar'>
   <h1>
-<<<<<<< HEAD
     <%= I18n.t("admins.manage_admins") %>
     <span class='title-help users_admins_help'>
       <p class='help-message-title users_admins_help'>
@@ -19,20 +18,8 @@
 
   <div class="heading_buttons">
     <%= link_to I18n.t(:add_new), new_admin_path() %>
-=======
-    <%= t('admins.manage_admins') %>
-    <span class='title-help users_admins_help'></span>
-  </h1>
-  <div class='heading_buttons'>
-    <%= link_to t(:add_new), new_admin_path %>
->>>>>>> c4df59ce
   </div>
 </div>
-
-<p class='help-message-title users_admins_help'>
-  <%= t('admins.help.manage_admins') %>
-</p>
-<div class='help-break users_admins_help'></div>
 
 <div class="colsLeftHeavy">
   <div class="wrapLeft">
