<% if !@current_user.student? %>
   <p class="notice"><%= I18n.t(:firefox_warning) %></p>
<% end %>

<div id="title_bar">
   <h1><%= I18n.t(:dashboard) %></h1>
</div>
<div class="wrapLeft">
<<<<<<< HEAD
<p><%= h(@current_user.first_name) %>, <%= I18n.t(:welcome_to_markus) %></p>
=======
  <p><%= h(@current_user.first_name) %>, welcome to <%= t(:markus) %>, the online marking tool.</p>
  <div class="section">
    <%= render :partial => "api/key_display", :locals => { :user => @current_user } %>
  </div>
>>>>>>> 69f534fe
</div><|MERGE_RESOLUTION|>--- conflicted
+++ resolved
@@ -6,12 +6,8 @@
    <h1><%= I18n.t(:dashboard) %></h1>
 </div>
 <div class="wrapLeft">
-<<<<<<< HEAD
 <p><%= h(@current_user.first_name) %>, <%= I18n.t(:welcome_to_markus) %></p>
-=======
-  <p><%= h(@current_user.first_name) %>, welcome to <%= t(:markus) %>, the online marking tool.</p>
   <div class="section">
     <%= render :partial => "api/key_display", :locals => { :user => @current_user } %>
   </div>
->>>>>>> 69f534fe
 </div>