<%= render partial: 'boot',
           formats: [:js],
           handlers: [:erb] %>

<% if @assignment.past_due_date?%>
  <div class='notice'>
    <%= t('past_due_date_warning') %>
  </div>
<% end %>

<div class='title_bar'>
  <h1>
    <%= t('rubric_criteria.criteria_management',
          identifier: @assignment.short_identifier) %>
  </h1>
  <div class='heading_buttons'>
<<<<<<< HEAD
        <%= link_to_function t('add_criterion'),
            %| if($('new_rubric_criterion') != null) {
              $('rubric_criterion_rubric_criterion_name').select();
              $('rubric_criterion_rubric_criterion_name').focus();
            } else {
              #{remote_function url: new_assignment_rubric_path(@assignment),
                                method: 'get'}
            }|%>
  <span class='menu_bar'></span>
  <%= button_to_function t('download'), 'modal_download.open();' %>
  <span class='menu_bar'></span>
  <%= button_to_function t('rubric_criteria.upload.csv'), 'modal_upload_csv.open();' %>
  <span class='menu_bar'></span>
  <%= button_to_function t('rubric_criteria.upload.yml'), 'modal_upload_yml.open();' %>
=======
    <%= link_to_function t('add_criterion'),
          %| if($('new_rubric_criterion') != null) {
            $('rubric_criterion_rubric_criterion_name').select();
            $('rubric_criterion_rubric_criterion_name').focus();
          } else {
            #{remote_function url: new_assignment_rubric_path(@assignment),
                              method: 'get'}
          }| %>
    <span class='menu_bar'></span>
    <%= link_to_function t('download'), 'modal_download.open();' %>
    <span class='menu_bar'></span>
    <%= link_to_function t('upload'), 'modal_upload.open();' %>
>>>>>>> d0e9851c
  </div>
</div>

<div class='wrapLeft'>
  <%= render 'shared/flash_message' %>

  <p id='new_criterion_error' class='warning' style='display: none;'></p>

  <div id='rubric_criteria_pane'>
    <%= render partial: 'rubrics/rubric_criteria_pane' %>
  </div>

  <div id='rubric_levels_pane'>
    <div id='rubric_levels_pane_menu'>
      <%= render partial: 'rubric_manager_help' %>
      <div id='rubric_criteria_pane_list'></div>
    </div>
  </div>
</div>

<aside class='dialog' id='upload_csv_dialog'>
  <h1><%= t('rubric_criteria.upload.csv_title') %></h1>
  <p><%= t('rubric_criteria.upload.csv_prompt') %></p>
  <%= form_for :csv_upload,
               url: { controller: 'rubrics',
                      action: 'csv_upload',
                      id: @assignment.id},
                      html: { multipart: true, size: 1 } do |f| %>
    <div>
      <p><%= f.file_field :rubric %></p>
      <%= t('rubric_criteria.upload.format_csv_html') %>
      <%= t('csv_special_characters_html') %>
    </div>

    <div>
      <%= I18n.t('encoding') %>
      <%= select_tag(:encoding, options_for_select(@encodings)) %>
    </div>

    <p>
      <%= f.submit t(:upload), data: { disable_with: t(:uploading_please_wait) } %>
      <input type='reset' value='<%= t(:cancel) %>' onclick='modal_upload_csv.close();'>
    </p>
  <% end %>
</aside>

<aside class='dialog' id='upload_yml_dialog'>
  <h1><%= t('rubric_criteria.upload.yml_title') %></h1>
  <p><%= t('rubric_criteria.upload.yml_prompt') %></p>
  <%= form_for :yml_upload,
               url: yml_upload_assignment_rubrics_path(@assignment),
               html: { multipart: true, size: 1 } do |f| %>
    <div>
      <p><%= f.file_field :rubric %></p>
      <%= t('rubric_criteria.upload.format_yml_html') %>
    </div>

    <div>
      <%= I18n.t('encoding') %>
      <%= select_tag(:encoding, options_for_select(@encodings)) %>
    </div>

    <p>
      <%= f.submit t(:upload), data: { disable_with: t(:uploading_please_wait) } %>
      <input type='reset' value='<%= t(:cancel) %>' onclick='modal_upload_yml.close();'>
    </p>
  <% end %>
</aside>

<aside class='dialog' id='download_dialog'>
  <h2><%= t('rubric_criteria.download.title') %></h2>
  <p><%= t('rubric_criteria.download.prompt') %></p>

  <ul>
    <li>
      <%= link_to t('rubric_criteria.download.link_csv'),
                  download_csv_assignment_rubrics_path(@assignment),
                  onclick: 'modal_download.close();' %>
    </li>
    <li>
      <%= link_to t('rubric_criteria.download.link_yml'),
                  download_yml_assignment_rubrics_path(@assignment),
                  onclick: 'modal_download.close();' %>
    </li>
  </ul>
  <input type='reset'
         value='<%= t('cancel') %>'
         onclick='modal_download.close();'>
</aside><|MERGE_RESOLUTION|>--- conflicted
+++ resolved
@@ -14,7 +14,6 @@
           identifier: @assignment.short_identifier) %>
   </h1>
   <div class='heading_buttons'>
-<<<<<<< HEAD
         <%= link_to_function t('add_criterion'),
             %| if($('new_rubric_criterion') != null) {
               $('rubric_criterion_rubric_criterion_name').select();
@@ -22,27 +21,13 @@
             } else {
               #{remote_function url: new_assignment_rubric_path(@assignment),
                                 method: 'get'}
-            }|%>
+            }| %>
   <span class='menu_bar'></span>
-  <%= button_to_function t('download'), 'modal_download.open();' %>
+  <%= link_to_function t('download'), 'modal_download.open();' %>
   <span class='menu_bar'></span>
-  <%= button_to_function t('rubric_criteria.upload.csv'), 'modal_upload_csv.open();' %>
+  <%= link_to_function t('rubric_criteria.upload.csv'), 'modal_upload_csv.open();' %>
   <span class='menu_bar'></span>
-  <%= button_to_function t('rubric_criteria.upload.yml'), 'modal_upload_yml.open();' %>
-=======
-    <%= link_to_function t('add_criterion'),
-          %| if($('new_rubric_criterion') != null) {
-            $('rubric_criterion_rubric_criterion_name').select();
-            $('rubric_criterion_rubric_criterion_name').focus();
-          } else {
-            #{remote_function url: new_assignment_rubric_path(@assignment),
-                              method: 'get'}
-          }| %>
-    <span class='menu_bar'></span>
-    <%= link_to_function t('download'), 'modal_download.open();' %>
-    <span class='menu_bar'></span>
-    <%= link_to_function t('upload'), 'modal_upload.open();' %>
->>>>>>> d0e9851c
+  <%= link_to_function t('rubric_criteria.upload.yml'), 'modal_upload_yml.open();' %>
   </div>
 </div>
 
