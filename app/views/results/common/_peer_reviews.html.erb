--- conflicted
+++ resolved
@@ -8,15 +8,10 @@
       <% prs.each_with_index do |pr, i| %>
         <% result = Result.find(pr.result_id) %>
         <% if @current_user.student? %>
-<<<<<<< HEAD
           <% unless !result.released_to_students %>
-            <li> <%= link_to("Review " + (i + 1).to_s,
+            <li> <%= link_to(t('assignment.review') + (i + 1).to_s,
                           view_marks_assignment_result_path(assignment.id, pr.result_id)) %> </li>
           <% end %>
-=======
-          <li> <%= link_to(t('assignment.review') + (i + 1).to_s,
-                        view_marks_assignment_result_path(assignment.id, pr.result_id)) %> </li>
->>>>>>> ae1567a3
         <% else %>
             <li> <%= link_to(t('assignment.review') + (i + 1).to_s,
                              view_marks_assignment_submission_result_path(assignment_id: assignment.id,
