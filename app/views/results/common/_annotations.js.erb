--- conflicted
+++ resolved
@@ -165,12 +165,7 @@
   }
 
   <%= remote_function(
-<<<<<<< HEAD
-                    :url => add_existing_annotation_assignment_annotations_path(
-=======
-                    :url => add_existing_annotation_annotations_path(
->>>>>>> f54289c6
-				@assignment),
+                    :url => add_existing_annotation_annotations_path(),
                     :with => "'submission_file_id='+ $('select_file_id').value +'&line_start=' + positions.line_start + '&line_end=' + positions.line_end + '&annotation_text_id='+ annotation_text_id")
                     %>
 
