--- conflicted
+++ resolved
@@ -19,13 +19,8 @@
   %>
     <tr id="<%= "mark_#{mark.id}_summary" %>">
       <td><%= criterion.name %></td>
-<<<<<<< HEAD
-      <td><span id="mark_<%= mark.id %>_summary_mark"><%= mark_value %></span></td>
+      <td><span id="mark_<%= mark.id %>_summary_mark"><%= mark_value.round %></span></td>
       <td><%= criterion.weight %></td>
-=======
-      <td><%= criterion.weight %></td>
-      <td><span id="mark_<%= mark.id %>_summary_mark"><%= mark_value.round %></span></td>
->>>>>>> 973ccf59
       <td><span id="mark_<%= mark.id %>_summary_mark_after_weight"><%= (mark_value * criterion.weight) %></span> / <%= criterion.weight * 4 %></td>
     </tr>
   <% end -%>
