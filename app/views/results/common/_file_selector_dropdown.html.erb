<%= form_tag(download_assignment_submission_result_path(
                 @assignment.id, @grouping.current_submission_used.id,
                 @grouping.current_submission_used.get_latest_result.id)) do %>
    <%= hidden_field_tag :include_annotations,
                         true,
                         id: 'download_include_annotations' %>
    <div class='file_selector'>
      <!-- so jQuery knows which file to autoload when the page loads -->
      <script>
        var first_file_id;
        var first_file_path;
        <% if files.empty? %>
        first_file_id = null;
        first_file_path = null;
        <% else %>
        first_file_id = <%= files[0].id %>;
        first_file_path = '<%= files[0].path %>/<%= files[0].filename %>';
        <% end %>
      </script>

      <% def show_folder_recursive(dir) %>
          <% dir.each do |name, contents|  %>
              <% if name != :files %>
                  <li class="nested-submenu">
                    <a onmouseenter='open_submenu(this)'>
                      <b><%= name %></b>
                    </a>
                    <ul class="nested-folder" style="display: none;"><% show_folder_recursive(contents) %></ul>
                  </li>
              <% end %>
          <% end %>
<<<<<<< HEAD
          <% if dir["files"] != nil %>
              <% dir["files"].each do |file| %>
                  <li><a onclick='open_file(<%= file.id %>, "<%= file.path %>/<%= file.filename %>", false)'
=======
          <% if dir[:files] != nil %>
              <% dir[:files].each do |file| %>
                  <li><a onclick='open_file(<%= file.id %>, "<%= file.path %>/<%= file.filename %>")'
>>>>>>> 52ce6e7b
                         onmouseover='close_submenu_recursive(
                             this.parentNode.parentNode, null)'>
                    <%= file.filename %>
                  </a></li>
              <% end %>
          <% end %>
      <% end %>

      <div class="dropdown" id="select_file_id">
        <% outermost_dir = create_nested_files_hash_table(files) %>
        <a id="file_selector_dropdown_text">Files</a>
        <span class="caret"></span>
        <ul class="nested-folder">
          <% outermost_dir.each do |key, value| %>
              <% if key != :files %>
                  <% show_folder_recursive(outermost_dir[key]) %>
              <% end %>
          <% end %>
        </ul>
      </div>
    </div>
<% end %><|MERGE_RESOLUTION|>--- conflicted
+++ resolved
@@ -29,15 +29,9 @@
                   </li>
               <% end %>
           <% end %>
-<<<<<<< HEAD
-          <% if dir["files"] != nil %>
-              <% dir["files"].each do |file| %>
-                  <li><a onclick='open_file(<%= file.id %>, "<%= file.path %>/<%= file.filename %>", false)'
-=======
           <% if dir[:files] != nil %>
               <% dir[:files].each do |file| %>
                   <li><a onclick='open_file(<%= file.id %>, "<%= file.path %>/<%= file.filename %>")'
->>>>>>> 52ce6e7b
                          onmouseover='close_submenu_recursive(
                              this.parentNode.parentNode, null)'>
                     <%= file.filename %>
