--- conflicted
+++ resolved
@@ -52,20 +52,12 @@
     // Hide the criterion that AREN'T empty (i.e. are marked)
     // Check if the marks are released, if they are there is nothing to hide
     <% unless @result.released_to_students %>
-<<<<<<< HEAD
-      if (jQuery('.mark_criterion_level_container') != null) {
-=======
       if (jQuery('.mark_criterion_level_container').length != 0) {
->>>>>>> 247ed419
         jQuery('.mark_criterion_level_container').each(function() {
           expand_unmarked(this, 'RubricCriterion');
         });
       }
-<<<<<<< HEAD
-      if (jQuery('.mark_grade_input') != null) {
-=======
       if (jQuery('.mark_grade_input').length != 0) {
->>>>>>> 247ed419
         jQuery('.mark_grade_input').each(function() {
           expand_unmarked(this, 'FlexibleCriterion');
         });
