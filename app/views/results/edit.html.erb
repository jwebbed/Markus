--- conflicted
+++ resolved
@@ -72,21 +72,11 @@
 //]]>
 </script>
 
-<<<<<<< HEAD
 <% # Javascript for showing/hiding old marks %>
 <%= render partial: 'results/common/old_marks_view_functions',
            formats: [:html] %>
-=======
-<%
-# Javascript for showing/hiding old marks
-%>
-<%= render partial: "results/common/old_marks_view_functions", formats: [:html] %>
->>>>>>> f1a52a1a
 
-<%
-# Javascript for test result window
-%>
-<<<<<<< HEAD
+<% # Javascript for test result window %>
 <%= render partial: 'assignments/test_result_window',
            formats: [:html],
            locals: { aid: @assignment.id } %>
@@ -110,54 +100,6 @@
         group_name: @group.group_name }) %>
   (<%= @grouping.get_all_students_in_group %>)
   </h1>
-=======
-<%= render partial: "assignments/test_result_window", formats: [:html],
-  locals: {aid: @assignment.id}  %>
-
-<%= render partial: "results/common/annotations", formats: [:js] %>
-<%= render partial: "results/marker/setup_annotation_categories", formats: [:js] %>
-
-<%= render partial: "results/marker/boot",
-  formats: [:js], locals: {first_file: @first_file} %>
-
-<div id="notes_dialog">
-</div>
-
-<div id="title_bar">
-<h1>
-<%= t('results.title', {assignment_name: @assignment.short_identifier, group_name: @group.group_name}) %>
-(<%= @grouping.get_all_students_in_group %>)
-</h1>
-</div>
-<div class="wrapLeft">
-<% if flash[:fail_notice] %>
-  <p class="error"><%= flash[:fail_notice] %></p>
-<% end %>
-<% if @result.released_to_students %>
-  <p class="notice"><%=t(:marks_released_notice)%></p>
-<% end %>
-
-<% if @grouping.past_due_date? %>
-  <p class="warning">
-    <%= t(:past_due_date_edit_result_warning,
-          href: link_to(t(:last_commit),
-                           repo_browser_assignment_submission_path(
-                                   @assignment, @grouping))).html_safe %>
-  </p>
-<% end %>
-
-<%= render partial: 'results/common/submission_selector', locals: {group: @group, result: @result, assignment: @assignment, previous_grouping: @previous_grouping, next_grouping: @next_grouping} %>
-
-<%= render partial: 'results/common/errors' %>
-
-<div id="file_selector">
-  <%= render partial: 'results/common/file_selector', locals: {files: @files, can_download: true} %>
-  <% if @assignment.enable_test %>
-    <div id="test_results_controls">
-      <%= render partial: 'results/common/test_selector', locals: {test_result_files: @test_result_files, result: @result} %>
-    </div>
-  <% end %>
->>>>>>> f1a52a1a
 </div>
 
 <div class='wrapLeft'>
@@ -169,7 +111,6 @@
     <p class='notice'><%=t(:marks_released_notice)%></p>
   <% end %>
 
-<<<<<<< HEAD
   <% if @grouping.past_due_date? %>
     <p class='warning'>
       <%= t(:past_due_date_edit_result_warning,
@@ -178,20 +119,6 @@
                              @assignment, @grouping))).html_safe %>
     </p>
   <% end %>
-=======
-<%= render partial: 'results/marker/marker_panes',
-           locals: {extra_marks_points: @extra_marks_points,
-                    extra_marks_percentage: @extra_marks_percentage,
-                    annotation_categories: @annotation_categories,
-                    result: @result,
-                    assignment: @assignment,
-                    marks_map: @marks_map,
-                    mark_criteria:@mark_criteria,
-                    submission: @submission,
-                    old_result: @old_result} %>
-<% else %>
-<%= render partial: 'results/result_summary'%>
->>>>>>> f1a52a1a
 
   <%= render partial: 'results/common/submission_selector',
              locals: { group: @group,
