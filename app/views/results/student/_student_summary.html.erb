--- conflicted
+++ resolved
@@ -4,26 +4,16 @@
       <%= t('marker.marks.show_old_marks') %>
     </a>
   </p>
-<<<<<<< HEAD
 
-=======
->>>>>>> d18ab4db
   <div id='old_summary_criteria_pane'>
 
     <%= render partial: "results/common/#{@assignment.marking_scheme_type}_marks_summary_table",
                locals: { mark_criteria: mark_criteria,
                          marks_map: old_marks_map } %>
 
-<<<<<<< HEAD
-    <div class='mark_subtotal'>
-      <div class='float_left'><%= t('marker.marks.old_subtotal') %> </div>
-      <div class='float_right'> / <%= assignment.total_mark %></div>
-      <div class='float_right' id='old_subtotal_div'><%= old_result.get_subtotal %></div>
-=======
     <div class='summary_block'>
       <strong><%= t('marker.marks.old_subtotal') %></strong>
       <span><%= old_result.get_subtotal %> / <%= assignment.total_mark %></span>
->>>>>>> d18ab4db
     </div>
 
     <div id='extra_marks_pane' class='extra_marks_pane'>
@@ -38,11 +28,7 @@
       <table>
         <tr>
           <td>
-<<<<<<< HEAD
-            <strong><%= t("marker.marks.bonus_marks").html_safe %></strong>
-=======
             <strong><%= t('marker.marks.bonus_marks').html_safe %></strong>
->>>>>>> d18ab4db
           </td>
           <td id='extra_marks_bonus'>
             <%= old_result.get_positive_extra_points %>
@@ -50,11 +36,7 @@
         </tr>
         <tr>
           <td>
-<<<<<<< HEAD
-            <strong><%= t("marker.marks.deducted_marks").html_safe %></strong>
-=======
             <strong><%= t('marker.marks.deducted_marks').html_safe %></strong>
->>>>>>> d18ab4db
           </td>
           <td id='extra_marks_deducted'>
             <%= @old_result.get_negative_extra_points %>
@@ -69,21 +51,11 @@
                            result_id: old_result.id } %>
     </div>
 
-<<<<<<< HEAD
-    <div class="clear"></div>
-
-    <div class="summary_block">
-      <strong><%= t("marker.marks.total_extra_percentages").html_safe %></strong>
-      <span id="total_extra_percentage"><%= old_result.get_total_extra_percentage %></span><br>
-      <strong><%= t("marker.marks.translated_to_points") %></strong>
-      <span id="total_extra_percentage_as_points"><%= old_result.get_total_extra_percentage_as_points %></span><br>
-=======
     <div class='summary_block'>
       <strong><%= t('marker.marks.total_extra_percentages').html_safe %></strong>
       <span id='total_extra_percentage'><%= old_result.get_total_extra_percentage %></span><br>
       <strong><%= t('marker.marks.translated_to_points') %></strong>
       <span id='total_extra_percentage_as_points'><%= old_result.get_total_extra_percentage_as_points %></span><br>
->>>>>>> d18ab4db
     </div>
   </div>
 <% end %>
@@ -95,19 +67,6 @@
 
   <!-- Summary Criteria Pane -->
 
-<<<<<<< HEAD
-  <div class="mark_subtotal">
-    <div class="float_left"><%= t("marker.marks.subtotal") %> </div>
-    <div class="float_right"> / <%= assignment.total_mark %></div>
-    <div class="float_right" id="current_subtotal_div"><%= result.get_subtotal %></div>
-  </div>
-
-  <div class="clear"></div>
-
-  <div id="extra_marks_pane" class="extra_marks_pane">
-    <div class="bonus_deduction">
-      <strong><%= t("marker.marks.bonus_deductions") %></strong>
-=======
   <div class='summary_block'>
       <strong><%= t('marker.marks.subtotal') %></strong>
       <span><%= result.get_subtotal %> / <%= assignment.total_mark %></span>
@@ -116,7 +75,6 @@
   <div id='extra_marks_pane' class='extra_marks_pane'>
     <div class='bonus_deduction'>
       <strong><%= t('marker.marks.bonus_deductions') %></strong>
->>>>>>> d18ab4db
     </div>
 
     <%= render partial: 'results/student/extra_marks_table',
@@ -126,11 +84,7 @@
     <table>
       <tr>
         <td>
-<<<<<<< HEAD
-          <strong><%= t("marker.marks.bonus_marks").html_safe %></strong>
-=======
           <strong><%= t('marker.marks.bonus_marks').html_safe %></strong>
->>>>>>> d18ab4db
         </td>
         <td id='extra_marks_bonus'>
           <%= result.get_positive_extra_points %>
@@ -138,11 +92,7 @@
       </tr>
       <tr>
         <td>
-<<<<<<< HEAD
-          <strong><%= t("marker.marks.deducted_marks").html_safe %></strong>
-=======
           <strong><%= t('marker.marks.deducted_marks').html_safe %></strong>
->>>>>>> d18ab4db
         </td>
         <td id='extra_marks_deducted'>
           <%= @result.get_negative_extra_points %>
@@ -157,21 +107,11 @@
                          result_id: result.id } %>
   </div>
 
-<<<<<<< HEAD
-  <div class="clear"></div>
-
-  <div class="summary_block">
-    <strong><%= t("marker.marks.total_extra_percentages").html_safe %></strong>
-    <span id="total_extra_percentage"><%= result.get_total_extra_percentage %></span><br>
-    <strong><%= t("marker.marks.translated_to_points") %></strong>
-    <span id="total_extra_percentage_as_points"><%= result.get_total_extra_percentage_as_points %></span><br>
-=======
   <div class='summary_block'>
     <strong><%= t('marker.marks.total_extra_percentages').html_safe %></strong>
     <span id='total_extra_percentage'><%= result.get_total_extra_percentage %></span><br>
     <strong><%= t('marker.marks.translated_to_points') %></strong>
     <span id='total_extra_percentage_as_points'><%= result.get_total_extra_percentage_as_points %></span><br>
->>>>>>> d18ab4db
   </div>
 </div>
 
@@ -181,21 +121,11 @@
                        result_id: result.id } %>
 </div>
 
-<<<<<<< HEAD
-<div class="clear"></div>
-
-<div class="summary_block">
-  <strong><%= t("marker.marks.total_extra_percentages").html_safe %></strong>
-  <span id="total_extra_percentage"><%= result.get_total_extra_percentage %></span><br>
-  <strong><%= t("marker.marks.translated_to_points") %></strong>
-  <span id="total_extra_percentage_as_points"><%= result.get_total_extra_percentage_as_points %></span><br>
-=======
 <div class='summary_block'>
   <strong><%= t('marker.marks.total_extra_percentages').html_safe %></strong>
   <span id='total_extra_percentage'><%= result.get_total_extra_percentage %></span><br>
   <strong><%= t('marker.marks.translated_to_points') %></strong>
   <span id='total_extra_percentage_as_points'><%= result.get_total_extra_percentage_as_points %></span><br>
->>>>>>> d18ab4db
 </div>
 
 <% if old_result %>
@@ -204,11 +134,7 @@
       <span id='old_total_mark_div'><%= old_result.total_mark %> </span>
       <span> / <%= assignment.total_mark %></span>
     </span>
-<<<<<<< HEAD
-    <span><%= t("marker.marks.previous_mark").html_safe %></span>
-=======
     <span><%= t('marker.marks.previous_mark').html_safe %></span>
->>>>>>> d18ab4db
   </div>
 <% end %>
 
@@ -217,9 +143,5 @@
     <span id='current_total_mark_div'><%= result.total_mark %> </span>
     <span> / <%= assignment.total_mark %></span>
   </span>
-<<<<<<< HEAD
-  <span><%= t("marker.marks.final_mark").html_safe %></span>
-=======
   <span><%= t('marker.marks.final_mark').html_safe %></span>
->>>>>>> d18ab4db
 </div>