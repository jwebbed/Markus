--- conflicted
+++ resolved
@@ -32,24 +32,15 @@
 
               if level_desc && !level_desc.empty? -%>
                 <tr>
-<<<<<<< HEAD
-                  <td id="mark_<%=mark.id%>_<%=num_levels%>" class="<%=td_class%>"
-                      data-action="
+                  <td id='mark_<%=mark.id%>_<%=num_levels%>' class='<%=td_class%>'
+                      data-action='
                         <%= result.is_a_review? ?
                               update_mark_assignment_results_path(
                                   mark_id: mark.id, mark: num_levels, id: result.id) :
                               update_mark_assignment_submission_results_path(
-                                  mark_id: mark.id, mark: num_levels, id: result.id) %>"
-                      onclick="update_rubric_mark(this, <%= mark.id %>, <%= num_levels %>)"
-                      data-id="<%=mark_criterion.id%>" >
-=======
-                  <td id='mark_<%= mark.id %>_<%= num_levels %>' class='<%= td_class %>'
-                      data-action='
-                        <%= update_mark_assignment_submission_results_path(
-                              mark_id: mark.id, mark: num_levels, id: result.id) %>'
+                                  mark_id: mark.id, mark: num_levels, id: result.id) %>'
                       onclick='update_rubric_mark(this, <%= mark.id %>, <%= num_levels %>)'
-                      data-id='<%= mark_criterion.id %>' >
->>>>>>> 96483395
+                      data-id='<%=mark_criterion.id%>' >
                     <div class='description'>
                        <strong> <%= level_name %></strong>
                        &nbsp;<%= level_desc %>
