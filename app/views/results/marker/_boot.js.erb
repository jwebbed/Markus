<script>
  jQuery(document).ready(function() {
    // Register dropdown menus...
    <% if !@result.released_to_students %>
      setup_annotation_categories();
    <% end %>

    // Create the modal dialogs
    modal                     = new ModalMarkus('#create_annotation_dialog');
    window.modal_create_new   = new ModalMarkus('#create_new_tag');
    window.modal_delete_tags  = new ModalMarkus('#delete_tags');
  });

  <% if @assignment.assign_graders_to_criteria && @current_user.ta? %>
    window.onload = function() {
      <% current_user_criteria = @current_user.get_criterion_associations_by_assignment(@assignment)
                                              .map &:criterion %>
      <% @mark_criteria.each do |criterion| %>
<<<<<<< HEAD
        var criterion_li = document.getElementById('<%= "mark_criterion_#{criterion.id}" %>');
=======
        var id_prefix = '<%= criterion.class == RubricCriterion ? 'mark' : 'flexible' %>';
        var criterion_li = document.getElementById(id_prefix + '<%= "_criterion_#{criterion.id}" %>');
>>>>>>> 247ed419
        <% if current_user_criteria.include?(criterion) %>
          criterion_li.addClass('assigned');
        <% else %>
          criterion_li.addClass('unassigned');
          jQuery(criterion_li).find('input').prop('disabled', true);
<<<<<<< HEAD
          hide_criterion(<%= criterion.id %>);
=======
          hide_criterion(<%= criterion.id %>, <%= criterion.class %>);
>>>>>>> 247ed419
        <% end %>
      <% end %>
    };
  <% end %>

  jQuery(document).ready(function () {
    jQuery('#overall_remark_comment_edit form').on('ajax:success', function (data) {
        if (jQuery('.success').length > 0) {
            jQuery('.success').text = '<%= t("marker.overall_comments_success") %>';
            jQuery('.success').show();
            } else {
            jQuery('.wrapLeft').prepend(
                '<div class="success">' +
                    '<%= t("marker.overall_comments_success") %>' +
                    '</div>');
            }
        jQuery('#overall_remark_comment_submit').prop('disabled',true);
        }).on('ajax:before', function () {
        jQuery('.success').hide();
        });
      });
  jQuery(document).ready(function () {
    jQuery('#overall_comment_edit form').on('ajax:success', function (data) {
        if (jQuery('.success').length > 0) {
            jQuery('.success').text = '<%= t("marker.overall_comments_success") %>';
            jQuery('.success').show();
            } else {
            jQuery('.wrapLeft').prepend(
                '<div class="success">' +
                    '<%= t("marker.overall_comments_success") %>' +
                    '</div>');
            }
        }).on('ajax:before', function () {
        jQuery('.success').hide();
        });
    });
</script><|MERGE_RESOLUTION|>--- conflicted
+++ resolved
@@ -16,22 +16,14 @@
       <% current_user_criteria = @current_user.get_criterion_associations_by_assignment(@assignment)
                                               .map &:criterion %>
       <% @mark_criteria.each do |criterion| %>
-<<<<<<< HEAD
-        var criterion_li = document.getElementById('<%= "mark_criterion_#{criterion.id}" %>');
-=======
         var id_prefix = '<%= criterion.class == RubricCriterion ? 'mark' : 'flexible' %>';
         var criterion_li = document.getElementById(id_prefix + '<%= "_criterion_#{criterion.id}" %>');
->>>>>>> 247ed419
         <% if current_user_criteria.include?(criterion) %>
           criterion_li.addClass('assigned');
         <% else %>
           criterion_li.addClass('unassigned');
           jQuery(criterion_li).find('input').prop('disabled', true);
-<<<<<<< HEAD
-          hide_criterion(<%= criterion.id %>);
-=======
           hide_criterion(<%= criterion.id %>, <%= criterion.class %>);
->>>>>>> 247ed419
         <% end %>
       <% end %>
     };
