--- conflicted
+++ resolved
@@ -75,7 +75,6 @@
           </div>
 
           <div id='mark_criteria'>
-<<<<<<< HEAD
             <ul id='mark_criteria_pane_list'>
               <%# Also need to render the mark per criteria (if exist) %>
               <% @mark_criteria.each do |mark_criterion| -%>
@@ -90,22 +89,6 @@
         </div> <%# Criterion Viewer %>
 
         <div id='summary_viewer' class='marks_summary_pane'>
-=======
-              <ul id='mark_criteria_pane_list'>
-                <%# Also need to render the mark per criteria (if exist) %>
-                <% @mark_criteria.each do |mark_criterion| -%>
-                <%= render partial: "results/marker/marker_#{@assignment.marking_scheme_type}_criterion_li",
-                           locals: { mark_criterion: mark_criterion,
-                                     result: result,
-                                     mark: marks_map[mark_criterion.id],
-                                     old_mark: @old_marks_map[mark_criterion.id] } %>
-                <% end -%>
-              </ul> <!-- Criterion Pane List -->
-            </div> <!-- Criterion Pane -->
-          </div>  <!-- Criterion Viewer -->
-
-        <div id='summary_viewer' class='marks_summary_pane tabbedArea'>
->>>>>>> 2efc437b
           <%= render partial: 'results/marker/marker_summary',
                      locals: { mark_criteria: mark_criteria,
                                marks_map: marks_map,
@@ -117,20 +100,11 @@
                                extra_marks_percentage: extra_marks_percentage } %>
         </div>
 
-<<<<<<< HEAD
         <div id='submission_rule_viewer'>
-=======
-        <div id='submission_rule_viewer' class='tabbedArea'>
->>>>>>> 2efc437b
           <%= render partial: assignment.submission_rule.grader_tab_partial,
                      locals: { grouping: result.submission.grouping } %>
         </div>
 
-<<<<<<< HEAD
-        <%# Annotation pane%>
-        <div id='annotation_holder'></div>
-      </div>
-=======
         <!-- Annotation pane-->
         <div id='annotation_holder'></div>
 
@@ -171,43 +145,6 @@
           </section>
         </aside>
       </div> <!-- Mark pane -->
->>>>>>> 2efc437b
     </div>
   </div>
-</div>
-
-<aside class='dialog' id='create_annotation_dialog'>
-  <input type='hidden' id='x1' value=''>
-  <input type='hidden' id='x2' value=''>
-  <input type='hidden' id='y1' value=''>
-  <input type='hidden' id='y2' value=''>
-
-  <h2><%= t('marker.annotation.new_annotation') %></h2>
-
-  <textarea id='new_annotation_content'></textarea>
-
-  <p>
-    <h3><%= t('marker.annotation.annotation_category') %></h3>
-    <select id='new_annotation_category'>
-      <option value=''><%= t('annotations.one_time_only') %></option>
-      <% @annotation_categories.each do |annotation_category| %>
-        <option value='<%= annotation_category.id %>'>
-          <%= annotation_category.annotation_category_name %>
-        </option>
-      <% end %>
-    </select>
-  </p>
-
-  <section class='dialog-actions'>
-    <button onclick="submit_new_annotation(
-                      jQuery('#new_annotation_content').val(),
-                      jQuery('#new_annotation_category').val(),
-                      jQuery('#x1').val(),
-                      jQuery('#x2').val(),
-                      jQuery('#y1').val(),
-                      jQuery('#y2').val());">
-      <%= t('marker.annotation.new_annotation') %>
-    </button>
-    <button onclick='modal.close();'><%= t('cancel') %></button>
-  </section>
-</aside>+</div>