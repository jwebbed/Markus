<%
# Erb template for display flexible criterion in the grader view
%>

<%
  if mark_criterion.description != ''
    title_class = 'criterion_title expandable'
  else
    title_class = 'criterion_title unexpandable' -%>
<% end -%>

<li id="<%= "mark_criterion_#{mark_criterion.id}" %>" class="flexible_criterion expanded">

  <!--Mark update info -->
  <div id="mark_verify_result_<%=mark.id%>" class='error' style='display:none;'>
    <%= I18n.t("marker.marks.invalid_mark") %>
  </div>

  <div class="<%= title_class %>" id="<%= "mark_criterion_title_#{mark_criterion.id}"%>">

    <div id="<%="mark_criterion_title_#{mark_criterion.id}_expand"%>"
      class='criterion_expand'
      onclick='<%="focus_mark_criterion(#{mark_criterion.id})"%>'>
      - &nbsp;
    </div>

    <%= render partial: 'results/common/flexible_criterion',
               locals: {mark_criterion: mark_criterion,
                        mark: mark,
                        old_mark: old_mark,
                        view: 'marker'} %>

    <% unless mark_criterion.description == '' or mark_criterion.description == nil %>
      <div id="<%="criterion_info_#{mark_criterion.id}"%>"
<<<<<<< HEAD
           class='criterion_info mark_flexible'
=======
           class='criterion_info mark-flexible'
>>>>>>> 247ed419
           data-id="<%=mark_criterion.id%>" >
        <%= mark_criterion.description %>
      </div>
    <% end %>

  </div>
</li><|MERGE_RESOLUTION|>--- conflicted
+++ resolved
@@ -9,7 +9,7 @@
     title_class = 'criterion_title unexpandable' -%>
 <% end -%>
 
-<li id="<%= "mark_criterion_#{mark_criterion.id}" %>" class="flexible_criterion expanded">
+<li id="<%= "flexible_criterion_#{mark_criterion.id}" %>" class="flexible_criterion expanded">
 
   <!--Mark update info -->
   <div id="mark_verify_result_<%=mark.id%>" class='error' style='display:none;'>
@@ -32,11 +32,7 @@
 
     <% unless mark_criterion.description == '' or mark_criterion.description == nil %>
       <div id="<%="criterion_info_#{mark_criterion.id}"%>"
-<<<<<<< HEAD
-           class='criterion_info mark_flexible'
-=======
            class='criterion_info mark-flexible'
->>>>>>> 247ed419
            data-id="<%=mark_criterion.id%>" >
         <%= mark_criterion.description %>
       </div>
