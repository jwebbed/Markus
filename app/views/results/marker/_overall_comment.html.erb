<div id="overall_comment">
      <div id="overall_comment_edit">
<<<<<<< HEAD
      <%= remote_form_for result, :url => {:action => 'update_overall_comment', :controller=>"results" } do |f| %>
       <%= f.text_area :overall_comment, :cols => 50, :rows => 5, :id => 'overall_comment_text_area', :onkeydown => "$('overall_comment_submit').enable();" %>
=======
        <%= remote_form_for result,
          :url => { :controller => 'results',
            :action => 'update_overall_comment',
            :id => result.id,
            :submission_id => result.submission_id },
          :html => { :method => :post } do |f| %>
            <%= f.text_area :overall_comment,
              :cols => 50,
              :rows => 5,
              :id => 'overall_comment_text_area',
              :onkeydown => "$('overall_comment_submit').enable();" %>
>>>>>>> cb236dd1
       <div>
         <%= f.submit t(:save_changes),
           :disabled => true,
           :id => "overall_comment_submit" %>
       </div>
      <% end %>
  </div>
</div><|MERGE_RESOLUTION|>--- conflicted
+++ resolved
@@ -1,9 +1,5 @@
 <div id="overall_comment">
       <div id="overall_comment_edit">
-<<<<<<< HEAD
-      <%= remote_form_for result, :url => {:action => 'update_overall_comment', :controller=>"results" } do |f| %>
-       <%= f.text_area :overall_comment, :cols => 50, :rows => 5, :id => 'overall_comment_text_area', :onkeydown => "$('overall_comment_submit').enable();" %>
-=======
         <%= remote_form_for result,
           :url => { :controller => 'results',
             :action => 'update_overall_comment',
@@ -15,7 +11,6 @@
               :rows => 5,
               :id => 'overall_comment_text_area',
               :onkeydown => "$('overall_comment_submit').enable();" %>
->>>>>>> cb236dd1
        <div>
          <%= f.submit t(:save_changes),
            :disabled => true,
