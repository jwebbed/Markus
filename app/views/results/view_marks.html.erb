--- conflicted
+++ resolved
@@ -47,13 +47,13 @@
   <h1>Results for <%= sanitize(@assignment.short_identifier) %></h1>
 </div>
 
-<<<<<<< HEAD
+
 <!-- old testing infrastructure - not in use now
-<% if false %>
-<%= render :partial => 'results/common/file_selector', :locals => {:files => @files, :can_download => false, :test_result_files => @test_result_files } %>
-<% end %>
+<#% if false %>
+<#%= render :partial => 'results/common/file_selector', :locals => {:files => @files, :can_download => false, :test_result_files => @test_result_files } %>
+<%# end %>
 -->
-=======
+
 <div class='wrapLeft'>
   <%= render partial: 'results/common/errors' %>
 
@@ -68,8 +68,7 @@
                              result: @result,
                              submission_id: @submission.id } %>
       </div>
-    <% end %>
->>>>>>> d9d6ae02
+
 
   <%= render partial: 'results/student/student_panes',
              locals: { extra_marks_points: @extra_marks_points,
