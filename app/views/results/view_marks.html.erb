--- conflicted
+++ resolved
@@ -1,9 +1,5 @@
 <% content_for :head do %>
-<<<<<<< HEAD
-  <%= stylesheet_link_tag('SyntaxHighlighter') %>
-=======
   <%= stylesheet_link_tag('common/SyntaxHighlighter') %>
->>>>>>> b08f799a
   <%= stylesheet_link_tag('grader') %>
   <%= javascript_include_tag 'panes.js' %>
 <% end %>
