--- conflicted
+++ resolved
@@ -1,10 +1,6 @@
 <div class="section">
 
-<<<<<<< HEAD
   <%= form_for :user, :url => {:controller => 'students', :action => action} do |f| -%>
-=======
-  <% form_for :user, :url => {:controller => 'students', :action => action} do |f| -%>
->>>>>>> 4515c6e2
 
     <%= f.error_messages -%>
 
@@ -23,6 +19,7 @@
     <%= f.hidden_field :id %>
     <%= f.submit t(:submit), :name => 'submit', :class => 'button indent_button' %>
     <%= link_to t(:cancel), {:controller => 'students'}, :class => "button" %>
+
   <% end %>
 
-</div>
+</div>