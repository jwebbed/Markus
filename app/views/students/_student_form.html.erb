--- conflicted
+++ resolved
@@ -8,11 +8,7 @@
         fade: false
     });
   });
-<<<<<<< HEAD
   modalAddNewSection.close();
-});
-=======
->>>>>>> 2270b308
 //]]>
 </script>
 <div id="add_new_section_dialog">
