// Update criterion information in the pane that contains the list of criteria
document.getElementById('criterion_title_<%= @criterion.id %>').innerHTML = '<%= @criterion.name %>';
document.getElementById('criterion_max_mark_<%= @criterion.id %>').innerHTML = '<%= @criterion.max_mark %>';
document.getElementById('visibility_indicator_<%= @criterion.id %>').innerHTML =
  <% if @criterion.ta_visible && @criterion.peer_visible %>
    '<%= image_tag 'icons/user_suit.png' %><%= image_tag 'icons/group.png' %>'
  <% elsif @criterion.ta_visible %>
    '<%= image_tag 'icons/user_suit.png' %>'
  <% else %>
    '<%= image_tag 'icons/empty.png' %><%= image_tag 'icons/group.png' %>'
  <% end %>;
// Update the general max_mark accounting for all ta visible criteria
document.getElementById('criteria_total_max_mark').innerHTML = '<%= @criterion.assignment.max_mark %>';
// Update editing pane
document.getElementById('editing_pane_menu').innerHTML =
<<<<<<< HEAD
  '<%= escape_javascript(render partial: "#{@criterion_type.tableize}/criterion_editor",
=======
  '<%= escape_javascript(render partial: "#{@criterion.class.to_s.tableize}/criterion_editor",
>>>>>>> 732c6ed7
                                locals: { criterion: @criterion }) %>';<|MERGE_RESOLUTION|>--- conflicted
+++ resolved
@@ -13,9 +13,5 @@
 document.getElementById('criteria_total_max_mark').innerHTML = '<%= @criterion.assignment.max_mark %>';
 // Update editing pane
 document.getElementById('editing_pane_menu').innerHTML =
-<<<<<<< HEAD
-  '<%= escape_javascript(render partial: "#{@criterion_type.tableize}/criterion_editor",
-=======
   '<%= escape_javascript(render partial: "#{@criterion.class.to_s.tableize}/criterion_editor",
->>>>>>> 732c6ed7
                                 locals: { criterion: @criterion }) %>';