<script>
//<![CDATA[

var groupings_table = null;

document.observe("dom:loaded", function() {
  // Hide AJAX errors DIV
  $('errors').hide();

<<<<<<< HEAD
=======
  //force the middle column to be moved on the y-axis as the page is scrolled
  Event.observe(document, "scroll", function() {
    //110 is the displacement for "top" for .centreColumnGraders as can be seen in the main.css
    $("centreColumn").setStyle({top: (document.viewport.getScrollOffsets().top + 110) +'px' });
  });

>>>>>>> f89511b5
  //This reuses client-side javascript from assignment graders view for performance reasons, hence "groupings_table" name.
  groupings_table = new FilterTable({
    table_id: $('groups'),
    headers: {
      user_name: {display: "<%= I18n.t('user.user_name') %>", sortable: true},
      full_name: {display: "<%= I18n.t('user.full_name') %>", sortable: true},
      section: {display: "<%= I18n.t('user.section') %>", sortable: true},
      members: {display: "<%= I18n.t('graders.graders') %>", sortable: true, sort_with: 'nohtml'}
    },
    can_select: true,
    can_select_all: true,
    select_all_header: "<%= I18n.t('all') %>",
    can_sort: true,
    row_prefix: "student_row_",
    select_name: "students[]",
    select_id_prefix: "student_select_",
    select_all_top_id: "student_select_all_top",
    select_all_bottom_id: "student_select_all_bottom",
    selectable_class: "FilterTable_students_selectable",
    select_onclick: "check_all(this.id.split('_')[2],this.checked)",
    footer: true,
    default_sort: 'user_name',
    header_id_prefix: "FilterTable_manage_graders_header_",
    filters: {
      validated: function(row) {
        return row.filter_valid;
      },
      unvalidated: function(row) {
        return !row.filter_valid;
      },
      search: function(row) {
        return (row.user_name.toLowerCase().indexOf($('search_students').value.toLowerCase()) != -1
        || row.first_name.toLowerCase().indexOf($('search_students').value.toLowerCase()) != -1
        || row.last_name.toLowerCase().indexOf($('search_students').value.toLowerCase()) != -1
        || row.section.toLowerCase().indexOf($('search_students').value.toLowerCase()) != -1);
      }
    },
    after_filter_only_by: function(current_filters, new_filter) {
      $('filter_link_none').removeClassName('filter_selected');
      current_filters.each(function(filter_key) {
        if(filter_key != 'search') {
          $('filter_link_' + filter_key).removeClassName('filter_selected');
        }
      });
      $('filter_link_' + new_filter).addClassName('filter_selected');
    },
    after_clear_filters: function(current_filters) {
      current_filters.each(function(filter_key) {
        if(filter_key != 'search') {
          $('filter_link_' + filter_key).removeClassName('filter_selected');
        }
      });
      $('filter_link_none').addClassName('filter_selected');
    },
    sorts: {
      nohtml: function(a, b) {
        return a[FILTERTABLE_SORT].stripTags().toLowerCase() > b[FILTERTABLE_SORT].stripTags().toLowerCase() ? 1 : -1;
        }
    },
    total_count_id: 'all_students_count',
    filter_count_ids: {
      validated: 'valid_students_count',
      unvalidated: 'invalid_students_count'
    }
  });


  graders_table = new FilterTable({
    table_id: $('graders'),
    headers: {
      user_name: {display: "<%= I18n.t('user.user_name') %>", sortable: true},
      full_name: {display: "<%= I18n.t('user.full_name') %>", sortable: true},
      num_groups: {display: "<%= I18n.t('students.students') %>", sortable: true},
    },
    can_select: true,
    can_select_all: true,
    select_all_header: "<%= I18n.t('all') %>",
    can_sort: true,
    row_prefix: "graders_row_",
    select_name: "graders[]",
    select_id_prefix: "grader_select_",
    select_all_top_id: "grader_select_all_top",
    select_all_bottom_id: "grader_select_all_bottom",
    selectable_class: "FilterTable_graders_selectable",
    footer: true,
    default_sort: 'user_name',
    default_filters: [],
    filters: {
      assigned: function(row) {
        return row.filter_grader_assigned;
      },
      unassigned: function(row) {
        return !row.filter_grader_assigned;
      },
      search: function(row) {
        return (row.user_name.toLowerCase().indexOf($('search_graders').value.toLowerCase()) != -1
        || row.first_name.toLowerCase().indexOf($('search_graders').value.toLowerCase()) != -1
        || row.last_name.toLowerCase().indexOf($('search_graders').value.toLowerCase()) != -1);
      }
    },
    after_filter_only_by: function(current_filters, new_filter) {
      $('filter_link_graders_none').removeClassName('filter_selected');
      current_filters.each(function(filter_key) {
        if(filter_key != 'search') {
          $('filter_link_graders_' + filter_key).removeClassName('filter_selected');
        }
      });
      $('filter_link_graders_' + new_filter).addClassName('filter_selected');
    },
    after_clear_filters: function(current_filters) {
      current_filters.each(function(filter_key) {
        if(filter_key != 'search') {
          $('filter_link_graders_' + filter_key).removeClassName('filter_selected');
        }
      });
      $('filter_link_graders_none').  addClassName('filter_selected');
    },
    total_count_id: 'all_graders_count',
    filter_count_ids: {
      assigned: 'assigned_graders_count',
      unassigned: 'unassigned_graders_count'
    }
  });

  document.getElementById('working').style.display = '';

  var loading_graders  = true;
  var loading_students = true;

  jQuery.ajax({
    url:      '<%= populate_graders_grade_entry_form_marks_graders_path(@grade_entry_form) %>',
    type:     'POST',
    dataType: 'script',
    data:     { 'authenticity_token': AUTH_TOKEN }
  }).done(function() {
    loading_graders = false;
    if (!loading_students) {
      document.getElementById('working').style.display = 'none';
    }
  });

  jQuery.ajax({
    url:      '<%= populate_grade_entry_form_marks_graders_path(@grade_entry_form) %>',
    type:     'POST',
    dataType: 'script',
    data:     { 'authenticity_token': AUTH_TOKEN }
  }).done(function() {
    loading_students = false;
    if (!loading_graders) {
      document.getElementById('working').style.display = 'none';
    }
  });
});

//]]>
</script><|MERGE_RESOLUTION|>--- conflicted
+++ resolved
@@ -7,15 +7,6 @@
   // Hide AJAX errors DIV
   $('errors').hide();
 
-<<<<<<< HEAD
-=======
-  //force the middle column to be moved on the y-axis as the page is scrolled
-  Event.observe(document, "scroll", function() {
-    //110 is the displacement for "top" for .centreColumnGraders as can be seen in the main.css
-    $("centreColumn").setStyle({top: (document.viewport.getScrollOffsets().top + 110) +'px' });
-  });
-
->>>>>>> f89511b5
   //This reuses client-side javascript from assignment graders view for performance reasons, hence "groupings_table" name.
   groupings_table = new FilterTable({
     table_id: $('groups'),
