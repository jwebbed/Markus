--- conflicted
+++ resolved
@@ -162,10 +162,6 @@
         success: function(data) {
           this.setState({
             grade_columns: data,
-<<<<<<< HEAD
-            error: null
-=======
->>>>>>> d1e7bccf
           });
         }.bind(this),
         // Close working indicator.
@@ -181,10 +177,6 @@
         success: function(data) {
           this.setState({
             row_data: data,
-<<<<<<< HEAD
-            error: null
-=======
->>>>>>> d1e7bccf
           });
         }.bind(this),
         // Close working indicator.
@@ -284,12 +276,6 @@
         method: 'POST',
         url: 'update_grade_entry_students',
         data: dataLoad,
-<<<<<<< HEAD
-//        success: function(data) {
-//          this.props.refresh();
-//        }.bind(this),
-=======
->>>>>>> d1e7bccf
       });
     },
     unreleaseMarks: function() {
@@ -303,12 +289,6 @@
         method: 'POST',
         url: 'update_grade_entry_students',
         data: dataLoad,
-<<<<<<< HEAD
-//        success: function(data) {
-//          this.props.refresh();
-//        }.bind(this),
-=======
->>>>>>> d1e7bccf
       });
     },
     render: function() {
