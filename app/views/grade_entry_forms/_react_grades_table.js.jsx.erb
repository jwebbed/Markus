<script type='text/jsx'>
  /** @jsx React.DOM */
  jQuery(document).ready(function() {
  // Prevent the enter key from releasing grades
    preventEnterSubmit();
  });

  /** This function will prevent the default HTML5 action of submitting the content form
    *  when the user presses "enter". As an Admin user, this would release the grades.
    */
  function preventEnterSubmit() {
    jQuery(document).keypress(function(event) {
      if (event.which === 13) {
        event.preventDefault();
      }
    });
  }

  /** Updates total marks cell. Called from Rails controller grade_entry_forms/update_grade to
    * check if a cell exists before updating it, as cell existence can't be efficiently
    * checked from the Ruby controller
    */
  function update_cell(cell, value) {
    // If the total marks cell exists, change it's value to the one supplied
    if (document.getElementById(cell)) {
      document.getElementById(cell).innerHTML = value;
      var e = new MouseEvent('click', {
        'view': window,
        'bubbles': true,
        'cancelable': false
      });
      var node = document.getElementById(cell);
      node.dispatchEvent(e);
    }
  }

  var GradeBoxTotal = React.createClass({
    handleChange: function() {
      this.props.value = parseFloat(event.target.value, 10);
    },
    render: function() {
      return(
        <span
        id={this.props.grade_id}
        size="4"
        className="grade-total"
        >
        {this.props.value}
        </span>
        );
    }
  });

  var GradeEntryBox = React.createClass({
    componentDidMount: function(){
        this.props.value = this.props.default_value;
    },
    handleChange: function(event) {
      var params = {
        'updated_grade':       parseFloat(event.target.value),
        'student_id':          this.props.student_id,
        'grade_entry_item_id': this.props.grade_entry_column,
        'authenticity_token':  AUTH_TOKEN
      };
      jQuery.ajax({
        url:  this.props.data_action,
        data: params,
        type: 'POST',
        dataType: 'script',
      });
      this.props.value = parseFloat(event.target.value);
    },
    render: function() {
      return (
        <input id={this.props.grade_id} type="text" size="4"
          className="grade-input" defaultValue={this.props.default_value}
          onChange={this.handleChange}/>
        );
    }
  });

  var GradesTable = React.createClass({
    getDefaultProps: function() {
      // Creates a new table with the columns defined below.
      // The first column will be the column initially sorted.
      var gradesTable = {
        columns: [
          {
            id: 'user_name',
            content: '<%= j raw I18n.t(:'user.user_name') %>',
            sortable: true,
            searchable: true
          },
          {
            id: 'last_name',
            content: '<%= j raw I18n.t(:'user.last_name') %>',
            sortable: true,
            searchable: true
          },
          {
            id: 'first_name',
            content: '<%= j raw I18n.t(:'user.first_name') %>',
            sortable: true,
            searchable: true
          }
        ],
        filters: [
        {
          name: 'all',
          text: '<%= j raw I18n.t(:'all') %>',
          func: function(student) {
            return true;
          }
        }]
      };
      if (<%= Section.any? %>) {
          gradesTable['columns'].push({
              id: 'section',
              content: '<%= j raw I18n.t(:'user.section') %>',
          });
      }
      return gradesTable;
    },
    getInitialState: function() {
      return {
        error: null,
        row_data: [],
        grade_columns:[],
        selected_students: [],
      }
    },
    updateSelectedStudents: function(students) {
      this.setState({selected_students: students});
    },
    componentWillMount: function() {
      this.refresh();
    },
    refresh: function() {
      document.getElementById('working').style.display = '';

      // Getting additional grade entry item columns
      jQuery.ajax({
        url: 'get_mark_columns',
        method: 'GET',
        dataType: 'json',
        success: function(data) {
          this.setState({
            grade_columns: data,
            error: null
          });
        }.bind(this),
        error: function(xhr, status, text) {
          var error = text + ': ' + xhr.responseText;
          this.setState({
            error: error
          });
        }.bind(this)
      });
      // Getting row data
      jQuery.ajax({
        url: 'populate_grades_table',
        method: 'GET',
        dataType: 'json',
        success: function(data) {
          this.setState({
            row_data: data,
            error: null
          });
        }.bind(this),
        error: function(xhr, status, text) {
          var error = text + ': ' + xhr.responseText;
          this.setState({
            error: error
          });
        }.bind(this),
        // Close working indicator.
        complete: function () {
          document.getElementById('working').style.display = 'none';
        }
      });
    },
    render: function() {
      // Add grades and marking state columns to array of table columns
      var all_columns = this.props.columns.concat(this.state.grade_columns);

      // Set React Table data from JSON data
      var rows = this.state.row_data.map(function(row){
        var r = {};
        r['id'] = row.id
        r['user_name'] = row.user_name
        r['first_name'] = row.first_name
        r['last_name'] = row.last_name

        this.state.grade_columns.map(function(column){
          var column_id = column.id;

          if (column_id === 'marking_state'){
<<<<<<< HEAD
            r[column_id] = <img src={row[column_id]}/>;
          }
=======
            if(row[column_id]){
              r[column_id] = <img src={row[column_id]} alt="<%= t('marking_state.released') %>" title="<%= t('marking_state.released') %>"/>;
            }
          } 
>>>>>>> d553d0c3
          else if (column_id === 'total_marks'){
            r[column_id] = <GradeBoxTotal grade_id={'grade_' + row.id + '_' + column.id}
                           grade_entry_column={column.id} student_id={row.id}
                           value={row[column_id]}/>;
          }
          else {
            r[column_id] =
              <GradeEntryBox
               grade_id={'grade_' + row.id + '_' + column.id}
               data_action=
                 "<%= update_grade_grade_entry_form_path(@grade_entry_form) %>"
               grade_entry_column={column.id}
               student_id={row.id}
               default_value={row[column_id]}/>
          }
        }.bind(this));
        return r;
      }.bind(this));
      return (
        <div>
          <ErrorDiv error={this.state.error} />
          <GradesActionBox
            selected_students={this.state.selected_students}
            onError={this.onError}
            refresh={this.refresh} />
          <Table data={rows}
            search_placeholder={'<%= j raw I18n.t(:'students.search_students') %>'}
            selectable={true} // True if you want checkboxed elements
            onSelectedRowsChange={this.updateSelectedStudents}
            columns={all_columns}
            filters={null} // Optional: pass null
           />
        </div>
      );
    }
  });

  var GradesActionBox = React.createClass({
    propTypes: {
      selected_students: React.PropTypes.array
    },
    releaseMarks: function() {
      document.getElementById('working').style.display = '';
      var dataLoad = {
        release_results: true,
        filter: 'none',
        students: this.props.selected_students
      };

      jQuery.ajax({
        method: 'POST',
        url: 'update_grade_entry_students',
        data: dataLoad,
        success: function(data) {
          this.props.refresh();
        }.bind(this),
        error: function(xhr, status, text) {
          var error = text + ': ' + xhr.responseText;
          this.props.onError(error);
        }.bind(this)
      });
    },
    unreleaseMarks: function() {
      document.getElementById('working').style.display = '';
      var dataLoad = {
        unrelease_results: false,
        filter: 'none',
        students: this.props.selected_students
      };
      jQuery.ajax({
        method: 'POST',
        url: 'update_grade_entry_students',
        data: dataLoad,
        success: function(data) {
          this.props.refresh();
        }.bind(this),
        error: function(xhr, status, text) {
          var error = text + ': ' + xhr.responseText;
          this.props.onError(error);
        }.bind(this)
      });
    },
    render: function() {
      return (
        <div class='floatRight'>
          <div className='react-release-marks'>
            <button onClick={this.releaseMarks}>
              <%= j raw I18n.t('browse_submissions.release_marks') %>
            </button>
            <button onClick={this.unreleaseMarks}>
              <%= j raw I18n.t('browse_submissions.unrelease_marks') %>
            </button>
          </div>
        </div>
      );
    }
  });

  React.renderComponent(<GradesTable />, document.getElementById('react_grades_table'));

</script><|MERGE_RESOLUTION|>--- conflicted
+++ resolved
@@ -195,15 +195,11 @@
           var column_id = column.id;
 
           if (column_id === 'marking_state'){
-<<<<<<< HEAD
-            r[column_id] = <img src={row[column_id]}/>;
-          }
-=======
             if(row[column_id]){
               r[column_id] = <img src={row[column_id]} alt="<%= t('marking_state.released') %>" title="<%= t('marking_state.released') %>"/>;
             }
-          } 
->>>>>>> d553d0c3
+          }
+
           else if (column_id === 'total_marks'){
             r[column_id] = <GradeBoxTotal grade_id={'grade_' + row.id + '_' + column.id}
                            grade_entry_column={column.id} student_id={row.id}
