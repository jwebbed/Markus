--- conflicted
+++ resolved
@@ -9,11 +9,7 @@
       </div>
     <% end %>
   </p>
-<<<<<<< HEAD
   <%= form_for :group, :html => {:multipart => true},
-=======
-  <% form_for :group, :html => {:multipart => true},
->>>>>>> 4515c6e2
                      :url => { :controller=>"groups",
                                :action => 'csv_upload',
                                :id => @assignment.id } do |f| -%>
