--- conflicted
+++ resolved
@@ -7,15 +7,6 @@
   // Hide AJAX errors DIV
   $('errors').hide();
 
-<<<<<<< HEAD
-=======
-  // force the middle column to be moved on the y-axis as the page is scrolled
-  Event.observe(document, "scroll", function() {
-    // 110 is the displacement for "top" for .centreColumn as can be seen in the main.css
-    $("centreColumn").setStyle({ top: (document.viewport.getScrollOffsets().top + 110 ) +'px' });
-  });
-
->>>>>>> f89511b5
   groupings_table = new FilterTable({
     table_id: $('groups'),
     headers: {
