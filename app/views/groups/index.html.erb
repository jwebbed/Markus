--- conflicted
+++ resolved
@@ -92,7 +92,6 @@
 
 <div class='title_bar'>
   <h1>
-<<<<<<< HEAD
     <%= I18n.t("groups.manage_groups") %>
     <span class='title-help assignment_groups_help'>
       <p class='help-message-title assignment_groups_help'>
@@ -102,12 +101,6 @@
   </h1>
 
   <div class="heading_buttons">
-=======
-    <%= t('groups.manage_groups') %>
-    <span class='title-help assignment_groups_help'></span>
-  </h1>
-  <div class='heading_buttons'>
->>>>>>> c4df59ce
     <%  # Allow cloning groups forward only if its web submits are disallowed
         # for this assignment.
         if !@assignment.allow_web_submits %>
@@ -115,24 +108,11 @@
                              'assignment_group_use(); return false;' %>
       <span class='menu_bar'></span>
     <% end %>
-<<<<<<< HEAD
-    <%= button_to_function t('download'), 'modal_download.open();' %>
-    <span class="menu_bar"></span>
-    <%= button_to_function t('upload'), 'modal_upload.open();' %>
-  </div>
-</div>
-=======
     <%= link_to_function t('download'), 'modal_download.open();' %>
     <span class='menu_bar'></span>
     <%= link_to_function t('upload'), 'modal_upload.open();' %>
   </div>
 </div>
-
-<p class='help-message-title assignment_groups_help'>
-  <%= t('assignment.help.groups') %>
-</p>
-<div class='help-break assignment_groups_help'></div>
->>>>>>> c4df59ce
 
 <div id="notice">
   <div class="success" id="add_success" style="display: none;"></div>
