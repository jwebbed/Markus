require File.join(File.dirname(__FILE__), '..', 'test_helper')
require File.join(File.dirname(__FILE__), '..', 'blueprints', 'helper')

require 'shoulda'
require 'machinist'
require 'mocha'



class GroupingTest < ActiveSupport::TestCase

  should belong_to :grouping_queue
  should belong_to :group
  should belong_to :assignment
  should have_many :memberships
  should have_many :submissions
  should have_many :notes

<<<<<<< HEAD
  setup do
    clear_fixtures
  end
=======
>>>>>>> 3deb10c5
  context "A good grouping model" do
    setup do
      @grouping = Grouping.make
    end

    should validate_presence_of :group_id
    should validate_presence_of :assignment_id
  end

  context "A grouping" do
    setup do
      @grouping = Grouping.make
    end

    should "not have any ta for marking" do
      assert !@grouping.has_ta_for_marking?
    end

    should "not have submissions" do
      assert !@grouping.has_submission?
    end

    should "can't invite nor add hidden students" do
      hidden = Student.make(:hidden => true)
      @grouping.invite(hidden.user_name)
      assert_equal 0, @grouping.memberships.count

      @grouping.add_member(hidden)
      assert_equal 0, @grouping.memberships.count
    end

    should "be able to report the last modified date of the assignment_folder" do
      last_modified = @grouping.assignment_folder_last_modified_date
      assert_not_nil(last_modified)
      assert_instance_of(Time, last_modified)
      # This is not exactly accurate, but it's sufficient
      # FIXME actually, it sometimes isn't sufficient...
      assert_equal(Time.now.min, last_modified.min)
    end

    should "display Empty Group since no students in the group" do 		
			#FIXME
	   assert_equal "Empty Group", @grouping.get_all_students_in_group
	end

    context "and two unassigned tas" do
      setup do
        @ta2 = Ta.make
        @ta1 = Ta.make
      end

      should "be able to add ta" do
        @grouping.add_tas(@ta1)

      end

      should "be able to add tas using an array" do
        user_name_array = [@ta1.user_name, @ta2.user_name]
        assert_equal 0, @grouping.ta_memberships.count
        @grouping.add_tas_by_user_name_array(user_name_array)
        assert_equal 2, @grouping.ta_memberships.count
      end
    end

    context "with two student members" do
      setup do
        # should consist of inviter and another student
        @membership = StudentMembership.make(:user => Student.make(:user_name => "student1"),
          :grouping => @grouping,
          :membership_status => StudentMembership::STATUSES[:accepted])

        @inviter_membership = StudentMembership.make(:user => Student.make(:user_name => "student2"),
          :grouping => @grouping,
          :membership_status => StudentMembership::STATUSES[:inviter])
        @inviter = @inviter_membership.user

      end

      should "display for note without seeing an exception" do
        assert_nothing_raised do
          @grouping.display_for_note
        end
      end

      should "display group name and students' usernames" do
        assert_nothing_raised do
          @grouping.group_name_with_student_user_names
        end
      end

	  	should "display comma separated list of students' usernames" do
	    	assert_equal "student1, student2", @grouping.get_all_students_in_group
	  	end

      should "be valid" do
        assert_equal @grouping.student_membership_number, 2
        assert @grouping.valid?, "This grouping has the right amount of
        memberships. It should be valid"
      end

      should "return membership status are part of the group" do
        student = Student.make
        assert_nil @grouping.membership_status(student)
        assert_equal 'accepted',
                     @grouping.membership_status(@membership.user)
        assert_equal 'inviter',
                     @grouping.membership_status(@inviter)

      end

      should "detect pending members" do
        assert !@grouping.pending?(@inviter)
      end

      should "detect the inviter" do
        assert !@grouping.is_inviter?(@membership.user)
        assert @grouping.is_inviter?(@inviter)
      end

      should "be able to remove a member" do
        @grouping.remove_member(@membership)
        assert_nil @grouping.membership_status(@membership.user),
                   "This student has just been deleted from this group. His
                   membership status should be nil"
      end

      should "be able to remove the inviter" do
        @grouping.remove_member(@inviter_membership)
        assert_nil @grouping.membership_status(@inviter)
        assert_not_nil @grouping.inviter
      end

      should "be able to report if the grouping is deletable" do

        non_inviter = @membership.user
        # delete member to have it deletable
        @grouping.remove_member(@membership.id)
        @grouping.reload
        assert_equal(1, @grouping.accepted_students.size)
        # inviter should be able to delete grouping
        assert(@grouping.deletable_by?(@inviter))
        # non-inviter shouldn't be able to delete grouping
        if non_inviter.nil?
          raise "No members in this grouping other than the inviter!"
        end
        assert(!@grouping.deletable_by?(non_inviter))
      end

    end

    context "with a pending membership" do
      setup do
        @student = StudentMembership.make(
          :grouping => @grouping,
          :membership_status => StudentMembership::STATUSES[:pending]).user
      end

     should "detect pending members" do
        assert @grouping.pending?(@student)
      end

      should "return correct membership status" do
        assert_equal "pending", @grouping.membership_status(@student)
      end

      should "be able to decline invitation" do
        @grouping.decline_invitation(@student)
        assert !@grouping.pending?(@student)
      end
    end

    context "with a rejected membership" do
      setup do
        @membership = StudentMembership.make(
          :grouping => @grouping,
          :membership_status => StudentMembership::STATUSES[:rejected])
        @student = @membership.user
      end

      should "return correct membership status" do
        assert_equal "rejected", @grouping.membership_status(@student)
      end

      should "be able to delete rejected memberships" do
        @grouping.remove_rejected(@membership)
        assert_nil @grouping.membership_status(@student)
      end
    end

    context "with a ta assigned to grade" do
      setup do
        @membership = TaMembership.make(
          :grouping => @grouping)
        @ta = @membership.user
      end

      should "have a ta for marking" do
        assert @grouping.has_ta_for_marking?
      end

      should "get ta names" do
        assert_equal @ta.user_name,
                     @grouping.get_ta_names[0]
      end

      should "not be able to assign same ta twice" do
        assert_equal 1, @grouping.ta_memberships.count
        @grouping.add_tas(@ta)
        assert_equal 1, @grouping.ta_memberships.count
      end

      should "be able to remove ta" do
        @grouping.remove_tas(@ta)
        assert_equal 0, @grouping.ta_memberships.count

      end

    end


    context "with some submitted files" do

      # submit files
      setup do
        @assignment = Assignment.make
        @file = AssignmentFile.make(:assignment => @assignment)
        @grouping = Grouping.make(:assignment => @assignment)
        @grouping.group.access_repo do |repo|
          txn = repo.get_transaction("markus")
          assignment_folder = File.join(@assignment.repository_folder, File::SEPARATOR)
          begin
            txn.add(File.join(assignment_folder,
                              "Shapes.java"),
                    "shapes content",
                    "text/plain")
            if !repo.commit(txn)
              raise "Unable to setup test!"
            end
          rescue Exception => e
            raise "Test setup failed: " + e.message
          end
        end
      end

      teardown do
        destroy_repos
      end

      should "be able to report the number of files submitted" do
        assert @grouping.number_of_submitted_files > 0
      end

      should "report that grouping is not deleteable" do
        StudentMembership.make(
            :grouping => @grouping,
            :membership_status => StudentMembership::STATUSES[:inviter])
        StudentMembership.make(
            :grouping => @grouping,
            :membership_status => StudentMembership::STATUSES[:accepted])

        assert !@grouping.deletable_by?(@grouping.inviter)
      end

      should "be able to report the still missing required assignment_files" do
        missing_files = @grouping.missing_assignment_files
        assert_equal(1, missing_files.length)
        assert_equal([@file], missing_files)
        # submit another file so that we have all required files submitted
        @grouping.group.access_repo do |repo|
          txn = repo.get_transaction("markus")
          begin
            txn.add(File.join(@assignment.repository_folder,
                              @file.filename),
                    "ShapesTest content",
                    "text/plain")
            if !repo.commit(txn)
              raise "Commit failed!"
            end
          rescue Exception => e
            raise "Submitting file failed: " + e.message
          end
          # check again; there shouldn't be any missing files anymore
          missing_files = @grouping.missing_assignment_files
          assert_equal(0, missing_files.length)
        end
      end

    end # end files submitted context


    context "calling has_submission? with many submissions, all with submission_version_used == false" do
      setup do
        @grouping = Grouping.make
        @submission1 = Submission.make(:submission_version_used => false,
                                       :grouping => @grouping)
        @submission2 = Submission.make(:submission_version_used => false,
                                       :grouping => @grouping)
        @submission3 = Submission.make(:submission_version_used => false,
                                       :grouping => @grouping)
        @grouping.reload
      end

      should "behave like theres no submission and return false" do
        #sort only to ensure same order of arrays
        assert_equal [@submission1, @submission2, @submission3].sort{|a,b| a.id <=> b.id},
          @grouping.submissions.sort{|a,b| a.id <=> b.id}
        assert_nil @grouping.current_submission_used
        assert !@grouping.has_submission?
      end
    end

    #The order in which submissions are added to the grouping matters because
    #after a submission is created, it ensures that all other submissions have
    #submission_version_used set to false.
    context "calling has_submission? with many submissions, with the last submission added to the grouping having submission_version_used == false" do
      setup do
        @grouping = Grouping.make
        @submission1 = Submission.make(:submission_version_used => true, :grouping => @grouping)
        @submission2 = Submission.make(:submission_version_used => false, :grouping => @grouping)
        @submission3 = Submission.make(:submission_version_used => true, :grouping => @grouping)
        @submission4 = Submission.make(:submission_version_used => false, :grouping => @grouping)
        @grouping.reload
      end
      should "behave like there is no submission" do
        #sort only to ensure same order of arrays
        assert_equal [@submission1, @submission2, @submission3, @submission4].sort{|a,b| a.id <=> b.id},
          @grouping.submissions.sort{|a,b| a.id <=> b.id}
        assert_nil @grouping.current_submission_used
        assert !@grouping.has_submission?
      end
    end

    context "calling has_submission? with many submissions, with the last submission added to the grouping having submission_version_used == true" do
      setup do
        @grouping = Grouping.make
        @submission1 = Submission.make(:submission_version_used => false, :grouping => @grouping)
        @submission2 = Submission.make(:submission_version_used => true, :grouping => @grouping)
        @submission3 = Submission.make(:submission_version_used => true, :grouping => @grouping)
        @grouping.reload
      end

      should "behave like there is a submission" do
        #sort only to ensure same order of arrays
        assert_equal [@submission1, @submission2, @submission3].sort{|a,b| a.id <=> b.id},
          @grouping.submissions.sort{|a,b| a.id <=> b.id}
        assert !@submission2.reload.submission_version_used
        assert_equal @submission3, @grouping.current_submission_used
        assert @grouping.has_submission?
      end
    end

    context "containing multiple submissions with submission_version_used == true" do
      setup do
        @grouping = Grouping.make
        #Dont use machinist in order to bypass validation
        @submission1 = @grouping.submissions.build(:submission_version_used => false,
          :revision_number => 1, :revision_timestamp => 1.days.ago, :submission_version => 1)
        @submission1.save(:validate => false)
        @submission2 = @grouping.submissions.build(:submission_version_used => true,
          :revision_number => 1, :revision_timestamp => 1.days.ago, :submission_version => 2)
        @submission2.save(:validate => false)
        @submission3 = @grouping.submissions.build(:submission_version_used => true,
          :revision_number => 1, :revision_timestamp => 1.days.ago, :submission_version => 3)
        @submission3.save(:validate => false)
        @grouping.reload
      end

      should "set all the submissions' submission_version_used columns to false upon creation of a new submission" do
        #sort only to ensure same order of arrays
        assert_equal [@submission1, @submission2, @submission3].sort{|a,b| a.id <=> b.id},
          @grouping.submissions.sort{|a,b| a.id <=> b.id}
        assert @grouping.has_submission?
        #Make sure current_submission_used returns a single Submission, not an array
        assert @grouping.current_submission_used.is_a?(Submission)
        @submission4 = Submission.make(:submission_version_used => false, :grouping => @grouping)
        @grouping.reload
        assert !@grouping.has_submission?
        assert_equal 4, @submission4.submission_version
        @submission5 = Submission.make(:submission_version_used => true, :grouping => @grouping)
        @grouping.reload
        assert @grouping.has_submission?
        assert_equal @submission5, @grouping.current_submission_used
      end
    end
  end # end grouping context

  context "A grouping without students (ie created by an admin)" do
    setup do
      @grouping = Grouping.make
      @student_01 = Student.make
      @student_02 = Student.make
    end

    should "accept to add students in any scenario possible when invoked by
            admin" do
      members = [@student_01.user_name, @student_02.user_name]
      @grouping.invite(members,
                       StudentMembership::STATUSES[:accepted],
                       true)
      assert_equal 2, @grouping.accepted_student_memberships.count
    end
  end

  context "A grouping without students (ie created by an admin) for a
           assignment with section restriction" do
    setup do
      @assignment = Assignment.make(:section_due_dates_true)
      @grouping = Grouping.make(:assignment => @assignment)
      section_01 = Section.make
      section_02 = Section.make
      @student_01 = Student.make(:section => section_01)
      @student_02 = Student.make(:section => section_02)
    end

    should "accept to add students to groups without checking their sections" do
      members = [@student_01.user_name, @student_02.user_name]
      @grouping.invite(members,
                       StudentMembership::STATUSES[:accepted],
                       true)
      assert_equal 2, @grouping.accepted_student_memberships.count
    end
  end

  context "an assignment with three named groupings" do
    setup do
      @assignment = Assignment.make
      Ta.make(:user_name => 'ta1')
      Ta.make(:user_name => 'ta2')
      grouping = nil
      ['Titanic', 'Blanche Nef', 'Ukishima Maru'].each do |name|
        group = Group.make(:group_name => name)
        @grouping = Grouping.make(:assignment => @assignment,
                      :group => group)
      end
    end

    should "load csv file" do
      csv_file_data =
'''Titanic,ta1
Ukishima Maru,ta1,ta2
Blanche Nef,ta2'''
      failures = Grouping.assign_tas_by_csv(csv_file_data, @assignment.id)

      # This should be +1 ta_memberships, because one of those TAs is already
      # assigned to Ukishima Maru in the fixtures
      assert_equal 2, @grouping.ta_memberships.count
      assert_equal 0, failures.size
    end

    should "deal with malformed csv file" do
      csv_file_data = '''Titanic,ta1
Uk125125ishima Maru,ta1,ta2
Blanche Nef,ta2'''
      failures = Grouping.assign_tas_by_csv(csv_file_data, @assignment.id)

      assert_equal 0, @grouping.ta_memberships.count
      assert_equal failures[0], "Uk125125ishima Maru"
    end
  end

  context "A grouping with students in section" do
    setup do
      @section = Section.make
      student  = Student.make(:section => @section)
      @student_can_invite = Student.make(:section => @section)
      @student_cannot_invite = Student.make

      assignment = Assignment.make(:section_groups_only => true)
      @grouping = Grouping.make(:assignment => assignment)
      StudentMembership.make(:user => student,
              :grouping => @grouping,
              :membership_status => StudentMembership::STATUSES[:inviter])
    end

    should "return true to can invite for students of same section" do
      assert @grouping.can_invite?(@student_can_invite)
    end

    should "return false to can invite for students of different section" do
      assert !@grouping.can_invite?(@student_cannot_invite)
    end
  end
end<|MERGE_RESOLUTION|>--- conflicted
+++ resolved
@@ -16,12 +16,10 @@
   should have_many :submissions
   should have_many :notes
 
-<<<<<<< HEAD
   setup do
     clear_fixtures
   end
-=======
->>>>>>> 3deb10c5
+
   context "A good grouping model" do
     setup do
       @grouping = Grouping.make
