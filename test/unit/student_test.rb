# Context architecture
#
# TODO: Complete contexts
#
# - Tests on database structure and model
# - CSV and YML upload
#  - with no duplicates and no sections
#  - with duplicates and no sections
#  - with no duplicates and sections
#  - with duplicates and sections
#  - with no duplicates and one section
#  - with duplicates and sections and update of a section
#  - with an invalid file

require File.expand_path(File.join(File.dirname(__FILE__), '..', 'test_helper'))
require File.expand_path(File.join(File.dirname(__FILE__), '..', 'blueprints', 'blueprints'))
require File.expand_path(File.join(File.dirname(__FILE__), '..', 'blueprints', 'helper'))
require 'shoulda'
require 'mocha/setup'

class StudentTest < ActiveSupport::TestCase

  context 'A good Student model' do

    should have_many(:accepted_groupings).through(:memberships)
    should have_many(:pending_groupings).through(:memberships)
    should have_many(:rejected_groupings).through(:memberships)
    should have_many :student_memberships
    should have_many :grace_period_deductions
    should belong_to :section

    should validate_numericality_of :grace_credits

  end

  context 'CSV and YML upload' do

    # Update tests ---------------------------------------------------------

    # These tests are for the CSV/YML upload functions.  They're testing
    # to make sure we can easily create/update users based on their user_name

    # Test if user with a unique user number has been added to database

    context 'with no duplicates and no sections' do

      setup do
        csv_file_data = StringIO.new("newuser1,USER1,USER1\n" +
                                         'newuser2,USER2,USER2')

        @num_users = Student.all.size

        User.upload_user_list(Student, csv_file_data, nil)

        @csv_1 = Student.find_by_user_name('newuser1')
        @csv_2 = Student.find_by_user_name('newuser2')
      end

      should 'have no duplicates' do
        assert_equal @num_users + 2, Student.all.size, "Expected a different number of users - the CSV upload didn't work"

        assert_not_nil @csv_1, "Couldn't find a user uploaded by CSV"
        assert_equal 'USER1', @csv_1.last_name, 'Last name did not match'
        assert_equal 'USER1', @csv_1.first_name, 'First name did not match'

        assert_not_nil @csv_2, "Couldn't find a user uploaded by CSV"
        assert_equal 'USER2', @csv_2.last_name, 'Last name did not match'
        assert_equal 'USER2', @csv_2.first_name, 'First name did not match'
      end
    end

    context 'with duplicates and no sections' do

      setup do

      end

      should 'have no duplicates' do
        new_user = Student.new({:user_name => 'exist_student', :first_name => 'Nelle', :last_name => 'Varoquaux'})

        assert new_user.save, 'Could not create a new student'

        csv_file_data = StringIO.new("newuser1,USER1,USER1\n" +
                                         'exist_student,USER2,USER2')

        User.upload_user_list(Student, csv_file_data, nil)

        user = Student.find_by_user_name('exist_student')
        assert_equal 'USER2', user.last_name, 'Last name was not properly overwritten by CSV file'
        assert_equal 'USER2', user.first_name, 'First name was not properly overwritten by CSV file'

        other_user = Student.find_by_user_name('newuser1')
        assert_not_nil other_user, 'Could not find the other user uploaded by CSV'
      end
    end

    context 'with no duplicates and sections' do

      setup do
        csv_file_data = StringIO.new("newuser1,USER1,USER1,SECTION1\n" +
                                         'newuser2,USER2,USER2,SECTION2')

        @num_users = Student.all.size

        User.upload_user_list(Student, csv_file_data, nil)

        @csv_1 = Student.find_by_user_name('newuser1')
        @csv_2 = Student.find_by_user_name('newuser2')
      end

      should 'have no duplicates and correct sections' do
        assert_equal @num_users + 2, Student.all.size, "Expected a different number of users - the CSV upload didn't work"

        assert_not_nil @csv_1, "Couldn't find a user uploaded by CSV"
        assert_equal 'USER1', @csv_1.last_name, 'Last name did not match'
        assert_equal 'SECTION1', @csv_1.section.name, 'Section did not match'
        assert_equal 'USER1', @csv_1.first_name, 'First name did not match'

        assert_not_nil @csv_2, "Couldn't find a user uploaded by CSV"
        assert_equal 'USER2', @csv_2.last_name, 'Last name did not match'
        assert_equal 'SECTION2', @csv_2.section.name, 'Section did not match'
        assert_equal 'USER2', @csv_2.first_name, 'First name did not match'
      end
    end

    context 'with no duplicates and only one section' do

      setup do
        csv_file_data = StringIO.new("newuser1,USER1,USER1,SECTION1\n" +
                                         'newuser2,USER2,USER2')

        @num_users = Student.all.size

        User.upload_user_list(Student, csv_file_data, nil)

        @csv_1 = Student.find_by_user_name('newuser1')
        @csv_2 = Student.find_by_user_name('newuser2')
      end

      should 'have no duplicates and correct sections' do
        assert_equal @num_users + 2, Student.all.size, "Expected a different number of users - the CSV upload didn't work"

        assert_not_nil @csv_1, "Couldn't find a user uploaded by CSV"
        assert_equal 'USER1', @csv_1.last_name, 'Last name did not match'
        assert_equal 'SECTION1', @csv_1.section.name, 'Section did not match'
        assert_equal 'USER1', @csv_1.first_name, 'First name did not match'

        assert_not_nil @csv_2, "Couldn't find a user uploaded by CSV"
        assert_equal 'USER2', @csv_2.last_name, 'Last name did not match'
        assert_nil @csv_2.section, 'Section should be nil'
        assert_equal 'USER2', @csv_2.first_name, 'First name did not match'
      end
    end

    context 'with duplicates and sections and update of a section' do

      setup do
        @section = Section.create(:name => 'SECTION0')
      end

      should 'have no duplicates' do
        new_user = Student.new(:user_name => 'exist_student',
                               :first_name => 'Nelle',
                               :last_name => 'Varoquaux',
                               :section => @section)

        assert new_user.save, 'Could not create a new student'

        csv_file_data = StringIO.new("newuser1,USER1,USER1,SECTION1\n" +
                                         'exist_student,USER2,USER2,SECTION2')

        User.upload_user_list(Student, csv_file_data, nil)

        user = Student.find_by_user_name('exist_student')
        assert_equal 'USER2', user.last_name, 'Last name was not properly overwritten by CSV file'
        assert_equal 'SECTION2', user.section.name, 'Section was not properly overwritten by CSV file'
        assert_equal 'USER2', user.first_name, 'First name was not properly overwritten by CSV file'

        other_user = Student.find_by_user_name('newuser1')
        assert_not_nil other_user, 'Could not find the other user uploaded by CSV'
      end
    end

    context 'with an invalid file' do

      setup do
        @csv_file_data = StringIO.new("newuser1USER1USER1,\n" +
                                          'newuser2,USER2,USER2')

        @num_users = Student.all.size
        @result = User.upload_user_list(Student, @csv_file_data, nil)
      end

      should 'not add any student to the database' do
        assert_equal @result[:invalid_lines].to_s, 'newuser1USER1USER1,'
        assert_equal Student.all.size, @num_users + 1
      end
    end
  end

  context 'A pair of students in the same group' do
    setup do
      @membership1 = StudentMembership.make(:membership_status => StudentMembership::STATUSES[:inviter])
      @grouping = @membership1.grouping
      @membership2 = StudentMembership.make({:grouping => @grouping, :membership_status => StudentMembership::STATUSES[:accepted]});
      @student1 = @membership1.user
      @student2 = @membership2.user

      @student_id_list = [@student1.id, @student2.id]
    end

    should 'hide without error' do
      Student.hide_students(@student_id_list)

      students = Student.find(@student_id_list)
      assert_equal(true, students[0].hidden)
      assert_equal(true, students[1].hidden)
    end

    should 'hide students and have the repo remove them' do
      # Mocks to enter into the if
      Grouping.any_instance.stubs(:repository_external_commits_only?).returns(true)
      Grouping.any_instance.stubs(:is_valid?).returns(true)

      # Mock the repository and expect :remove_user with the student's user_name
      mock_repo = mock('Repository::AbstractRepository')
      mock_repo.stubs(:remove_user).returns(true)
      mock_repo.stubs(:close).returns(true)
      mock_repo.expects(:remove_user).with(any_of(@student1.user_name, @student2.user_name)).at_least(2)
      Group.any_instance.stubs(:repo).returns(mock_repo)

      assert Student.hide_students(@student_id_list)
    end

    should 'not error when user is not found on hide and remove' do
      # Mocks to enter into the if that leads to the call to remove the student
      Grouping.any_instance.stubs(:repository_external_commits_only?).returns(true)
      Grouping.any_instance.stubs(:is_valid?).returns(true)

      # Mock the repository and raise Repository::UserNotFound
      mock_repo = mock('Repository::AbstractRepository')
      mock_repo.stubs(:close).returns(true)
      mock_repo.stubs(:remove_user).raises(Repository::UserNotFound)
      Group.any_instance.stubs(:repo).returns(mock_repo)

      assert Student.hide_students(@student_id_list)
    end

    [{:type => 'negative', :grace_credits => '-10', :expected => 0 },
     {:type => 'positive', :grace_credits => '10', :expected => 15 }].each do |item|
      should "not error when given #{item[:type]} grace credits" do
        assert Student.give_grace_credits(@student_id_list, item[:grace_credits])

        #You have to find the students to get the updated values
        students = Student.find(@student_id_list)

        assert_equal(item[:expected], students[0].grace_credits)
        assert_equal(item[:expected], students[1].grace_credits)
      end
    end
  end

  context 'Hidden Students' do
    setup do
      @student1 = Student.make(:hidden)
      @student2 = Student.make(:hidden)

      @membership1 = StudentMembership.make({:membership_status => StudentMembership::STATUSES[:inviter], :user => @student1})
      @grouping = @membership1.grouping
      @membership2 = StudentMembership.make({:grouping => @grouping, :membership_status => StudentMembership::STATUSES[:accepted], :user => @student2})

      @student_id_list = [@student1.id, @student2.id]
    end

    should 'unhide without error' do
      #TODO test the repo with mocks
      assert Student.unhide_students(@student_id_list)

      students = Student.find(@student_id_list)
      assert_equal(false, students[0].hidden)
      assert_equal(false, students[1].hidden)
    end

    should 'unhide without error when users already exists in repo' do
      # Mocks to enter into the if
      Grouping.any_instance.stubs(:repository_external_commits_only?).returns(true)
      Grouping.any_instance.stubs(:is_valid?).returns(true)

      # Mock the repository and raise Repository::UserNotFound
      mock_repo = mock('Repository::AbstractRepository')
      mock_repo.stubs(:close).returns(true)
      mock_repo.stubs(:add_user).raises(Repository::UserAlreadyExistent)
      Group.any_instance.stubs(:repo).returns(mock_repo)

      assert Student.unhide_students(@student_id_list)
    end
  end


  context 'A hidden Student' do
    setup do
      @student = Student.make(:hidden)
    end

    should 'not become a member of a grouping' do
      grouping = Grouping.make
      @student.invite(grouping.id)

      pending_memberships = @student.pending_memberships_for(grouping.assignment_id)

      assert_not_nil pending_memberships
      assert_equal(0, pending_memberships.length)
    end
  end


  context 'A Student' do
    setup do
      @student = Student.make
    end

    context 'with an assignment' do
      setup do
        @assignment = Assignment.make(:group_name_autogenerated => false)
      end

      should 'not return nil on call to memberships_for' do
        assert_not_nil @student.memberships_for(@assignment.id)
      end

      should 'return empty when there are no pending memberships' do
        pending_memberships = @student.pending_memberships_for(@assignment.id)

        assert_not_nil pending_memberships
        assert_equal(0, pending_memberships.length)
      end

      should 'return nil when there are no pending groupings' do
        Student.any_instance.stubs(:pending_groupings_for).returns(nil)
        pending_memberships = @student.pending_memberships_for(@assignment.id)
        assert_nil pending_memberships
      end

      should 'correctly return if it has accepted groupings' do
        assert !@student.has_accepted_grouping_for?(@assignment.id), 'Should return no grouping for this assignment'
        membership = StudentMembership.make({:user => @student, :grouping => Grouping.make(:assignment => @assignment),:membership_status => StudentMembership::STATUSES[:inviter]})
        assert @student.has_accepted_grouping_for?(@assignment.id)
      end

      should 'correctly return the accepted grouping' do
        assert_nil @student.accepted_grouping_for(@assignment.id), 'Should return no grouping for this assignment'
        grouping = Grouping.make(:assignment => @assignment)
        membership = StudentMembership.make({:user => @student, :grouping => grouping,:membership_status => StudentMembership::STATUSES[:inviter]})
        assert_equal(grouping, @student.accepted_grouping_for(@assignment.id))
      end

      should 'raise when creating an autogenerated name group' do
        assert_raise RuntimeError do
          @student.create_autogenerated_name_group(@assignment.id)
        end
      end
    end

    context 'and a grouping' do
      should 'can be invited to a grouping' do
        grouping = Grouping.make
        #Test that grouping.update_repository_permissions is called at least once
        Grouping.any_instance.expects(:update_repository_permissions).at_least(1)

        @student.invite(grouping.id)

        pending_memberships = @student.pending_memberships_for(grouping.assignment_id)

        assert_not_nil pending_memberships
        assert_equal(1, pending_memberships.length)

        membership = pending_memberships[0]

        assert_equal(StudentMembership::STATUSES[:pending], membership.membership_status)
        assert_equal(grouping.id, membership.grouping_id)
        assert_equal(@student.id, membership.user_id)
      end
    end

    context 'with a group name autogenerated assignment' do
      setup do
        @assignment = Assignment.make(:group_name_autogenerated => true)
        assert @student.create_autogenerated_name_group(@assignment.id)
      end

      should 'assert no pending groupings after create' do
        assert !@student.has_pending_groupings_for?(@assignment.id)
      end

      should 'assert an accepted grouping exists after create' do
        assert @student.has_accepted_grouping_for?(@assignment.id)
      end
    end

    context 'with a pending membership' do
      setup do
        @membership = StudentMembership.make({:user => @student})
      end


      context 'on an assignment' do
        setup do
          @assignment = @membership.grouping.assignment
        end

        should 'succeed at destroying all pending memberships' do
          @student.destroy_all_pending_memberships(@assignment.id)
          assert_equal(0, @student.pending_memberships_for(@assignment.id).length)
        end

        should 'reject all other pending memberships upon joining a group' do
          grouping = @membership.grouping
          membership2 = StudentMembership.make(:grouping => Grouping.make(:assignment => @assignment), :user => @student)

          Grouping.any_instance.expects(:update_repository_permissions).at_least(1)

          assert @student.join(grouping.id)

          membership = StudentMembership.find_by_grouping_id_and_user_id(grouping.id, @student.id)
          assert_equal(StudentMembership::STATUSES[:accepted], membership.membership_status)

          otherMembership = Membership.find(membership2.id)
          assert_equal(StudentMembership::STATUSES[:rejected], otherMembership.membership_status)
        end

        should 'have pending memberships after their creation.' do
          membership2 = StudentMembership.make(:grouping => Grouping.make(:assignment => @assignment), :user => @student)

          pending_memberships = @student.pending_memberships_for(@assignment.id)

          assert_not_nil pending_memberships
          assert_equal(2, pending_memberships.length)

          expected_groupings = [@membership.grouping, membership2.grouping]
          assert_equal expected_groupings.map(&:id).to_set, pending_memberships.map(&:grouping_id).to_set
          assert_equal [], pending_memberships.delete_if {|e| e.user_id == @student.id}
        end

        context 'working alone' do
          setup do
            assert @student.create_group_for_working_alone_student(@assignment.id)
          end

<<<<<<< HEAD
          should 'create the group' do
            assert Group.find(:first, :conditions => {:group_name => @student.user_name}), 'the group has not been created'
=======
          should "create the group" do
            assert Group.first(:conditions => {:group_name => @student.user_name}), "the group has not been created"
>>>>>>> cc27a330
          end

          should 'not have any pending memberships' do
            assert !@student.has_pending_groupings_for?(@assignment.id)
          end

          should 'have an accepted grouping' do
            assert @student.has_accepted_grouping_for?(@assignment.id)
          end
        end

        context 'working alone but has an existing group' do
          setup do
            @group = Group.make
            @grouping = Grouping.make({:group => @group, :assignment => @assignment})
            @membership2 = StudentMembership.make({:user => @student, :membership_status => StudentMembership::STATUSES[:inviter], :grouping => @grouping})
          end

          should 'work' do
            assert @student.create_group_for_working_alone_student(@assignment.id)
          end
        end
      end

    end

    context 'with grace credits' do
      should 'return remaining normally' do
        assert_equal(5, @student.remaining_grace_credits)
      end

      should 'return normally when over deducted' do
        deduction1 = GracePeriodDeduction.make(:membership => StudentMembership.make(:user => @student))
        deduction2 = GracePeriodDeduction.make(:membership => deduction1.membership, :deduction => 10)
        assert_equal(-25, @student.remaining_grace_credits)
      end
    end

    should 'assert student has a section' do
      assert @student.has_section?
    end

    should "assert student doesn't have a section" do
      student = Student.make(:section => nil)
      assert !student.has_section?
    end

    should 'update the section of the students in the list' do
      student1 = Student.make(:section => nil)
      student2 = Student.make(:section => nil)
      students_ids = [student1.id, student2.id]
      section_id = Section.make.id
      Student.update_section(students_ids, section_id)
      students = Student.find(students_ids)
      assert_not_nil students[0].section
    end

    should 'update the section of the students in the list, setting it to no section' do
      student1 = Student.make
      student1.save
      student2 = Student.make
      student2.save
      students_ids = [student1.id, student2.id]
      section_id = 0
      Student.update_section(students_ids, section_id)
      students = Student.find(students_ids)
      assert_nil students[0].section
    end

    context 'as a noteable' do
      should 'display for note without seeing an exception' do
        assert_nothing_raised do
          @student.display_for_note
        end
      end
    end # end noteable context

  end
end<|MERGE_RESOLUTION|>--- conflicted
+++ resolved
@@ -446,13 +446,8 @@
             assert @student.create_group_for_working_alone_student(@assignment.id)
           end
 
-<<<<<<< HEAD
           should 'create the group' do
-            assert Group.find(:first, :conditions => {:group_name => @student.user_name}), 'the group has not been created'
-=======
-          should "create the group" do
-            assert Group.first(:conditions => {:group_name => @student.user_name}), "the group has not been created"
->>>>>>> cc27a330
+            assert Group.first(:conditions => {:group_name => @student.user_name}), 'the group has not been created'
           end
 
           should 'not have any pending memberships' do
