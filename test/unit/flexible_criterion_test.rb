require File.expand_path(File.join(File.dirname(__FILE__), '..', 'test_helper'))
require File.expand_path(File.join(File.dirname(__FILE__), '..', 'blueprints', 'helper'))
require 'shoulda'

class FlexibleCriterionTest < ActiveSupport::TestCase
  # Class methods

  CSV_STRING = "criterion1,10.0,\"description1, for criterion 1\"\ncriterion2,10.0,\"description2, \"\"with quotes\"\"\"\ncriterion3,1.6,description3!\n"
  UPLOAD_CSV_STRING = "criterion4,10.0,\"description4, \"\"with quotes\"\"\"\n"
  INVALID_CSV_STRING = "criterion3\n"

  context 'A good FlexiableCriterion model' do
    setup do
      FlexibleCriterion.make
    end

    should belong_to :assignment

    # Not yet functional
    # should have_many :marks

    should validate_presence_of :flexible_criterion_name
    should validate_presence_of :assignment_id
    should validate_presence_of :max

    should validate_uniqueness_of(
                          :flexible_criterion_name).scoped_to(
                                :assignment_id).with_message(
                                      'Criterion name already used.')

    should validate_numericality_of(
                          :max).with_message(
                                'must be a number greater than 0.0')

    should allow_value(0.1).for(:max)
    should allow_value(1.0).for(:max)
    should allow_value(100.0).for(:max)
    should_not allow_value(0.0).for(:max)
    should_not allow_value(-1.0).for(:max)
    should_not allow_value(-100.0).for(:max)
  end

  context 'With an unexisting criteria' do

    should 'raise en error message on an empty row' do
      e = assert_raise CSVInvalidLineError do
        FlexibleCriterion.new_from_csv_row([], Assignment.new)
      end
      assert_equal I18n.t('csv.invalid_row.invalid_format'), e.message
    end

    should 'raise an error message on a 1 element row' do
      e = assert_raise CSVInvalidLineError do
        FlexibleCriterion.new_from_csv_row(%w(name), Assignment.new)
      end
      assert_equal I18n.t('csv.invalid_row.invalid_format'), e.message
    end

    should 'raise an error message on a invalid maximum value' do
      e = assert_raise CSVInvalidLineError do
        FlexibleCriterion.new_from_csv_row(%w(name max_value), Assignment.new)
      end
    end

    should 'raise exceptions in case of an unpredicted error' do
      # Capture exception in variable 'e'
      e = assert_raise CSV::MalformedCSVError do
        # That should fail because the assignment doesn't yet exists (in the DB)
        FlexibleCriterion.new_from_csv_row(['name', 10], Assignment.new)
      end
      assert_instance_of CSV::MalformedCSVError, e
      if RUBY_VERSION > '1.9'
        assert_not_nil(e.message =~ /ActiveModel::Errors/)
      else
        assert_instance_of ActiveModel::Errors, e.message
      end
    end

  end

  context 'An assignment, of type flexible criteria' do
    setup do
      @assignment = Assignment.make(:marking_scheme_type => 'flexible')
    end


    should 'create a new instance from a 2 element row' do
      criterion = FlexibleCriterion.new_from_csv_row(['name', 10.0],
                                                     @assignment)
      assert_not_nil criterion
      assert_instance_of FlexibleCriterion, criterion
      assert_equal criterion.assignment, @assignment
    end

    should 'create a new instance from a 3 elements row' do
      criterion = FlexibleCriterion.new_from_csv_row(['name',
                                                      10.0,
                                                      'description'],
                                                     @assignment)
      assert_not_nil criterion
      assert_instance_of FlexibleCriterion, criterion
      assert_equal criterion.assignment, @assignment
    end

    context 'with three flexible criteria' do
      setup do
        FlexibleCriterion.make(:assignment => @assignment,
                              :flexible_criterion_name => 'criterion1',
                              :description => 'description1, for criterion 1',
                              :max => 10)
        FlexibleCriterion.make(:assignment => @assignment,
                              :flexible_criterion_name => 'criterion2',
                              :description => 'description2, "with quotes"',
                              :max => 10,
                              :position => 2)
        FlexibleCriterion.make(:assignment => @assignment,
                              :flexible_criterion_name => 'criterion3',
                              :description => 'description3!',
                              :max => 1.6,
                              :position => 3)
      end

<<<<<<< HEAD
=======
      should 'be able to get a csv string' do
        csv_string = FlexibleCriterion.create_csv(@assignment)
        assert_equal CSV_STRING, csv_string,
                     'the CSV string was not the one expected!'
      end

>>>>>>> 0172c518
      should 'fail with corresponding error message if the name is already in use' do
        e = assert_raise CSVInvalidLineError do
          FlexibleCriterion.new_from_csv_row(
            ['criterion1', 1.0, 'any description would do'],
            @assignment)
        end
        assert_equal I18n.t('csv.invalid_row.duplicate_entry'), e.message
      end

    end
  end  # An assignment of type flexible criteria
end<|MERGE_RESOLUTION|>--- conflicted
+++ resolved
@@ -120,15 +120,6 @@
                               :position => 3)
       end
 
-<<<<<<< HEAD
-=======
-      should 'be able to get a csv string' do
-        csv_string = FlexibleCriterion.create_csv(@assignment)
-        assert_equal CSV_STRING, csv_string,
-                     'the CSV string was not the one expected!'
-      end
-
->>>>>>> 0172c518
       should 'fail with corresponding error message if the name is already in use' do
         e = assert_raise CSVInvalidLineError do
           FlexibleCriterion.new_from_csv_row(
