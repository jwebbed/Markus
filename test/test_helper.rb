ENV["::Rails.env"] = "test"
require File.expand_path('../../config/environment', __FILE__)
require 'rails/test_help'
require 'mocha'
require 'sham'

class ActiveSupport::TestCase
  # Transactional fixtures accelerate your tests by wrapping each test method
  # in a transaction that's rolled back on completion.  This ensures that the
  # test database remains unchanged so your fixtures don't have to be reloaded
  # between every test method.  Fewer database queries means faster tests.
  #
  # Read Mike Clark's excellent walkthrough at
  #   http://clarkware.com/cgi/blosxom/2005/10/24#Rails10FastTesting
  #
  # Every Active Record database supports transactions except MyISAM tables
  # in MySQL.  Turn off transactional fixtures in this case; however, if you
  # don't care one way or the other, switching from MyISAM to InnoDB tables
  # is recommended.
  #
  # The only drawback to using transactional fixtures is when you actually
  # need to test transactions.  Since your test is bracketed by a transaction,
  # any transactions started in your code will be automatically rolled back.
  self.use_transactional_fixtures = true

  # Instantiated fixtures are slow, but give you @david where otherwise you
  # would need people(:david).  If you don't want to migrate your existing
  # test cases which use the @david style and don't mind the speed hit (each
  # instantiated fixtures translates to a database query per test method),
  # then set this back to true.
  self.use_instantiated_fixtures  = false

  # Setup all fixtures in test/fixtures/*.(yml|csv) for all tests in
  # alphabetical order.
  #
  # Note: You'll currently still have to declare fixtures explicitly in
  # integration tests -- they do not yet inherit this setting
  set_fixture_class :rubric_criteria => RubricCriterion
  set_fixture_class :flexible_criteria => FlexibleCriterion

  # Add more helper methods to be used by all tests here...

  setup {
    Sham.reset
  }

  def setup_group_fixture_repos
    Group.all.each do |group|
      group.set_repo_name
      group.build_repository
    end
    Grouping.all.each do |grouping|
      grouping.create_grouping_repository_folder
    end
  end

  def destroy_repos
    conf = Hash.new
    conf["IS_REPOSITORY_ADMIN"] = true
    conf["REPOSITORY_PERMISSION_FILE"] = 'dummyfile'
    Repository.get_class(REPOSITORY_TYPE, conf).purge_all
  end

  def clear_fixtures
    Admin.delete_all
    AnnotationCategory.delete_all
    AnnotationText.delete_all
    Assignment.delete_all
    AssignmentFile.delete_all
    ExtraMark.delete_all
    FlexibleCriterion.delete_all
    GracePeriodDeduction.delete_all
    GracePeriodSubmissionRule.delete_all
    Group.delete_all
    Grouping.delete_all
    Mark.delete_all
    NoLateSubmissionRule.delete_all
    Note.delete_all
    Period.delete_all
    Result.delete_all
    RubricCriterion.delete_all
    Section.delete_all
    Student.delete_all
    StudentMembership.delete_all
    Submission.delete_all
    Ta.delete_all
    TaMembership.delete_all
    User.delete_all
  end

  # This method allows us to use the url_for helper in our tests, to make
  # sure that the actions are redirecting to the correct path.
  def url_for(options)
    url = ActionController::UrlRewriter.new(@request, nil)
    url.rewrite(options)
  end

  def destroy_converted_pdfs
    FileUtils.rm_rf("#{MarkusConfigurator.markus_config_pdf_storage}/*")
  end

<<<<<<< HEAD
=======
  # This prevents factory data preloader from automatically loading data for each test suite 
  FactoryDataPreloader.preload_all = false

  def equal_dates(date_1, date_2)
    date_1 = Time.parse(date_1.to_s)
    date_2 = Time.parse(date_2.to_s)
    return date_1.eql?(date_2)
  end
>>>>>>> 4515c6e2
end

class ActiveRecord::Base
  if !defined? ANSI_BOLD
    ANSI_BOLD       = "\033[1m"
  end
  if !defined? ANSI_RESET
    ANSI_RESET      = "\033[0m"
  end
  if !defined? ANSI_LGRAY
    ANSI_LGRAY    = "\033[0;37m"
  end
  if !defined? ANSI_GRAY
    ANSI_GRAY     = "\033[1;30m"
  end

  def print_attributes
    max_value = 0
    attributes.each do |name, value|
      max_name = [max_name, name.size].max
      max_value = [max_value, value.to_s.size].max
    end
    attributes.each do |name, value|
      print "    #{ANSI_BOLD}#{name.ljust(max_name)}#{ANSI_RESET}"
      print ":"
      print "#{ANSI_GRAY}#{value.to_s.ljust(max_value)}#{ANSI_RESET}"
      print "\n"
    end
  end

end<|MERGE_RESOLUTION|>--- conflicted
+++ resolved
@@ -99,9 +99,7 @@
     FileUtils.rm_rf("#{MarkusConfigurator.markus_config_pdf_storage}/*")
   end
 
-<<<<<<< HEAD
-=======
-  # This prevents factory data preloader from automatically loading data for each test suite 
+  # This prevents factory data preloader from automatically loading data for each test suite
   FactoryDataPreloader.preload_all = false
 
   def equal_dates(date_1, date_2)
@@ -109,7 +107,6 @@
     date_2 = Time.parse(date_2.to_s)
     return date_1.eql?(date_2)
   end
->>>>>>> 4515c6e2
 end
 
 class ActiveRecord::Base
