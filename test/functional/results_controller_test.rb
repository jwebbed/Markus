--- conflicted
+++ resolved
@@ -27,14 +27,10 @@
     end
 
     should "be redirected from edit" do
-<<<<<<< HEAD
-      get :edit, :assignment_id => 1, :submission_id => 1
-=======
       get :edit,
           :assignment_id => 1,
           :submission_id => 1,
           :id => 1
->>>>>>> f54289c6
       assert respond_with :redirect
     end
 
@@ -57,11 +53,7 @@
     should "not be able to update marking state" do
       get :update_marking_state,
           :assignment_id => 1,
-<<<<<<< HEAD
-          :submssion_id => 1,
-=======
-          :submission_id => 1,
->>>>>>> f54289c6
+          :submission_id => 1,
           :id => 1,
           :value => 1
       assert respond_with :redirect
@@ -148,11 +140,7 @@
     should "not be able to add extra mark" do
       post :add_extra_mark,
            :assignment_id => 1,
-<<<<<<< HEAD
-           :submission_if => 1,
-=======
            :submission_id => 1,
->>>>>>> f54289c6
            :id => 1,
            :extra_mark => 1
       assert respond_with :redirect
@@ -351,12 +339,8 @@
                      :download,
                      :assignment_id => 1,
                      :submission_id => 1,
-<<<<<<< HEAD
-                     :select_file_id => 1
-=======
                      :select_file_id => 1,
                      :id => 1
->>>>>>> f54289c6
 
               assert_equal 0, flash.size
               assert respond_with :missing
@@ -438,10 +422,7 @@
                     :codeviewer,
                     :assignment_id => @assignment.id,
                     :submission_id => 1,
-<<<<<<< HEAD
-=======
                     :id => 1,
->>>>>>> f54289c6
                     :submission_file_id => @no_access_submission_file.id,
                     :focus_line => 1
 
@@ -469,7 +450,9 @@
             get_as @student,
                   :codeviewer,
                   :assignment_id => @assignment.id,
-                  :submission_id => @submission_file.id,
+                  :submission_id => 1,
+                  :submission_file_id => @submission_file.id,
+                  :id => 1,
                   :focus_line => 1
             assert assign_to :assignment
             assert assign_to :submission_file_id
@@ -494,7 +477,9 @@
             get_as @student,
                   :codeviewer,
                   :assignment_id => @assignment.id,
-                  :submission_id => @submission_file.id,
+                  :submission_id => 1,
+                  :submission_file_id => @submission_file.id,
+                  :id => 1,
                   :focus_line => 1
             assert assign_to :assignment
             assert assign_to :submission_file_id
