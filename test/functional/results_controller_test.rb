--- conflicted
+++ resolved
@@ -464,19 +464,13 @@
           end
 
           should 'and the result is available' do
-<<<<<<< HEAD
             SubmissionFile.make(submission: @submission)
-            Mark.make(result: @result)
-            AnnotationCategory.make(assignment: @assignment)
-=======
-            SubmissionFile.make(:submission => @submission)
             if @assignment.marking_scheme_type == Assignment::MARKING_SCHEME_TYPE[:rubric]
               Mark.make(:rubric, result: @result)
             else
               Mark.make(:flexible,  result: @result)
             end
-            AnnotationCategory.make(:assignment => @assignment)
->>>>>>> be677c41
+            AnnotationCategory.make(assignment: @assignment)
             @submission_file = @result.submission.submission_files.first
             @result.marking_state = Result::MARKING_STATES[:complete]
             @result.released_to_students = true
@@ -956,16 +950,11 @@
           setup do
             g = Grouping.make(assignment: @assignment)
             @submission = Submission.make(grouping: g)
-
-<<<<<<< HEAD
-            @mark = Mark.make(result: @submission.get_latest_result)
-=======
             if @assignment.marking_scheme_type == Assignment::MARKING_SCHEME_TYPE[:rubric]
               @mark = Mark.make(:rubric, result: @submission.get_latest_result)
             else
               @mark = Mark.make(:flexible, result: @submission.get_latest_result)
             end
->>>>>>> be677c41
           end
 
           should 'fails validation' do
