--- conflicted
+++ resolved
@@ -263,23 +263,14 @@
         @grader = @ta_membership.user
       end
 
-<<<<<<< HEAD
-      should 'access the populate repository browser.' do
-        get_as @grader,
-               :populate_repo_browser,
-               assignment_id: @assignment.id,
-               id: Grouping.last.id,
-               revision_number:
-            Grouping.last.group.repo.get_latest_revision.revision_number,
-               format: 'js',
-               path: '/'
-=======
       should 'access the repository browser.' do
         get_as @grader,
                :repo_browser,
                assignment_id: @assignment.id,
-               id: Grouping.last.id
->>>>>>> dacd1f06
+               id: Grouping.last.id,
+               revision_number:
+                 Grouping.last.group.repo.get_latest_revision.revision_number,
+               path: '/'
         assert_response :success
       end
 
@@ -368,17 +359,10 @@
 
       should 'access the repository browser.' do
         get_as @admin,
-<<<<<<< HEAD
-               :populate_repo_browser,
-               assignment_id: 1,
-               id: Grouping.first.id,
-               format: 'js',
-               path: '/'
-=======
                :repo_browser,
                assignment_id: @assignment.id,
-               id: Grouping.last.id
->>>>>>> dacd1f06
+               id: Grouping.last.id,
+               path: '/'
         assert_response :success
       end
 
