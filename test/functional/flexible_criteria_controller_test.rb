require File.join(File.dirname(__FILE__), 'authenticated_controller_test')
require 'shoulda'
require 'mocha'

class FlexibleCriteriaControllerTest < AuthenticatedControllerTest

  fixtures :all

  FLEXIBLE_CRITERIA_CSV_STRING = "criterion1,10.0,\"description1, for criterion 1\"\ncriterion2,10.0,\"description2, \"\"with quotes\"\"\"\ncriterion3,1.6,description3!\n"
  FLEXIBLE_CRITERIA_UPLOAD_CSV_STRING = "criterion3,10.0,\"description3, for criterion 3\"\ncriterion4,10.0,\"description4, \"\"with quotes\"\"\"\n"
  FLEXIBLE_CRITERIA_INCOMPLETE_UPLOAD_CSV_STRING = "criterion5\ncriterion6\n"
  FLEXIBLE_CRITERIA_PARTIAL_UPLOAD_CSV_STRING = "criterion7,5.0\ncriterion8,7.5\n"

  context "An unauthenticated and unauthorized user doing a GET" do

    context "on :index" do
      setup do
        get :index, :assignment_id => 1
      end
      should respond_with :redirect
    end

    context "on :edit" do
      setup do
<<<<<<< HEAD
        get :edit, :assignment_id => 1
=======
        get :edit, :assignment_id => 1, :id => 1
>>>>>>> f54289c6
      end
      should respond_with :redirect
    end

    context "on :update" do
      setup do
<<<<<<< HEAD
        put :update, :assignment_id => 1
=======
        put :update, :assignment_id => 1, :id => 1
>>>>>>> f54289c6
      end
      should respond_with :redirect
    end

    context "on :new" do
      setup do
        get :new, :assignment_id => 1
      end
      should respond_with :redirect
    end

    context "on :destroy" do
      setup do
        delete :destroy, :assignment_id => 1, :id => 1
      end
      should respond_with :redirect
    end

    context "on :download" do
      setup do
        get :download, :assignment_id => 1
      end
      should respond_with :redirect
    end

    context "on :upload" do
      setup do
        get :upload, :assignment_id => 1
      end
      should respond_with :redirect
    end

    context "on :update_positions" do
      setup do
        get :update_positions, :assignment_id => 1
      end
      should respond_with :redirect
    end

    context "on :move_criterion" do
      setup do
        get :move_criterion, :assignment_id => 1
      end
      should respond_with :redirect
    end

  end # An unauthenticated and unauthorized user doing a GET

  context "An unauthenticated and unauthorized user doing a POST" do

    context "on :index" do
      setup do
        post :index, :assignment_id => 1
      end
      should respond_with :redirect
    end

    context "on :edit" do
      setup do
<<<<<<< HEAD
        post :edit, :assignment_id => 1
=======
        post :edit, :assignment_id => 1, :id => 1
>>>>>>> f54289c6
      end
      should respond_with :redirect
    end

    context "on :update" do
      setup do
<<<<<<< HEAD
        put :update, :assignment_id => 1
=======
        put :update, :assignment_id => 1, :id => 1
>>>>>>> f54289c6
      end
      should respond_with :redirect
    end

    context "on :new" do
      setup do
        post :new, :assignment_id => 1
      end
      should respond_with :redirect
    end

    context "on :destroy" do
      setup do
        delete :destroy, :assignment_id => 1, :id => 1
      end
      should respond_with :redirect
    end

    context "on :download" do
      setup do
        post :download, :assignment_id => 1
      end
      should respond_with :redirect
    end

    context "on :upload" do
      setup do
        post :upload, :assignment_id => 1
      end
      should respond_with :redirect
    end

    context "on :update_positions" do
      setup do
        post :update_positions, :assignment_id => 1
      end
      should respond_with :redirect
    end

    context "on :move_criterion" do
      setup do
        post :move_criterion, :assignment_id => 1
      end
      should respond_with :redirect
    end

  end # An unauthenticated and unauthorized user doing a POST

  context "An authenticated and authorized admin doing a GET" do
    fixtures :users, :assignments, :flexible_criteria, :marks, :results

    setup do
      @admin = users(:olm_admin_1)
      @assignment = assignments(:flexible_assignment)
      @criterion = flexible_criteria(:flexible_criterion_1)
    end

    context "on :index" do
      setup do
        get_as @admin, :index, :assignment_id => @assignment.id
      end
      should assign_to :assignment
      should assign_to :criteria
      should render_template :index
      should respond_with :success
    end

    context "on :edit" do
      setup do
        get_as @admin, :edit, :assignment_id => 1, :id => @criterion.id
      end
      should assign_to :criterion
      should render_template :edit
      should respond_with :success
    end

    context "on :update" do

      context "with save errors" do
        setup do
          FlexibleCriterion.any_instance.expects(:save).once.returns(false)
          FlexibleCriterion.any_instance.expects(:errors).once.returns('error msg')
          get_as @admin,
                 :update,
                 :assignment_id => 1,
                 :id => @criterion.id,
                 :flexible_criterion => {:flexible_criterion_name => 'one', :max => 10}
        end
        should assign_to :criterion
        should render_template 'errors'
        should respond_with :success
      end

      should "be able to save" do
        get_as @admin,
               :update,
               :assignment_id => 1,
               :id => @criterion.id,
               :flexible_criterion => {:flexible_criterion_name => 'one',
                                       :max => 10}
        assert flash[:success], I18n.t('criterion_saved_success')
        assert assign_to :criterion
        assert render_template :update
      end
    end

    context "on :new" do
      setup do
        get_as @admin, :new, :assignment_id => @assignment.id
      end
      should assign_to :assignment
      should_not assign_to :criterion
      should render_template :new
      should respond_with :success
    end

    context "on: download" do
      setup do
        get_as @admin, :download, :assignment_id => @assignment.id
      end
      should assign_to :assignment
      should respond_with_content_type 'text/csv'
      should respond_with :success
      should "respond with appropriate content" do
        assert_equal FLEXIBLE_CRITERIA_CSV_STRING, @response.body
      end
    end

    context "on :upload" do
      setup do
        get_as @admin, :upload, :assignment_id => @assignment.id, :upload => {:flexible => ""}
      end
      should assign_to :assignment
      should respond_with :redirect
    end

    should "be able to update_positions" do
      @criterion2 = flexible_criteria(:flexible_criterion_2)
      get_as @admin,
             :update_positions,
             :flexible_criteria_pane_list => [@criterion2.id,
                                              @criterion.id],
             :assignment_id => @assignment.id
      assert render_template ''
      assert respond_with :success

      c1 = FlexibleCriterion.find(@criterion.id)
      assert_equal 1, c1.position
      c2 = FlexibleCriterion.find(@criterion2.id)
      assert_equal 2, c2.position
    end

    should "be able to move_criterion up" do
      @criterion2 = flexible_criteria(:flexible_criterion_2)
      get_as @admin,
             :move_criterion,
             :assignment_id => @assignment.id,
             :id => @criterion2.id,
             :position => @criterion2.position,
             :direction => :up
      assert render_template ''
      assert respond_with :success
      @criterion.reload
      @criterion2.reload
      assert_equal 1, @criterion.position
      assert_equal 2, @criterion2.position
    end

    should "be able to move_criterion down" do
      @criterion2 = flexible_criteria(:flexible_criterion_2)
      get_as @admin, :move_criterion, :assignment_id => @assignment.id, :id => @criterion.id, :position => @criterion.position, :direction => :down
      assert render_template ''
      assert respond_with :success
      @criterion.reload
      @criterion2.reload
      assert_equal 1, @criterion.position
      assert_equal 2, @criterion2.position
    end

  end # An authenticated and authorized admin doing a GET

  context "An authenticated and authorized admin doing a POST" do
    fixtures :users, :assignments, :flexible_criteria, :marks, :results

    setup do
      @admin = users(:olm_admin_1)
      @assignment = assignments(:flexible_assignment)
      @criterion = flexible_criteria(:flexible_criterion_1)
    end

    context "on :index" do
      setup do
        post_as @admin, :index, :assignment_id => @assignment.id
      end
      should assign_to :assignment
      should assign_to :criteria
      should render_template :index
      should respond_with :success
    end

    context "on :edit" do
      setup do
        post_as @admin, :edit, :assignment_id => 1, :id => @criterion.id
      end
      should assign_to :criterion
      should render_template :edit
      should respond_with :success
    end

    context "on :new" do
      context "with save error" do
        setup do
          FlexibleCriterion.any_instance.expects(:save).once.returns(false)
          FlexibleCriterion.any_instance.expects(:errors).once.returns('error msg')
          post_as @admin, :new, :assignment_id => @assignment.id, :flexible_criterion => {:flexible_criterion_name => 'first', :max => 10}
        end
        should assign_to :assignment
        should assign_to :criterion
        should assign_to :errors
        should render_template 'flexible_criteria/add_criterion_error'
        should respond_with :success
      end

      context "without error on an assignment as the first criterion" do
        setup do
          assignment = assignments(:flexible_assignment_without_criterion)
          post_as @admin, :new, :assignment_id => assignment.id, :flexible_criterion => {:flexible_criterion_name => 'first', :max => 10}
        end
        should assign_to :assignment
        should assign_to :criterion
        should render_template 'flexible_criteria/create_and_edit'
        should respond_with :success
      end

      context "without error on an assignment that already has criteria" do
        setup do
          post_as @admin, :new, :assignment_id => @assignment.id, :flexible_criterion => {:flexible_criterion_name => 'first', :max => 10}
        end
        should assign_to :assignment
        should assign_to :criterion
        should render_template 'flexible_criteria/create_and_edit'
        should respond_with :success
      end
    end

    context "on: download" do
      setup do
        post_as @admin, :download, :assignment_id => @assignment.id
      end
      should assign_to :assignment
      should respond_with_content_type 'text/csv'
      should respond_with :success
      should "respond with appropriate content" do
        assert_equal FLEXIBLE_CRITERIA_CSV_STRING, @response.body
      end
    end

    context "on :upload" do
      context "with file containing incomplete records" do
        setup do
          tempfile = Tempfile.new('flexible_csv')
          tempfile << FLEXIBLE_CRITERIA_INCOMPLETE_UPLOAD_CSV_STRING
          tempfile.rewind
          post_as @admin, :upload, :assignment_id => @assignment.id, :upload => {:flexible => tempfile}
        end
        should assign_to :assignment
        should set_the_flash
        should respond_with :redirect
      end

      context "with file containing partial records" do
        setup do
          tempfile = Tempfile.new('flexible_csv')
          tempfile << FLEXIBLE_CRITERIA_PARTIAL_UPLOAD_CSV_STRING
          tempfile.rewind
          post_as @admin, :upload, :assignment_id => @assignment.id, :upload => {:flexible => tempfile}
        end
        should assign_to :assignment
        should set_the_flash
        should respond_with :redirect
      end

      context "with file containing full records" do
        setup do
          FlexibleCriterion.destroy_all
          tempfile = Tempfile.new('flexible_csv')
          tempfile << FLEXIBLE_CRITERIA_UPLOAD_CSV_STRING
          tempfile.rewind
          post_as @admin, :upload, :assignment_id => @assignment.id, :upload => {:flexible => tempfile}
          @assignment.reload
          @flexible_criteria = @assignment.flexible_criteria
        end
        should assign_to :assignment
        should set_the_flash
        should respond_with :redirect
        should "have successfully uploaded criteria" do
            assert_equal 2, @assignment.flexible_criteria.size
        end
        should "keep ordering of uploaded criteria" do
            assert_equal "criterion3", @flexible_criteria[0].flexible_criterion_name
            assert_equal 1, @flexible_criteria[0].position
            assert_equal "criterion4", @flexible_criteria[1].flexible_criterion_name
            assert_equal 2, @flexible_criteria[1].position
        end
      end
    end

    should "be able to update_positions" do
      @criterion2 = flexible_criteria(:flexible_criterion_2)
      post_as @admin,
              :update_positions,
              :flexible_criteria_pane_list => [@criterion2.id,
                                               @criterion.id],
              :assignment_id => @assignment.id
      assert render_template ''
      assert respond_with :success

      c1 = FlexibleCriterion.find(@criterion.id)
      assert_equal 2, c1.position
      c2 = FlexibleCriterion.find(@criterion2.id)
      assert_equal 1, c2.position
    end

    context "on :move_criterion up with 2 criteria" do
      setup do
        @criterion2 = flexible_criteria(:flexible_criterion_2)
        post_as @admin, :move_criterion, :assignment_id => @assignment.id, :id => @criterion2.id, :position => @criterion2.position, :direction => 'up'
      end
      should render_template ''
      should respond_with :success

      should "have appropriately adjusted positions" do
        c1 = FlexibleCriterion.find(@criterion.id)
        assert_equal 2, c1.position
        c2 = FlexibleCriterion.find(@criterion2.id)
        assert_equal 1, c2.position
      end
    end

    context "on :move_criterion up with 3 criteria from bottom" do
      setup do
        @criterion2 = flexible_criteria(:flexible_criterion_2)
        @criterion3 = flexible_criteria(:flexible_criterion_3)
        post_as @admin, :move_criterion, :assignment_id => @assignment.id, :id => @criterion3.id, :position => @criterion3.position, :direction => 'up'
      end
      should render_template ''
      should respond_with :success

      should "have appropriately adjusted positions" do
        c1 = FlexibleCriterion.find(@criterion.id)
        assert_equal 1, c1.position
        c2 = FlexibleCriterion.find(@criterion2.id)
        assert_equal 3, c2.position
        c3 = FlexibleCriterion.find(@criterion3.id)
        assert_equal 2, c3.position
      end
    end

    context "on :move_criterion up with 3 criteria from middle" do
      setup do
        @criterion2 = flexible_criteria(:flexible_criterion_2)
        @criterion3 = flexible_criteria(:flexible_criterion_3)
        post_as @admin, :move_criterion, :assignment_id => @assignment.id, :id => @criterion2.id, :position => @criterion2.position, :direction => 'up'
      end
      should render_template ''
      should respond_with :success

      should "have appropriately adjusted positions" do
        c1 = FlexibleCriterion.find(@criterion.id)
        assert_equal 2, c1.position
        c2 = FlexibleCriterion.find(@criterion2.id)
        assert_equal 1, c2.position
        c3 = FlexibleCriterion.find(@criterion3.id)
        assert_equal 3, c3.position
      end
    end

    context "on :move_criterion down with 2 criteria" do
      setup do
        @criterion2 = flexible_criteria(:flexible_criterion_2)
        post_as @admin, :move_criterion, :assignment_id => @assignment.id, :id => @criterion.id, :position => @criterion.position, :direction => 'down'
      end
      should render_template ''
      should respond_with :success

      should "have appropriately adjusted positions" do
        c1 = FlexibleCriterion.find(@criterion.id)
        assert_equal 2, c1.position
        c2 = FlexibleCriterion.find(@criterion2.id)
        assert_equal 1, c2.position
      end
    end

    context "on :move_criterion down with 3 criteria from top" do
      setup do
        @criterion2 = flexible_criteria(:flexible_criterion_2)
        @criterion3 = flexible_criteria(:flexible_criterion_3)
        post_as @admin, :move_criterion, :assignment_id => @assignment.id, :id => @criterion.id, :position => @criterion.position, :direction => 'down'
      end
      should render_template ''
      should respond_with :success

      should "have appropriately adjusted positions" do
        c1 = FlexibleCriterion.find(@criterion.id)
        assert_equal 2, c1.position
        c2 = FlexibleCriterion.find(@criterion2.id)
        assert_equal 1, c2.position
        c3 = FlexibleCriterion.find(@criterion3.id)
        assert_equal 3, c3.position
      end
    end

    context "on :move_criterion down with 3 criteria from middle" do
      setup do
        @criterion2 = flexible_criteria(:flexible_criterion_2)
        @criterion3 = flexible_criteria(:flexible_criterion_3)
        post_as @admin, :move_criterion, :assignment_id => @assignment.id, :id => @criterion2.id, :position => @criterion2.position, :direction => 'down'
      end
      should render_template ''
      should respond_with :success

      should "have appropriately adjusted positions" do
        c1 = FlexibleCriterion.find(@criterion.id)
        assert_equal 1, c1.position
        c2 = FlexibleCriterion.find(@criterion2.id)
        assert_equal 3, c2.position
        c3 = FlexibleCriterion.find(@criterion3.id)
        assert_equal 2, c3.position
      end
    end

  end # An authenticated and authorized admin doing a POST

  context "An authenticated and authorized admin doing a DELETE" do
    fixtures :users, :assignments, :flexible_criteria, :marks, :results

    setup do
      @admin = users(:olm_admin_1)
      @assignment = assignments(:flexible_assignment)
      @criterion = flexible_criteria(:flexible_criterion_1)
    end


    should "be able to delete the criterion" do
      delete_as @admin, :destroy, :assignment_id => 1, :id => @criterion.id
      assert assign_to :criterion
      assert I18n.t('criterion_deleted_success'), flash[:success]
      assert respond_with :success

      assert_raise ActiveRecord::RecordNotFound do
        FlexibleCriterion.find(@criterion.id)
      end
    end

  end

end<|MERGE_RESOLUTION|>--- conflicted
+++ resolved
@@ -2,117 +2,101 @@
 require 'shoulda'
 require 'mocha'
 
-class FlexibleCriteriaControllerTest < AuthenticatedControllerTest
-
-  fixtures :all
-
-  FLEXIBLE_CRITERIA_CSV_STRING = "criterion1,10.0,\"description1, for criterion 1\"\ncriterion2,10.0,\"description2, \"\"with quotes\"\"\"\ncriterion3,1.6,description3!\n"
-  FLEXIBLE_CRITERIA_UPLOAD_CSV_STRING = "criterion3,10.0,\"description3, for criterion 3\"\ncriterion4,10.0,\"description4, \"\"with quotes\"\"\"\n"
-  FLEXIBLE_CRITERIA_INCOMPLETE_UPLOAD_CSV_STRING = "criterion5\ncriterion6\n"
-  FLEXIBLE_CRITERIA_PARTIAL_UPLOAD_CSV_STRING = "criterion7,5.0\ncriterion8,7.5\n"
-
-  context "An unauthenticated and unauthorized user doing a GET" do
-
-    context "on :index" do
-      setup do
-        get :index, :assignment_id => 1
-      end
-      should respond_with :redirect
-    end
-
-    context "on :edit" do
-      setup do
-<<<<<<< HEAD
-        get :edit, :assignment_id => 1
-=======
-        get :edit, :assignment_id => 1, :id => 1
->>>>>>> f54289c6
-      end
-      should respond_with :redirect
-    end
-
-    context "on :update" do
-      setup do
-<<<<<<< HEAD
-        put :update, :assignment_id => 1
-=======
-        put :update, :assignment_id => 1, :id => 1
->>>>>>> f54289c6
-      end
-      should respond_with :redirect
-    end
-
-    context "on :new" do
-      setup do
-        get :new, :assignment_id => 1
-      end
-      should respond_with :redirect
-    end
-
-    context "on :destroy" do
-      setup do
-        delete :destroy, :assignment_id => 1, :id => 1
-      end
-      should respond_with :redirect
-    end
-
-    context "on :download" do
-      setup do
-        get :download, :assignment_id => 1
-      end
-      should respond_with :redirect
-    end
-
-    context "on :upload" do
-      setup do
-        get :upload, :assignment_id => 1
-      end
-      should respond_with :redirect
-    end
-
-    context "on :update_positions" do
-      setup do
-        get :update_positions, :assignment_id => 1
-      end
-      should respond_with :redirect
-    end
-
-    context "on :move_criterion" do
-      setup do
-        get :move_criterion, :assignment_id => 1
-      end
-      should respond_with :redirect
-    end
-
-  end # An unauthenticated and unauthorized user doing a GET
-
-  context "An unauthenticated and unauthorized user doing a POST" do
-
-    context "on :index" do
-      setup do
-        post :index, :assignment_id => 1
-      end
-      should respond_with :redirect
-    end
-
-    context "on :edit" do
-      setup do
-<<<<<<< HEAD
-        post :edit, :assignment_id => 1
-=======
-        post :edit, :assignment_id => 1, :id => 1
->>>>>>> f54289c6
-      end
-      should respond_with :redirect
-    end
-
-    context "on :update" do
-      setup do
-<<<<<<< HEAD
-        put :update, :assignment_id => 1
-=======
-        put :update, :assignment_id => 1, :id => 1
->>>>>>> f54289c6
+  class FlexibleCriteriaControllerTest < AuthenticatedControllerTest
+
+    fixtures :all
+
+    FLEXIBLE_CRITERIA_CSV_STRING = "criterion1,10.0,\"description1, for criterion 1\"\ncriterion2,10.0,\"description2, \"\"with quotes\"\"\"\ncriterion3,1.6,description3!\n"
+    FLEXIBLE_CRITERIA_UPLOAD_CSV_STRING = "criterion3,10.0,\"description3, for criterion 3\"\ncriterion4,10.0,\"description4, \"\"with quotes\"\"\"\n"
+    FLEXIBLE_CRITERIA_INCOMPLETE_UPLOAD_CSV_STRING = "criterion5\ncriterion6\n"
+    FLEXIBLE_CRITERIA_PARTIAL_UPLOAD_CSV_STRING = "criterion7,5.0\ncriterion8,7.5\n"
+
+    context "An unauthenticated and unauthorized user doing a GET" do
+
+      context "on :index" do
+        setup do
+          get :index, :assignment_id => 1
+        end
+        should respond_with :redirect
+      end
+
+      context "on :edit" do
+        setup do
+          get :edit, :assignment_id => 1, :id => 1
+        end
+        should respond_with :redirect
+      end
+
+      context "on :update" do
+        setup do
+          put :update, :assignment_id => 1, :id => 1
+        end
+        should respond_with :redirect
+      end
+
+      context "on :new" do
+        setup do
+          get :new, :assignment_id => 1
+        end
+        should respond_with :redirect
+      end
+
+      context "on :destroy" do
+        setup do
+          delete :destroy, :assignment_id => 1, :id => 1
+        end
+        should respond_with :redirect
+      end
+
+      context "on :download" do
+        setup do
+          get :download, :assignment_id => 1
+        end
+        should respond_with :redirect
+      end
+
+      context "on :upload" do
+        setup do
+          get :upload, :assignment_id => 1
+        end
+        should respond_with :redirect
+      end
+
+      context "on :update_positions" do
+        setup do
+          get :update_positions, :assignment_id => 1
+        end
+        should respond_with :redirect
+      end
+
+      context "on :move_criterion" do
+        setup do
+          get :move_criterion, :assignment_id => 1
+        end
+        should respond_with :redirect
+      end
+
+    end # An unauthenticated and unauthorized user doing a GET
+
+    context "An unauthenticated and unauthorized user doing a POST" do
+
+      context "on :index" do
+        setup do
+          post :index, :assignment_id => 1
+        end
+        should respond_with :redirect
+      end
+
+      context "on :edit" do
+        setup do
+          post :edit, :assignment_id => 1, :id => 1
+        end
+        should respond_with :redirect
+      end
+
+      context "on :update" do
+        setup do
+          put :update, :assignment_id => 1, :id => 1
       end
       should respond_with :redirect
     end
