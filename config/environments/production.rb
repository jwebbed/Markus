# Settings specified here will take precedence over those in config/environment.rb
<<<<<<< HEAD
Markus::Application.configure do
  # The production environment is meant for finished, "live" apps.
  # Code is not reloaded between requests
  config.cache_classes = true
  # set this to false, if you want automatic reload of changed code

  # Log error messages when you accidentally call methods on nil.
  config.whiny_nils = true

  # Use a different logger for distributed setups
  # config.logger = SyslogLogger.new
  #
  config.log_level = :info
  # set log-level (:debug, :info, :warn, :error, :fatal)

  # Full error reports are disabled and caching is turned on
  config.consider_all_requests_local = true
  # set to false to turn off traces
  config.action_view.debug_rjs                         = true
  config.action_controller.perform_caching             = true
  config.action_view.cache_template_loading            = true

  # Use a different cache store in production
  # config.cache_store = :mem_cache_store # place where to put cached files is configured in config/environment.rb
  config.action_controller.allow_forgery_protection    = true

  # Enable serving of images, stylesheets, and javascripts from an asset server
  # config.action_controller.asset_host                  = "http://assets.example.com"

  # Show Deprecated Warnings (to :log or to :stderr)
  config.active_support.deprecation = :log

  # Disable delivery errors, bad email addresses will be ignored
  config.action_mailer.raise_delivery_errors = false

  ###################################################################
  # MarkUs SPECIFIC CONFIGURATION
  #   - use "/" as path separator no matter what OS server is running
  ###################################################################

  ###################################################################
  # Set the course name here
  COURSE_NAME         = "CSC108 Fall 2009: Introduction to Computer Programming"

  ###################################################################
  # MarkUs relies on external user authentication: An external script
  # (ideally a small C program) is called with username and password
  # piped to stdin of that program (first line is username, second line
  # is password).
  #
  # If and only if it exits with a return code of 0, the username/password
  # combination is considered valid and the user is authenticated. Moreover,
  # the user is authorized, if it exists as a user in MarkUs.
  #
  # That is why MarkUs does not allow usernames/passwords which contain
  # \n or \0. These are the only restrictions.
  VALIDATE_FILE = "#{::Rails.root.to_s}/config/dummy_validate.sh"

  ###################################################################
  # Authentication Settings
  ###################################################################
  # Set this to true/false if you want to use an external authentication scheme
  # that sets the REMOTE_USER variable.

  REMOTE_USER_AUTH = false

  ###################################################################
  # This is where the logout button will redirect to when clicked.
  # Set this to one of the three following options:
  #
  # "DEFAULT" - MarkUs will use its default logout routine.
  # A logout link will be provided.
  #
  # The DEFAULT option should not be used if REMOTE_USER_AUTH is set to true,
  # as it will not result in a successful logout.
  #
  # -----------------------------------------------------------------------------
  #
  # "http://address.of.choice" - Logout will redirect to the specified URI.
  #
  # If REMOTE_USER_AUTH is set to true, it would be possible
  # to specify a custom address which would log the user out of the authentication
  # scheme.
  # Choosing this option with REMOTE_USER_AUTH is set to false will still properly
  # log the user out of MarkUs.
  #
  # -----------------------------------------------------------------------------
  #
  # "NONE" - Logout link will be hidden.
  #
  # It only recommended that you use this if REMOTE_USER_AUTH is set to true
  # and do not have a custom logout page.
  #
  # If you are using HTTP's basic authentication, you probably want to use this
  # option.

  LOGOUT_REDIRECT = "DEFAULT"

  ###################################################################
  # File storage (Repository) settings
  ###################################################################
  # Options for Repository_type are 'svn' and 'memory' for now
  # 'memory' is by design not persistent and only used for testing MarkUs
  REPOSITORY_TYPE = "svn" # use Subversion as storage backend

  ###################################################################
  # Directory where Repositories will be created. Make sure MarkUs is allowed
  # to write to this directory
  REPOSITORY_STORAGE = "#{::Rails.root.to_s}/data/prod/repos"

  ###################################################################
  # Directory where converted PDF files will be stored as JPEGs. Make sure MarkUs
  # is allowed to write to this directory
  PDF_STORAGE = "#{::Rails.root.to_s}/data/prod/pdfs"

  ###################################################################
  # Directory where the Automated Testing Repositories will be created.
  # Make sure MarkUs is allowed to write to this directory
  TEST_FRAMEWORK_REPOSITORY = "#{::Rails.root.to_s}/data/prod/automated_tests"

  ###################################################################
  # Set this to true or false if you want to be able to display and annotate
  # PDF documents within the browser.
  PDF_SUPPORT = true

  ###################################################################
  # In order for markus to display pdfs, it converts them to jpg format via
  # ImageMagick first. The conversion process is very expensive and can quickly
  # eat up all available RAM and swap memory available to the server causing it
  # to crash. The solution to this is to set a limit on how much RAM ImageMagick
  # is allowed to use, forcing it to use the hard-disk for all the needs exceeding
  # the allowance.
  #
  # Using hard-disk memory for conversion is significantly slower than using RAM.
  # Increasing the memory allowance will help speed up conversion speeds.
  #
  # Caution: setting the allowance too high will result in ImageMagick using all
  # the server RAM and will crash it. Be sure that you can afford the memory you
  # allow.
  #
  # The maximum amount of megabytes that the ImageMagick pdf conversion process
  # may use. This setting is NOT a limit on MarkUs's total memory use. It only
  # limits the ImageMagick conversion process.
  #
  # 100 mbs should be enough to quickly convert most submissions around 10 pages
  # long.
  #
  # This setting doesn't matter unless PDF_SUPPORT is set to true
  PDF_CONV_MEMORY_ALLOWANCE = 100

  ###################################################################
  # Change this to 'REPOSITORY_EXTERNAL_SUBMITS_ONLY = true' if you
  # are using Subversion as a storage backend and the instructor wants his/her
  # students to submit to the repositories by command-line only. Set this
  # to true if you plan to let students submit via the standard subversion
  # client.
  REPOSITORY_EXTERNAL_SUBMITS_ONLY = false

  ###################################################################
  # This config setting only makes sense, if you are using
  # 'REPOSITORY_EXTERNAL_SUBMITS_ONLY = true'. If you have Apache httpd
  # configured so that the repositories created by MarkUs will be available to
  # the outside world, this is the URL which internally "points" to the
  # REPOSITORY_STORAGE directory configured earlier. Hence, Subversion
  # repositories will be available to students for example via URL
  # http://www.example.com/markus/svn/Repository_Name. Make sure the path
  # after the hostname matches your <Location> directive in your Apache
  # httpd configuration
  REPOSITORY_EXTERNAL_BASE_URL = "http://www.example.com/markus/svn"

  ###################################################################
  # This setting is important for two scenarios:
  # First, if MarkUs should use Subversion repositories created by a
  # third party, point it to the place where it will find the Subversion
  # authz file. In that case, MarkUs would need at least read access to
  # that file.
  # Second, if MarkUs is configured with REPOSITORY_EXTERNAL_SUBMITS_ONLY
  # set to 'true', you can configure as to where MarkUs should write the
  # Subversion authz file.
  REPOSITORY_PERMISSION_FILE = REPOSITORY_STORAGE + "/svn_authz"

  ###################################################################
  # This setting configures if MarkUs is reading Subversion
  # repositories' permissions only OR is admin of the Subversion
  # repositories. In the latter case, it will write to
  # REPOSITORY_SVN_AUTHZ_FILE, otherwise it doesn't. Change this to
  # 'false' if repositories are created by a third party.
  IS_REPOSITORY_ADMIN = true

  ###################################################################
  # Set this to the desired default language MarkUs should load if
  # nothing else tells it otherwise. At the moment valid values are
  # 'en', 'fr'. Please make sure that proper locale files are present
  # in config/locales.
  MARKUS_DEFAULT_LANGUAGE = 'en'

  ###################################################################
  # Session Timeouts
  ###################################################################
  USER_STUDENT_SESSION_TIMEOUT        = 1800 # Timeout for student users
  USER_TA_SESSION_TIMEOUT             = 1800 # Timeout for grader users
  USER_ADMIN_SESSION_TIMEOUT          = 1800 # Timeout for admin users

  ###################################################################
  # CSV upload order of fields (usually you don't want to change this)
  ###################################################################
  # Order of student CSV uploads
  USER_STUDENT_CSV_UPLOAD_ORDER = [:user_name, :last_name, :first_name]
  # Order of graders CSV uploads
  USER_TA_CSV_UPLOAD_ORDER  = [:user_name, :last_name, :first_name]

  ###################################################################
  # Logging Options
  ###################################################################
  # If set to true then the rotation of the logfiles will be defined
  # by MARKUS_LOGGING_ROTATE_INTERVAL instead of the size of the file
  MARKUS_LOGGING_ROTATE_BY_INTERVAL = false
  # Set the maximum size file that the logfiles will have before rotating
  MARKUS_LOGGING_SIZE_THRESHOLD = 1024000000
  # Sets the interval which rotations will occur if
  # MARKUS_LOGGING_ROTATE_BY_INTERVAL is set to true,
  # possible values are: 'daily', 'weekly', 'monthly'
  MARKUS_LOGGING_ROTATE_INTERVAL = 'daily'
  # Name of the logfile that will carry information, debugging and
  # warning messages
  MARKUS_LOGGING_LOGFILE = "log/info_#{::Rails.env}.log"
  # Name of the logfile that will carry error and fatal messages
  MARKUS_LOGGING_ERRORLOGFILE = "log/error_#{::Rails.env}.log"
  # This variable sets the number of old log files that will be kept
  MARKUS_LOGGING_OLDFILES = 10

  #####################################################################
  # Markus Session Store configuration
  # see config/initializers/session_store.rb
  #####################################################################
  SESSION_COOKIE_NAME = '_markus_session'
  SESSION_COOKIE_SECRET = '650d281667d8011a3a6ad6dd4b5d4f9ddbce14a7d78b107812dbb40b24e234256ab2c5572c8196cf6cde6b85942688b6bfd337ffa0daee648d04e1674cf1fdf6'
  SESSION_COOKIE_EXPIRE_AFTER = 3.weeks
  SESSION_COOKIE_HTTP_ONLY = true
  SESSION_COOKIE_SECURE = false

  ###################################################################
  # END OF MarkUs SPECIFIC CONFIGURATION
  ###################################################################
end
=======

# The production environment is meant for finished, "live" apps.
# Code is not reloaded between requests
config.cache_classes = true # set this to false, if you want automatic reload of changed code

# Log error messages when you accidentally call methods on nil.
config.whiny_nils = true

# Use a different logger for distributed setups
# config.logger = SyslogLogger.new
#
config.log_level = :info  # set log-level (:debug, :info, :warn, :error, :fatal)

# Full error reports are disabled and caching is turned on
config.action_controller.consider_all_requests_local = true # set to false to turn off traces
config.action_view.debug_rjs                         = true
config.action_controller.perform_caching             = true
config.action_view.cache_template_loading            = true

# Use a different cache store in production
# config.cache_store = :mem_cache_store # place where to put cached files is configured in config/environment.rb
config.action_controller.allow_forgery_protection    = true

# Enable serving of images, stylesheets, and javascripts from an asset server
# config.action_controller.asset_host                  = "http://assets.example.com"

# Disable delivery errors, bad email addresses will be ignored
config.action_mailer.raise_delivery_errors = false

###################################################################
# MarkUs SPECIFIC CONFIGURATION
#   - use "/" as path separator no matter what OS server is running
###################################################################

###################################################################
# Set the course name here
COURSE_NAME         = "CSC108 Fall 2009: Introduction to Computer Programming"

###################################################################
# MarkUs relies on external user authentication: An external script
# (ideally a small C program) is called with username and password
# piped to stdin of that program (first line is username, second line
# is password).
#
# If and only if it exits with a return code of 0, the username/password
# combination is considered valid and the user is authenticated. Moreover,
# the user is authorized, if it exists as a user in MarkUs.
#
# That is why MarkUs does not allow usernames/passwords which contain
# \n or \0. These are the only restrictions.
VALIDATE_FILE = "#{RAILS_ROOT}/config/dummy_validate.sh"

###################################################################
# Authentication Settings
###################################################################
# Set this to true/false if you want to use an external authentication scheme
# that sets the REMOTE_USER variable.

REMOTE_USER_AUTH = false

###################################################################
# This is where the logout button will redirect to when clicked.
# Set this to one of the three following options:
#
# "DEFAULT" - MarkUs will use its default logout routine.
# A logout link will be provided.
#
# The DEFAULT option should not be used if REMOTE_USER_AUTH is set to true,
# as it will not result in a successful logout.
#
# -----------------------------------------------------------------------------
#
# "http://address.of.choice" - Logout will redirect to the specified URI.
#
# If REMOTE_USER_AUTH is set to true, it would be possible
# to specify a custom address which would log the user out of the authentication
# scheme.
# Choosing this option with REMOTE_USER_AUTH is set to false will still properly
# log the user out of MarkUs.
#
# -----------------------------------------------------------------------------
#
# "NONE" - Logout link will be hidden.
#
# It only recommended that you use this if REMOTE_USER_AUTH is set to true
# and do not have a custom logout page.
#
# If you are using HTTP's basic authentication, you probably want to use this
# option.

LOGOUT_REDIRECT = "DEFAULT"

###################################################################
# File storage (Repository) settings
###################################################################
# Options for Repository_type are 'svn' and 'memory' for now
# 'memory' is by design not persistent and only used for testing MarkUs
REPOSITORY_TYPE = "svn" # use Subversion as storage backend

###################################################################
# Directory where Repositories will be created. Make sure MarkUs is allowed
# to write to this directory
REPOSITORY_STORAGE = "#{RAILS_ROOT}/data/prod/repos"

###################################################################
# Directory where converted PDF files will be stored as JPEGs. Make sure MarkUs
# is allowed to write to this directory
PDF_STORAGE = "#{RAILS_ROOT}/data/prod/pdfs"

###################################################################
# Directory where the Automated Testing Repositories will be created.
# Make sure MarkUs is allowed to write to this directory
TEST_FRAMEWORK_REPOSITORY = "#{RAILS_ROOT}/data/prod/automated_tests"

###################################################################
# Set this to true or false if you want to be able to display and annotate
# PDF documents within the browser.
PDF_SUPPORT = true

###################################################################
# In order for markus to display pdfs, it converts them to jpg format via
# ImageMagick first. The conversion process is very expensive and can quickly
# eat up all available RAM and swap memory available to the server causing it
# to crash. The solution to this is to set a limit on how much RAM ImageMagick
# is allowed to use, forcing it to use the hard-disk for all the needs exceeding
# the allowance.
#
# Using hard-disk memory for conversion is significantly slower than using RAM.
# Increasing the memory allowance will help speed up conversion speeds.
#
# Caution: setting the allowance too high will result in ImageMagick using all
# the server RAM and will crash it. Be sure that you can afford the memory you
# allow.
#
# The maximum amount of megabytes that the ImageMagick pdf conversion process
# may use. This setting is NOT a limit on MarkUs's total memory use. It only
# limits the ImageMagick conversion process.
#
# 100 mbs should be enough to quickly convert most submissions around 10 pages
# long.
#
# This setting doesn't matter unless PDF_SUPPORT is set to true
PDF_CONV_MEMORY_ALLOWANCE = 100

###################################################################
# Change this to 'REPOSITORY_EXTERNAL_SUBMITS_ONLY = true' if you
# are using Subversion as a storage backend and the instructor wants his/her
# students to submit to the repositories by command-line only. Set this
# to true if you plan to let students submit via the standard subversion
# client.
REPOSITORY_EXTERNAL_SUBMITS_ONLY = false

###################################################################
# This config setting only makes sense, if you are using
# 'REPOSITORY_EXTERNAL_SUBMITS_ONLY = true'. If you have Apache httpd
# configured so that the repositories created by MarkUs will be available to
# the outside world, this is the URL which internally "points" to the
# REPOSITORY_STORAGE directory configured earlier. Hence, Subversion
# repositories will be available to students for example via URL
# http://www.example.com/markus/svn/Repository_Name. Make sure the path
# after the hostname matches your <Location> directive in your Apache
# httpd configuration
REPOSITORY_EXTERNAL_BASE_URL = "http://www.example.com/markus/svn"

###################################################################
# This setting is important for two scenarios:
# First, if MarkUs should use Subversion repositories created by a
# third party, point it to the place where it will find the Subversion
# authz file. In that case, MarkUs would need at least read access to
# that file.
# Second, if MarkUs is configured with REPOSITORY_EXTERNAL_SUBMITS_ONLY
# set to 'true', you can configure as to where MarkUs should write the
# Subversion authz file.
REPOSITORY_PERMISSION_FILE = REPOSITORY_STORAGE + "/svn_authz"

###################################################################
# This setting configures if MarkUs is reading Subversion
# repositories' permissions only OR is admin of the Subversion
# repositories. In the latter case, it will write to
# REPOSITORY_SVN_AUTHZ_FILE, otherwise it doesn't. Change this to
# 'false' if repositories are created by a third party.
IS_REPOSITORY_ADMIN = true

###################################################################
# Set this to the desired default language MarkUs should load if
# nothing else tells it otherwise. At the moment valid values are
# 'en', 'fr'. Please make sure that proper locale files are present
# in config/locales.
MARKUS_DEFAULT_LANGUAGE = 'en'

###################################################################
# Session Timeouts
###################################################################
USER_STUDENT_SESSION_TIMEOUT        = 1800 # Timeout for student users
USER_TA_SESSION_TIMEOUT             = 1800 # Timeout for grader users
USER_ADMIN_SESSION_TIMEOUT          = 1800 # Timeout for admin users

###################################################################
# CSV upload order of fields (usually you don't want to change this)
###################################################################
# Order of student CSV uploads
USER_STUDENT_CSV_UPLOAD_ORDER = [:user_name, :last_name, :first_name, :section_name]
# Order of graders CSV uploads
USER_TA_CSV_UPLOAD_ORDER  = [:user_name, :last_name, :first_name]

###################################################################
# Logging Options
###################################################################
# If set to true then the rotation of the logfiles will be defined
# by MARKUS_LOGGING_ROTATE_INTERVAL instead of the size of the file
MARKUS_LOGGING_ROTATE_BY_INTERVAL = false
# Set the maximum size file that the logfiles will have before rotating
MARKUS_LOGGING_SIZE_THRESHOLD = 1024000000
# Sets the interval which rotations will occur if
# MARKUS_LOGGING_ROTATE_BY_INTERVAL is set to true,
# possible values are: 'daily', 'weekly', 'monthly'
MARKUS_LOGGING_ROTATE_INTERVAL = 'daily'
# Name of the logfile that will carry information, debugging and
# warning messages
MARKUS_LOGGING_LOGFILE = "log/info_#{RAILS_ENV}.log"
# Name of the logfile that will carry error and fatal messages
MARKUS_LOGGING_ERRORLOGFILE = "log/error_#{RAILS_ENV}.log"
# This variable sets the number of old log files that will be kept
MARKUS_LOGGING_OLDFILES = 10

#####################################################################
# Markus Session Store configuration
# see config/initializers/session_store.rb
#####################################################################
SESSION_COOKIE_NAME = '_markus_session'
SESSION_COOKIE_SECRET = '650d281667d8011a3a6ad6dd4b5d4f9ddbce14a7d78b107812dbb40b24e234256ab2c5572c8196cf6cde6b85942688b6bfd337ffa0daee648d04e1674cf1fdf6'
SESSION_COOKIE_EXPIRE_AFTER = 3.weeks
SESSION_COOKIE_HTTP_ONLY = true
SESSION_COOKIE_SECURE = false

###################################################################
# END OF MarkUs SPECIFIC CONFIGURATION
###################################################################
>>>>>>> 4f8ebe2f
<|MERGE_RESOLUTION|>--- conflicted
+++ resolved
@@ -1,5 +1,4 @@
 # Settings specified here will take precedence over those in config/environment.rb
-<<<<<<< HEAD
 Markus::Application.configure do
   # The production environment is meant for finished, "live" apps.
   # Code is not reloaded between requests
@@ -207,7 +206,7 @@
   # CSV upload order of fields (usually you don't want to change this)
   ###################################################################
   # Order of student CSV uploads
-  USER_STUDENT_CSV_UPLOAD_ORDER = [:user_name, :last_name, :first_name]
+  USER_STUDENT_CSV_UPLOAD_ORDER = [:user_name, :last_name, :first_name, :section_name]
   # Order of graders CSV uploads
   USER_TA_CSV_UPLOAD_ORDER  = [:user_name, :last_name, :first_name]
 
@@ -244,244 +243,4 @@
   ###################################################################
   # END OF MarkUs SPECIFIC CONFIGURATION
   ###################################################################
-end
-=======
-
-# The production environment is meant for finished, "live" apps.
-# Code is not reloaded between requests
-config.cache_classes = true # set this to false, if you want automatic reload of changed code
-
-# Log error messages when you accidentally call methods on nil.
-config.whiny_nils = true
-
-# Use a different logger for distributed setups
-# config.logger = SyslogLogger.new
-#
-config.log_level = :info  # set log-level (:debug, :info, :warn, :error, :fatal)
-
-# Full error reports are disabled and caching is turned on
-config.action_controller.consider_all_requests_local = true # set to false to turn off traces
-config.action_view.debug_rjs                         = true
-config.action_controller.perform_caching             = true
-config.action_view.cache_template_loading            = true
-
-# Use a different cache store in production
-# config.cache_store = :mem_cache_store # place where to put cached files is configured in config/environment.rb
-config.action_controller.allow_forgery_protection    = true
-
-# Enable serving of images, stylesheets, and javascripts from an asset server
-# config.action_controller.asset_host                  = "http://assets.example.com"
-
-# Disable delivery errors, bad email addresses will be ignored
-config.action_mailer.raise_delivery_errors = false
-
-###################################################################
-# MarkUs SPECIFIC CONFIGURATION
-#   - use "/" as path separator no matter what OS server is running
-###################################################################
-
-###################################################################
-# Set the course name here
-COURSE_NAME         = "CSC108 Fall 2009: Introduction to Computer Programming"
-
-###################################################################
-# MarkUs relies on external user authentication: An external script
-# (ideally a small C program) is called with username and password
-# piped to stdin of that program (first line is username, second line
-# is password).
-#
-# If and only if it exits with a return code of 0, the username/password
-# combination is considered valid and the user is authenticated. Moreover,
-# the user is authorized, if it exists as a user in MarkUs.
-#
-# That is why MarkUs does not allow usernames/passwords which contain
-# \n or \0. These are the only restrictions.
-VALIDATE_FILE = "#{RAILS_ROOT}/config/dummy_validate.sh"
-
-###################################################################
-# Authentication Settings
-###################################################################
-# Set this to true/false if you want to use an external authentication scheme
-# that sets the REMOTE_USER variable.
-
-REMOTE_USER_AUTH = false
-
-###################################################################
-# This is where the logout button will redirect to when clicked.
-# Set this to one of the three following options:
-#
-# "DEFAULT" - MarkUs will use its default logout routine.
-# A logout link will be provided.
-#
-# The DEFAULT option should not be used if REMOTE_USER_AUTH is set to true,
-# as it will not result in a successful logout.
-#
-# -----------------------------------------------------------------------------
-#
-# "http://address.of.choice" - Logout will redirect to the specified URI.
-#
-# If REMOTE_USER_AUTH is set to true, it would be possible
-# to specify a custom address which would log the user out of the authentication
-# scheme.
-# Choosing this option with REMOTE_USER_AUTH is set to false will still properly
-# log the user out of MarkUs.
-#
-# -----------------------------------------------------------------------------
-#
-# "NONE" - Logout link will be hidden.
-#
-# It only recommended that you use this if REMOTE_USER_AUTH is set to true
-# and do not have a custom logout page.
-#
-# If you are using HTTP's basic authentication, you probably want to use this
-# option.
-
-LOGOUT_REDIRECT = "DEFAULT"
-
-###################################################################
-# File storage (Repository) settings
-###################################################################
-# Options for Repository_type are 'svn' and 'memory' for now
-# 'memory' is by design not persistent and only used for testing MarkUs
-REPOSITORY_TYPE = "svn" # use Subversion as storage backend
-
-###################################################################
-# Directory where Repositories will be created. Make sure MarkUs is allowed
-# to write to this directory
-REPOSITORY_STORAGE = "#{RAILS_ROOT}/data/prod/repos"
-
-###################################################################
-# Directory where converted PDF files will be stored as JPEGs. Make sure MarkUs
-# is allowed to write to this directory
-PDF_STORAGE = "#{RAILS_ROOT}/data/prod/pdfs"
-
-###################################################################
-# Directory where the Automated Testing Repositories will be created.
-# Make sure MarkUs is allowed to write to this directory
-TEST_FRAMEWORK_REPOSITORY = "#{RAILS_ROOT}/data/prod/automated_tests"
-
-###################################################################
-# Set this to true or false if you want to be able to display and annotate
-# PDF documents within the browser.
-PDF_SUPPORT = true
-
-###################################################################
-# In order for markus to display pdfs, it converts them to jpg format via
-# ImageMagick first. The conversion process is very expensive and can quickly
-# eat up all available RAM and swap memory available to the server causing it
-# to crash. The solution to this is to set a limit on how much RAM ImageMagick
-# is allowed to use, forcing it to use the hard-disk for all the needs exceeding
-# the allowance.
-#
-# Using hard-disk memory for conversion is significantly slower than using RAM.
-# Increasing the memory allowance will help speed up conversion speeds.
-#
-# Caution: setting the allowance too high will result in ImageMagick using all
-# the server RAM and will crash it. Be sure that you can afford the memory you
-# allow.
-#
-# The maximum amount of megabytes that the ImageMagick pdf conversion process
-# may use. This setting is NOT a limit on MarkUs's total memory use. It only
-# limits the ImageMagick conversion process.
-#
-# 100 mbs should be enough to quickly convert most submissions around 10 pages
-# long.
-#
-# This setting doesn't matter unless PDF_SUPPORT is set to true
-PDF_CONV_MEMORY_ALLOWANCE = 100
-
-###################################################################
-# Change this to 'REPOSITORY_EXTERNAL_SUBMITS_ONLY = true' if you
-# are using Subversion as a storage backend and the instructor wants his/her
-# students to submit to the repositories by command-line only. Set this
-# to true if you plan to let students submit via the standard subversion
-# client.
-REPOSITORY_EXTERNAL_SUBMITS_ONLY = false
-
-###################################################################
-# This config setting only makes sense, if you are using
-# 'REPOSITORY_EXTERNAL_SUBMITS_ONLY = true'. If you have Apache httpd
-# configured so that the repositories created by MarkUs will be available to
-# the outside world, this is the URL which internally "points" to the
-# REPOSITORY_STORAGE directory configured earlier. Hence, Subversion
-# repositories will be available to students for example via URL
-# http://www.example.com/markus/svn/Repository_Name. Make sure the path
-# after the hostname matches your <Location> directive in your Apache
-# httpd configuration
-REPOSITORY_EXTERNAL_BASE_URL = "http://www.example.com/markus/svn"
-
-###################################################################
-# This setting is important for two scenarios:
-# First, if MarkUs should use Subversion repositories created by a
-# third party, point it to the place where it will find the Subversion
-# authz file. In that case, MarkUs would need at least read access to
-# that file.
-# Second, if MarkUs is configured with REPOSITORY_EXTERNAL_SUBMITS_ONLY
-# set to 'true', you can configure as to where MarkUs should write the
-# Subversion authz file.
-REPOSITORY_PERMISSION_FILE = REPOSITORY_STORAGE + "/svn_authz"
-
-###################################################################
-# This setting configures if MarkUs is reading Subversion
-# repositories' permissions only OR is admin of the Subversion
-# repositories. In the latter case, it will write to
-# REPOSITORY_SVN_AUTHZ_FILE, otherwise it doesn't. Change this to
-# 'false' if repositories are created by a third party.
-IS_REPOSITORY_ADMIN = true
-
-###################################################################
-# Set this to the desired default language MarkUs should load if
-# nothing else tells it otherwise. At the moment valid values are
-# 'en', 'fr'. Please make sure that proper locale files are present
-# in config/locales.
-MARKUS_DEFAULT_LANGUAGE = 'en'
-
-###################################################################
-# Session Timeouts
-###################################################################
-USER_STUDENT_SESSION_TIMEOUT        = 1800 # Timeout for student users
-USER_TA_SESSION_TIMEOUT             = 1800 # Timeout for grader users
-USER_ADMIN_SESSION_TIMEOUT          = 1800 # Timeout for admin users
-
-###################################################################
-# CSV upload order of fields (usually you don't want to change this)
-###################################################################
-# Order of student CSV uploads
-USER_STUDENT_CSV_UPLOAD_ORDER = [:user_name, :last_name, :first_name, :section_name]
-# Order of graders CSV uploads
-USER_TA_CSV_UPLOAD_ORDER  = [:user_name, :last_name, :first_name]
-
-###################################################################
-# Logging Options
-###################################################################
-# If set to true then the rotation of the logfiles will be defined
-# by MARKUS_LOGGING_ROTATE_INTERVAL instead of the size of the file
-MARKUS_LOGGING_ROTATE_BY_INTERVAL = false
-# Set the maximum size file that the logfiles will have before rotating
-MARKUS_LOGGING_SIZE_THRESHOLD = 1024000000
-# Sets the interval which rotations will occur if
-# MARKUS_LOGGING_ROTATE_BY_INTERVAL is set to true,
-# possible values are: 'daily', 'weekly', 'monthly'
-MARKUS_LOGGING_ROTATE_INTERVAL = 'daily'
-# Name of the logfile that will carry information, debugging and
-# warning messages
-MARKUS_LOGGING_LOGFILE = "log/info_#{RAILS_ENV}.log"
-# Name of the logfile that will carry error and fatal messages
-MARKUS_LOGGING_ERRORLOGFILE = "log/error_#{RAILS_ENV}.log"
-# This variable sets the number of old log files that will be kept
-MARKUS_LOGGING_OLDFILES = 10
-
-#####################################################################
-# Markus Session Store configuration
-# see config/initializers/session_store.rb
-#####################################################################
-SESSION_COOKIE_NAME = '_markus_session'
-SESSION_COOKIE_SECRET = '650d281667d8011a3a6ad6dd4b5d4f9ddbce14a7d78b107812dbb40b24e234256ab2c5572c8196cf6cde6b85942688b6bfd337ffa0daee648d04e1674cf1fdf6'
-SESSION_COOKIE_EXPIRE_AFTER = 3.weeks
-SESSION_COOKIE_HTTP_ONLY = true
-SESSION_COOKIE_SECURE = false
-
-###################################################################
-# END OF MarkUs SPECIFIC CONFIGURATION
-###################################################################
->>>>>>> 4f8ebe2f
+end