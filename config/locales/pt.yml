pt:
    choose_language:    "Escolha o idioma:"
    answer_yes:         "Sim"
    answer_no:          "Não"
    markus:             "MarkUs"
    close:              "Fechar"
    password:           "Senha"
    all:                "Todos"
    none:               "Nenhum"
    and:                " e "
    search:             "Pesquisar:"
    issues:             "GitHub lista de problemas"
    actions:            "Ações"

    # app/views/assignments/_form.html.erb
    required_file_warning: "Não aceite nenhuma outros arquivos, além dos arquivos necessários listados. Isso também restrics as extensões de arquivo."

    # app/views/main/login.html.erb
    welcome_to:         "Bem-vindo ao MarkUs!"
    welcome_to_markus:     "%{user_name}, bem-vindo ao MarkUs, uma ferramenta de avaliação online."
    log_in:             "Conectar"
    logging_in:         "Conectando..."
    login:              "Login"
    login_failed:       "Falha de conexão"
    cookies_off:        "Por favor configure o seu browser para aceitar cookies."
    password_not_blank: "Sua senha não deve ser vazia."
    username_not_blank: "Seu nome de usuário não pode ser vazio."
    username_and_password_not_blank: "Seu nome e senha não podem ser vazios."
    session_expired:     "Sua sessão expirou. Por favor, conecte."
    please_log_in:       "Por favor faça o login"

    # app/views/layouts/_header.html.erb
    log_out:            "Sair"
    clear_role_switch_session_link: "Cancelar troca de papel"
    working:            "Carregando"
    login_as:           "Fazer login como "

    # app/views/main/_about_content.html.erb
    about_markus:       "Sobre MarkUs"
    version:            "Versão"
    using_markus_version:       "Você está usando MarkUs Versão: "
    using_ruby_version: "Ruby Versão: "
    using_rails_version: "Rails Versão: "
    license:            "Licença"
    markus_license_OSI: "MarkUs está disponível sob a <a href=\"http://www.opensource.org\">OSI</a> aprovada pela <a href=\"http://www.opensource.org/licenses/mit-license.html\">licença MIT </a>."
    markus_license_permission: "Permission is hereby granted, free of charge, to any person obtaining a copy of this software and associated documentation files (the \"Software\"), to deal in the Software without restriction, including without limitation the rights to use, copy, modify, merge, publish, distribute, sublicense, and/or sell copies of the Software, and to permit persons to whom the Software is furnished to do so, subject to the following conditions:"
    markus_copyright_intro:     "The above copyright notice and this permission notice shall be included in all copies or substantial portions of the Software."
    markus_no_warranty: "THE SOFTWARE IS PROVIDED \"AS IS\", WITHOUT WARRANTY OF ANY KIND, EXPRESS OR IMPLIED, INCLUDING BUT NOT LIMITED TO THE WARRANTIES OF MERCHANTABILITY, FITNESS FOR A PARTICULAR PURPOSE AND NONINFRINGEMENT. IN NO EVENT SHALL THE AUTHORS OR COPYRIGHT HOLDERS BE LIABLE FOR ANY CLAIM, DAMAGES OR OTHER LIABILITY, WHETHER IN AN ACTION OF CONTRACT, TORT OR OTHERWISE, ARISING FROM, OUT OF OR IN CONNECTION WITH THE SOFTWARE OR THE USE OR OTHER DEALINGS IN THE SOFTWARE."
    markus_copyright:   "Copyright (c) 2008-2011 pelos autores."
    markus_credits:     "Créditos"
    markus_credits_thanks:      "Obrigado a todos que contribuiram para tornar MarkUs possível. Em particular para:"
    supervisors:        "Supervisores: "
    contact_us:         "Contate-nos"
    email_more_info:    "E-mail: <a href=\"mailto:info@markusproject.org\">info@markusproject.org</a> ou <a href=\"mailto:markus-users@cs.toronto.edu\">markus-users@cs.toront   o.edu</a><br>Por favor visite: <a href=\"http://www.markusproject.org/\">http://www.markusproject.org/</a> para mais informações.<br>Para enviar um problema ou por favor visite visit <a href=\"https://github.com/MarkUsProject/Markus/issues\">https://github.com/MarkUsProject/Markus/issues</a>"

    # app/views/main/timeout_imminent.js.erb
    timeout_imminent:   "A sessão está prestes a expirar."

    # app/views/api/_key_display.html.erb
    api_key:            "Chave da API"
    api_key_unavailable:        "Indisponível"
    reset_api_key:       "Gerar outra chave para a API"

    # app/views/layouts/_menu.html.erb
    dashboard:          "Painel"
    assignments:        "Projetos"
    users:              "Usuários"
    sections:           "Sessões"
    home:               "Home"
    settings:           "Configurações"

    # app/views/shared/_assignments_dropdown.html.erb
    quick_links:  "Links rápidos"
    spreadsheets: "Notas nas planilhas"

    # app/models/assignment_file.rb
    validation_messages:
      format_of_assignment_file: "apenas letras, números, '.', '-' ou '_'"

    # app/views/main/index.html.erb
    switch_role:         "Trocar de papel"
    admin_password:      "Senha do administrador"
    cannot_login_as_another_admin: "Você não pode conectar como outro administrador."

    # app/views/assignments/_list_manage.html.erb
    current_assignments:       "Projetos atuais"
    assignment_item:           "Projetos"
    due:                       "Prazo de entrega"
    submission_status:         "Status"
    no_assignments:            "Não existem projetos atualmente."
    class_average:             "Média da classe: %{results_average}"
    submissions_collected:     "%{count}/%{size} Submissões coletadas"

    # app/views/assignments/
    name: "Nome"
    filename:  "Nome do Arquivo"
    message:  "Mensagem"
    remove:  "Remover"
    download_csv_grade_report:  "Baixar relatório de notas em formato CSV "
    days_and_hours_left:      "(%{days} dias(s) e %{hours} hora(s) restante(s))"
    hours_and_days_left:      "(%{hours} hora(s) e %{minutes} minuto(s) restante(s)"
    days_left:          "(%{days} dia(s) restante(s))"
    short_identifier:   "Identificador"
    description:        "Descrição"
    shortened_date:     "Data<span class='required_field'>*</span>"
    due_date:           "Prazo de entrega"
    remove_date:        "Remover data"
    deadline_grace_tokens: "Prazo usando todos <br> os restantes fichas <br> de carência"
    deadline_max_penalty: "Prazo incluindo pena <br> máxima tarde"
    create_new_assignment:      "Inserir projeto"
    manage_course_work: "Gerenciar trabalho do curso"
    repository_folder:  "Pasta do repositório"
    incorrect_format:   "Formato incorreto"
    marking_state:
      not_collected: "Não coletado"
      in_progress: "Em progresso"
      completed: "Completado"
      released: "Liberado"
      are_marked: "são marcados"
      remark_requested: "Pedido de revisão"
      not_complete: "Não pode liberar resultado para %{group_name}: o estado da avaliação não está completo"
      not_complete_unrelease: "Não é possível esconder o resultado para %{group_name}: a avaliação não está completa"
      no_submission: "%{group_name} não tem submissões"
      result_not_saved: "O resultado da submissão de %{group_name} não pode ser salvo"
    collect_submissions:
      apply_late_penalty: "
Aplicar pênalti no final / Deduzir fichas de carência ( Deixando esta caixa desmarcada , a apresentação não será penalizado , independentemente do tempo de apresentação . )"
      collect_all: "Coletar todas as submissões"
      collect_section: "Coletar as submissões"
      all_available: "Todas as submissões disponíveis"
      collect_ta: "Coletar todas as submissões atribuidos à você"
      disable_collect: "Coleta de submissões desabilitada, já existe um monitor avaliando as submissões exibidas."
      could_not_collect: "Não foi possível coletar todas as submissões para o projeto %{assignment_identifier} - a data da coleta não foi atingida"
      collection_job_started: "Coleta das submissões para o projeto %{assignment_identifier} começou. O processo pode demorar, você poderá acessar as submissões assim que elas tornarem-se disponíveis."
      collection_job_started_for_groups: "Coleta das submissões para grupos selecionados para o projeto %{assignment_identifier} começou. O processo pode demorar, você poderá acessar as submissões assim que elas tornarem-se disponíveis."
      section_collection_job_started: "Coleta das submissões para seções %{section_name} para o projeto %{assignment_identifier} começou. O processo pode demorar, você poderá acessar as submissões assim que elas tornarem-se disponíveis."
      priority_given: "A submissão foi dada prioridade de coleta. Ela estará pronta em breve."
      errors:               "Erros"
      results_loss_warning: "Nota: Isso apagará qualquer avaliação e anotações que já foram feitas. Tem certeza que deseja continuar?"
      must_select_a_section: "Você deve selecionar uma sessão para coletar as submissões dos grupos."
      could_not_find_section: "A sessão desejada não foi encontrada."
      could_not_collect_section: "Coleta de submissões para sessão %{section_name} e projeto %{assignment_identifier} não foi possível - a data de coleta não foi atingida."
      could_not_collect_some: "Não foi possível recolher inscrições para alguns grupos e projecto %{assignment_identifier} - a data de coleta não foi alcançado por estes agrupamentos."
      no_submission_for_section: "Não existem quaisquer submissões de recolher para seções: {%section_names}"
      successfully_collected: " %{collected} submissões coletadas com sucesso."
      marking_incomplete_warning: "Nota: Isso só vai baixar os submissões que foram recolhidos.\n\nTem certeza que deseja continuar?"
      collection_incomplete_warning: "Coleção ainda está em andamento. Você ainda deseja continuar? Algumas apresentações podem estar ausentes."
      check_collection_status_error: "Houve um erro ao verificar o status da conexão."
    assignment:
        hidden: "%{assignment_text} (oculto)"
        assignment: "Projetos %{short_identifier}"
        required_fields: "Campos exigidos"
        name:           "Nome do projeto"
        due_date:       "Prazo de entrega"
        short_identifier:   "Identificador abreviado"
        update_success:        "Projeto atualizado com sucesso"
        create_success:        "Projeto criado com sucesso"
        error: "Não foi possível atribuir a regra de submissão: #%{message}"
        not_valid_submission_rule: "%{type} não é uma regra de submissão válida"
        rules:           "Regras do projeto"
        edit:           "Editar projeto:"
        required_files:  "Arquivos exigidos"
        submission_rules:  "Regras de envio"
        required_files_read:  "Arquivos exigidos para esse projeto"
        no_required_files_read:  "Não há arquivos exigidos para esse projeto."
        required_files_by_student:  "Inserir nome dos arquivos(s) exigidos para submissão:"
        add_required_file:  "Inserir arquivo exigido"
        type:  "Tipo de projeto"
        overall_comment: "Comentários gerais"
        upload_file_requirement: "A lista de arquivos carregados não coincide com os arquivos de atribuição necessária"
        group:
            empty: "Grupo vazio"
            assign_over_limit: "Você indicou mais que o máximo de estudantes para o grupo %{group}"
            grace_day_over_limit: "Você indicou um ou mais estudantes que possuem menos créditos de carência que a quantidade já utilizada pelo grupo %{group} neste projeto"
            select_a_group: "Selecione um grupo"
            select_a_student: "Selecione um aluno"
            select_a_grader: "Selecione um avaliador"
            group_submission_no_files: "Um ou mais dos grupos selecionados não possui arquivos em sua apresentação. Grader não atribuído."
            select_only_one_group: "Você pode indicar cada estudante a somente um grupo."
            deleted: "Grupo foi apagado"
            work_in_groups:  "Alunos podem trabalhar em grupos"
            persist_group_from: "Guardar grupos e propriedades de"
            properties:  "Propriedades de grupos"
            students_allowed_form_groups:  "Permirtir que alunos formem seus grupos"
            limit_min:  "Limite de grupo (deve ser 1 ou mais): minimo de estudantes por grupo:"
            limit_max:  "Máximo de estudantes por grupo:"
            name_autogenerated:  "Nome de grupo gerado automaticamente:"
        submission:
            rules:  "Regras de submissão"
            penalty_rules:  "Escolha uma regra de penalidade para aplicar para submissões atrasadas:"
        remark:
            rules:  "Regras de revisão"
            allow:  "Permitir revisão"
            due_date:  "Prazo de entrega da revisão"
            message:   "Mensagem da revisão"
        marking_scheme:
            title: "Esquema de avalição"
            rubric: "Rúbrica (pré-definido)"
            flexible: "Flexível (à definir pelo avaliador)"
        notice:
            change_marking_scheme_type: "Alterar a escala de avaliação ira apagar avalições e critérios."
        allow_web_submits: "Permitir envio pelo web"
        vcs_submit: "Permitir que sustenta através de controle de versão"
        is_hidden: "Ocultar este projeto dos alunos"
        display_grader_names_to_students: "Mostrar nome de avaliador para alunos"
        section_due_date_option:  "Se a opção de prazo de entrega por sessão foi selecionada, alunos só podem formar grupos dentro da sua sessão."
        section_due_dates_info:  "<b>Importante</b>: o prazo de entrega final deve ser preenchido. Se a sessão não possui uma data específica, o prazo global será usado no lugar. Alunos que não foram atribuídos a uma sessão só poderão formar grupos com alunos que também não estão atribuídos."
        has_peer_review: "Ativar aluno-aluno de revisão por pares"
        configure_peer_review: "Configurar revisão por pares"
        peer_review_record_missing: "Erro: Par atribuição de avaliação em falta a partir do banco de dados"
        start_peer_review: "Revisão de pares"
        peer_review_results: "Resultados de Avaliação pelos Pares"
        review: "Avaliação"
    peer_review:
        problem: "Um problema inesperado ocorreu"
        submission_nil_failure: "As inscrições para a atribuição original precisam ser coletados primeiro"
        random_assign_failure: "Não é possível atribuir ao acaso , muitas revisões solicitadas por colaborador / reviewees selecionados"
        number_of_reviews_header: "Número de comentários"
        assigned_reviewers_header: "Atribuído usuários"
        reviewer_group: "Grupo de Viajante"
        reviewee_group: "Grupo de ser revistos"
        empty_list_reviewers: "Não é possível ter uma lista vazia de revisores"
        empty_list_reviewees: "Não pode ter uma lista vazia de reviewees"
        cannot_allow_reviewer_to_be_reviewee: "Um estudante não pode ser um revisor e reviewee"
        number_per_group: "Número de avaliações pelos pares por grupo"
        number_assigned_reviewers: "Número atribuído revisores"
        download:
            assigned_reviewers_header: "Download de Avaliação pelos Pares Atribuições"
            assigned_reviewers_csv: "Revisor grupo reviewee ao grupo CSV"
        upload:
            header: "Carregar CSV Peer Review"
            description: "Formato de arquivo CSV: Vídeos <code>result_id,group_name</code><br>"
    your_mark:  "Sua nota:"

    members:            "Membros"
    add_members:        "Adicionar membros"
    remove_members:     "Remover membros"
    graders:            "Avaliadores"
    search_graders:     "Pesquisar avaliadores"
    add_graders:        "Adicionar avaliadores"
    remove_graders:     "Remover avaliadores"
    admins:             "Administradores"
    add_new:            "Adicionar novo"
    add_new_student:    "Adicionar novo Étudiant"
    add_new_grader:     "Adicionar novo Avaliador"
    add_new_admin:      "Adicionar novo Administradore"
    create_new_grade_entry_form: "Adicionar planilha de notas"
    edit:               "Editar"
    save:               "Salvar"
    save_changes:       "Saval mudanças"
    apply:              "Aplicar"
    delete:             "Apagar"
    create:             "Criar"
    bulk_action:        "Aplicar ação"
    submit_request:     "Enviar pedido ao instrutor"
    submit:             "Enviar"
    cancel:             "Cancelar"
    cancel_remark:      "Cancelar pedido de revisão"
    filters:            "Filtros"
    all:                "Todos"
    hidden:             "Oculto"
    active:             "Ativo"
    not_active:         "Não ativo"
    download:           "Baixar"
    upload:             "Carregar"
    uploading_please_wait: "Carregando - por favor aguarde..."
    choose_assignment:  "Escolher..."
    properties:         "Propriedades"
    grades:             "Notas"
    submissions:        "Submissões"
    summaries:          "Resumos"
    peer_reviews:       "Avaliações pelos pares"
    rubrics:            "Rúbricas"
    marking_scheme:     "Esquema de avalição"
    join:               "Juntar"
    refuse:             "Recusar"
    invite:             "Convidar"
    disinvite:          "Desconvidar"
    help:               "Ajuda"
    give_grace_credits:  "Dar créditos de tolerância:"
    add_section:        "Adicionar a sessão"
    no_result:          "Nenhuma nota está disponível para esse projeto."
    no_remark_result:   "Resultados ainda não estão disponíveis para esse projeto."
    unmarked:           "sem nota"
    partial:           "partial"
    complete:           "completo"
    released:           "liberado"
    preview:            "Prever"
    invalid_grouping:   "(inválido)"
    validate:           "Validar"
    encoding:           "Codificação"
    assignment_format:  "Baixar em formato %{file}"
    upload_assignment_format: "Carregar em formato %{file}"
    select_csv_file:    "Selecionar um arquivo CSV na seguinte forma: <code>%{code}</code>"
    all_csv_file:       "Todos os campos: "

    marks_released_notice:  "As notas foram liberadas. Você não pode alterá-las."
    commit_after_due_date: "O envio foi fora do prazo."
    no_files_submitted: "Esta apresentação não tem arquivos."
    past_due_date_edit_warning:  "Alerta:  O data selecionada está no passado."
    past_due_date_edit_result_warning: "O %{href} desse grupo está depois do prazo."
    last_commit: "Último envio"
    release_marks: "Mostrar notas"
    unrelease_marks: "Esconder notas"

    #app/views/assignments/grader_index.html
    grade_assignments: "Dar notas aos projetos"

    #app/views/resluts/marker/
    marker:
      new_annot: "Nova anotação"
      overall_comments: "Comentários gerais"
      overall_comments_success: "Comentários gerais atualizado com sucesso."
      current_annotations: "Anotações atuais"
      across_all_submission_files: "Anotações atuais sobre todos os arquivos. Clique no número da linha para ir até a localização no arquivo."
      annot_summary: "Resumo de anot."
      source_code: "código fonte"
      test_results: "Resultado dos testes"
      feedback_files: "Arquivos de comentários"
      remark_request: "Pedido de revisão"
      remark_submitted_on: "Pedido de revisão enviado"
      remark_instructions: "Instruções para pedidos de revisão"
      remark_due_date:  "Prazo para revisão"
      no_remark_due_date: "Nenhum prazo atribuido"
      past_remark_due_date: "O prazo para a revisão já foi atingido."
      about_remark_save: "Por favor note que o instrutor não será avisado sobre o seu pedido salvo a não ser que o envie."
      about_remark_submission: "Assim que o pedido de revisão for enviado , você não poderá ver os seus resultados originais até que a revisão seja feita. Você também não poderá alterar o pedido de revisão."
      cancel_remark_to_change: "Para alterar o pedido, você deve cancelar o atual e criar um novo."
      remark_submitted: "Seu pedido de avalição foi enviado:"
      previous_submission:  "Submissão anterior"
      next_submission:      "Próxima submissão"
      marking_status:       "Status de avaliação:"
      set_to_complete:      "Conjunto para completar"
      revert_to_incomplete: "Reverter para incompleta"
      notes:                "Notas (<span id=\"number_of_notes\">%{notes}</span>)"
      include_annotations: "Incluir anotações"
      include_annotations_warning: "Aviso! Anotações sobre PDFs não são presentemente descarregado."
      select_a_test: "Por favor seleccione um teste"
      marks:
        total_mark: "Nota total:"
        released:   "Liberar:"
        release:    "Lançamento"
        unrelease:  "Pegue de volta"
        comment: "Comentário"
        percentage: "Porcentagem"
        invalid_mark: "Nota inválida!"
        add_extra_mark: "Adicionar nota extra"
        mark: "Nota"
        marks: "Notas"
        summary: "Resumo"
        submission_rule: "Regra de submissão"
        expand_all: "Expandir todos"
        collapse_all: "Agrupar todos"
        expand_unmarked: "Expandir não-selecionados"
        confirm_remove_mark: "Tem certeza que você deseja remover essa nota extra?"
        confirm_remove_percentage: "Tem certeza que deseja remover essa porcentagem extra?"
        subtotal: "Subtotal: "
        old_subtotal: "Subtotal antigo: "
        bonus_deductions: "Bônus/Deduções"
        bonus_marks: "Notas bônus:&nbsp;"
        deducted_marks: "Nota deduzida:&nbsp;"
        total_extra_marks: "Nota extra total:&nbsp;"
        total_extra_percentages: "Porcentagem extra total:&nbsp;"
        translated_to_points: "Transformação para pontos:"
        final_mark: "Nota final&nbsp;"
        previous_mark: "Nota antiga&nbsp;"
        old: "Antiga:&nbsp;"
        show_old_marks: "Mostrar antigo resumo de notas"
      annotation:
        from_line_to: "%{file_path}: Linha %{line_start} até %{line_end}"
        remark_flag: "(Reavaliado)"
        no_annotation_in_this_category: "Existem anotações nessa categoria"
        new_annotation: "Criar nova anotação"
        annotation_category: "Categoria de anotação"
        preview: "Visualização"
        preview_title: "Veja como a anotação vai olhar:"
        sure_to_remove: "Tem certeza que quer remover essa anotação?"
        submit_edit: "Enviar mudanças"
        change_across_submissions: "Essa mudança irá propagar por todas as submissões com essa anotação. Você tem certeza disso?"
        select_some_text: "Você deve selecionar algum texto do código fonte"
        select_an_area: "Você deve selecionar uma área da imagem para anotar"
        select_an_area_pdf: "Você deve selecionar uma área do PDF para anotar"
        provide_text:   "Você deve fornecer alguma anotação"

    #app/views/results/common
    common:
      submission_file: "Arquivo enviado:"
      test_results: "Resultado dos testes:"
      feedback_files: "Arquivos de comentários"
      no_file_in_repository: "[Nenhum arquivo no respositório]"
      cant_display_image: "Imagem não pode ser mostrada. Se estiver tentando ver um arquivo pdf, por favor verifique se você ligou o suporte à pdfs. Clique no botão de download para baixar o arquivo"
      image_downloading: "Baixando pdf, por favor espere."
      highlighting: "Destacando..."
      test_code: "Testar código"
      criterion_incomplete_error: "Impossível alterar status das notas para completo, notas estão faltando. Verifique a rúbrica de notas e tenha certeza que cada critério recebeu uma nota."

    seperate_multiple_with_commas:  "Sepere nomes de usuários com vírgulas"
    csv_valid_format:   "Houve um problema ao interpretar o arquivo CSV enviado. Verifique se é um formato CSV válido, e que cada linha termina com os caracteres carriage-return. Nenhuma alteração realizada. "
    csv_invalid_lines: "As seguintes linhas do arquivo CSV são inválidas: "
    csv_valid_lines: "carregado com sucesso  %{valid_line_count} entradas"
    csv_upload_user_duplicate: "Nome de usuário duplicado detectado: %{user_name}"
    collect_and_grade_overwrite_warning:  "Coletando e avaliando essa revisão irá sobrescrever coletas/avalições anteriores feitas para esse grupo no projeto. Tem certeza que quer fazer isso?"
    uncommitted_changes_warning: "Suas alterações ainda não foram salvas, tem certeza que deseja sair?"
    discard_changes_message: "Tem certeza que quer descartas as modificações?"
    cancel_remark_request: "Tem certeza que quer cancelar o pedido de revisão?  O pedido será apagado e isso não poderá ser desfeito."
    confirm_remark_submit: "Tem certeza que quer enviar o pedido de revisão? Você não poderá ver os resultados até que a revisão seja feita."
    invalid_id: "deve ser um id inteiro maior que 0"
    still_working_warning: "Existem trabalhos não terminados sendo processados. Eles podem não ser salvos se você sair agora."

    csv:
      repo_collision_warning: "Aviso: Repositório '%{repo_name}' já existe. Nome do grupo era: '%{group_name}'."
      line_nr_csv_file_prefix: "Linha %{line_number} do arquivo CSV:"
      group_to_grader: "Você deve fornecer um arquivo csv do grupo para o mapeamento do avaliador"
      student_to_grader: "Você deve fornecer um arquivo csv do grupo para o mapeamento do avaliador"
      invalid_csv: "O formato do arquivo CSV não foi reconhecido"
      invalid_row:
              duplicate_entry: "Entrada duplicada"
              invalid_format: "Formato de linha inválida"
      upload:
        malformed_csv: "O arquivo selecionado foi deformados. Por favor, verifique se o arquivo atende às especificações Markus."
        non_text_file_with_csv_extension: "O arquivo selecionado não é um arquivo CSV (mesmo que possa ter uma extensão CSV)."

    selects:
      all_on_page: "Todos %{page_items} items nessa página serão selecionados."
      all: "Todos %{total_items} items serão selecionados."
      select_full: "Clique aqui para selecionar todos os %{total_items} items."
      select_clear: "Clique aqui para limpar seleção."

    browse_submissions:
      find_different_revision: "Encontrar uma revisão diferente"
      find_by_revision_timestamp: "Encontrar revisão por Timestamp"
      find_by_revision_number:    "Encontrar revisão por número"
      viewing_revision:           "Vendo revisão: #<span id=\"current_revision_number_display\">%{revision_number}</span>"
      currently_collected:  "Versão coletada:"
      no_rev_before_deadline: 	"Nenhuma revisão apresentado antes do prazo"
      current_path:         "Caminho atual:"
      download_all_files:   "Baixar todos os arquivos"
      root:                 "[root]"
      collect_and_grab:     "Coletar e avaliar essa revisão"
      could_not_collect:    "Não foi possível coletar a submissão do grupo %{group_name} - a data de coleta ainda não chegou."
      release_marks:        "Mostrar notas"
      unrelease_marks:      "Esconder notas"
      group_name:           "Nome do grupo"
      repository_name:      "Repositório: %{repository}"
      repository:           "Repositório"
      commit_date:          "Data de envio"
      marking_state:        "Status de avalição"
      review_state:         "Estado de revisão"
      grace_credits_used:   "Créditos de tolerância usados"
      final_grade:          "Nota final"
      class_average:        "Média da classe: %{results_average}"
      show_all:             "Mostrar todos"
      show_unmarked:        "Mostrar não-avaliados"
      show_partial:         "Mostrar parcial"
      show_complete:        "Mostrar completos"
      show_released:        "Mostrar liberados"
      show_remark_request:  "Mostrar comentários"
      show_assigned_to_me:  "Mostrar atribuidos à você"
      grading_can_begin:    "Avaliação pode começar"
      grading_can_begin_after: "Avaliação pode começar depois %{time}"
      grading_can_begin_for_sections:    "Avaliação pode começar para o seções: %{sections}"
      grading_can_begin_after_for_sections: "Avaliação pode começar depois %{time} para o seções: %{sections}"
      submissions: 	    "Submissões: %{short_identifier}"
      csv_report:           "Relatório CSV"
      detailed_csv_report: "Relatório detalhado CSV"
      subversion_repo_list: "Lista de repositórios subversion"
      subversion_checkout_file: "Comando SVN para transferir projetos"
      errors:               "Erros"
      filter:               "Filtro:"
      show:                 "Mostrar"
      per_page:             "por página"
      filename:             "Nome do arquivo"
      last_revised:         "última revisão"
      revised_by:           "Revisado por"
      replace:              "Substituir"
      delete:               "Apagar"
      error_collecting:     "Houve problemas em obter os arquivos."
      section:              "Sessão"
      collect_work_for_section: "Coletar submissões para a sessão:"
      download_groupings_files: "Baixar todas as submissões"
      sections:             "Sessão:"
      sections:
        all:                "Todas as Sessões"
      revision_history:     "%{num}: "
      search_submissions:   "Pesquisa Submissões"
      how_many_marked:      "%{num_marked}/%{num_assigned} submissões são corrigidos"
      how_many_marked_short: "%{num_marked}/%{num_assigned} corrigidos"
      average_annotations:  "%{average_annotations} anotaciones por presentación marcada"

    summaries_index:
      search_summaries:     "Pesquisa Resumos"

    course_summaries_index:
      page_title:     "Sumário"
      user_name:      "Nome de Usuário"
      first_name:     "Primeiro Nome"
      last_name:      "Sobrenome"
      ngr:            "Sem Grade recebida"

    grade_entry_forms:
      blank_field: "Não pode ser branco"
      invalid_name: "já foi utilizado"
      invalid_date: "não é uma data válida"
      invalid_column_out_of: "deve ser um número maior que 0"
      invalid_identifier: "já foi utilizado"
      invalid_grade: "deve ser maior ou igual à 0"
      column: "Coluna"
      column_name: "Nome"
      column_out_of: "De"
      add_column: "Inserir coluna"
      bonus_column: "Nota Bonus"
      remove_column: "Remover"
      toggle_column: "esconder/mostrar"
      properties: "Propriedade da planilha de notas"
      required_fields: "Campos obrigatórios <span class='required_field'>*</span>"
      show_total: "Mostrar total"
      create:
        success: "Planilha com novas notas criadas com sucesso"
        title: "Adicionar planilha de notas"
        submit: "Adicionar marcas Spreadsheet"
      edit:
        title: "Editar planilha de notas:"
        success: "Planilha de notas atualizada com sucesso"
        submit: "Atualização Marcas Spreadsheet"
      grades:
        title: "Gerenciar planilha de notas:"
        student_title: "Notas:"
        total: "Total:"
        no_grade_entry_items_message: "Atualmente não há colunas para esta tabela."
        must_select_a_student: "Você deve selecionar pelo menos um aluno para atualizar."
        expected_filter: "Esperado um filtro na seleção completa."
        successfully_changed: "%{numGradeEntryStudentsChanged} alunos atualizados com sucesso."
        update_error: "O estado da avaliação para %{user_name} não pôde ser salvo "
        errors: "Erros"
        no_mark: "N/A"
        marking_state: "Estado da avaliação"

      students:
        title: "Suas Marcas Planilhas"
        no_results: "Não há notas disponíveis ainda..."
        detailed_marks_message: "Notas detalhadas estão disponíveis."
      csv:
        overwrite: "Substituir notas existentes?"
        incomplete_header: "Os totais ou os nomes dos itens estão faltando"
        incomplete_row: "Contém pouca informação."
        invalid_user_name: "Nome de usuário inválido."
        upload_success: "Tabela de notas carregada com sucesso:%{num_updates} atualização (s)."
        upload_title: "Arquivo de notas carregado"
        upload_prompt: "Selecione um arquivo CSV para carregar"
        upload_format_html: "<p>O arquivo deve conter o seguinte formato:</p>
                             <ul><li>duas linhas no topo que devem especificar o nome da questão e o total;</li>
                             <li>o primeiro objeto para as duas primeiras linhas é ignorado;</li>
                             <li>uma linha para cada aluno;</li>
                             <li>cada linha deve ser terminada por um carriage-return line-feed.</li></ul>
                             <code>\"\",q1_name,q2_name,q3_name</code><br>
                             <code>\"\",q1_out_of,q2_out_of,q3_out_of</code><br>
                             <code>user_name,grade_for_q1,grade_for_q2,grade_for_q3</code>"
        is_hidden: "Ocultar Planilha"

    no_grade_entry_forms_message: "Atualmente não há notas nas planilhas."
    current_grade_entry_forms_title: "Planilha atual de notas"
    spreadsheet_item: "Notas nas planilhas"
    spreadsheet_date: "Data"
    mark_message: "Sua nota:"

    student_course_summary: "Suas notas"

    student_interface_assignments: "Seus projetos"

    stopping_collection_process: "Pausando processo de coleta..."
    converting_pdfs: "Convertendo arquivos pdfs...%{converted}/%{total}"

    groups:
      groups: "Grupos"
      search_groups: "Pesquisar os grupos"
      add_new: "Adicionar um novo grupo"
      manage_groups: "Gerenciar grupos"
      all_students: "Todos os alunos"
      unassigned_students: "Não-atribuíd"
      assigned_students: "Atribuíds"
      inactive_students: "Inativo"
      another_assignment_group: "Use grupos de outro projeto"
      graders: "Avaliadores (%{graders})"
      all_grouping_counts: "Todos os grupos"
      valid_grouping_counts: "Válido"
      not_valid_grouping_counts: "Não-válid"
      problem: "Houve um problema..."
      warning: "Alerta"
      lines_not_processed: "As seguintes linhas não puderam ser processadas:"
      editing_past_due_date_warning: "O prazo deste projeto já expirou. Além de designar avaliadores para grupos, não é recomendado que nenhuma outra configuração seja alterada dessa vez."
      validate: "Valide o grupo:"
      validate_confirm: "Isso permitirá que o grupo envie sem o número exigido de alunos. Você tem certeza disso?"
      invalidate_confirm: "Isso irá impedir que o grupo envie mesmo com o número exigido de alunos. Você tem certeza disso?"
      is_valid: "Grupo válido"
      is_not_valid: "Grupo inválido"
      rename_group:
        title: "Renomear grupo"
        link: "Renomear grupo"
        success: "Nome do grupo atualizado."
        already_in_use: "Já existe um projeto com este nome."
        group_name: "Nome do Grupo"
      randomly_assign_graders: "Designar avaliadores aleatoriamente"
      cant_delete: "Você não tem permissão para deletar este grupo."
      cant_delete_already_submitted: "Você já enviou algo. Não pode deletar seu grupo."
      could_not_delete: "Não foi possível deletar os seguintes grupos - grupos não podem ser deletados para este projeto se já existir algum envio."
      delete:  'Deletar este grupo'
      delete_confirm: 'Isso vai remover todos os membros no grupo e deletar todas as informações associadas a este grupo. Continuar?'
      use_another_assignments_groups: "Usar grupos de outro projeto?"
      upload:
        upload: "Carregar"
        upload_groups_file: "Carregar arquivo de grupos"
        description: "Formato do arquivo CSV:<br> <code>group_name,repository_name,user_name,<br>user_name ... </code><br>"
        importing: "Ao importar groupos via carregamento CSV no MarkUs você irá apagar os grupos existentes!"
        upload_grader_map: "Carregar grupo / Mapa avaliador"
        upload_grader_criteria_map: "Carregar critério / Mapa avaliador"
        description_grader_map: "Formato do arquivo CSV:<br> <code>group_name,grader_user_name,grader_user_name,... </code><br>"
        description_grader_criteria_map: "Formato do arquivo CSV:<br> <code>criterion_name,grader_user_name,grader_user_name,... </code><br>"
      download:
        download: "Baixar"
        download_groups_file: "Baixar arquivo de grupos"
        download_grader_maps: "Baixar mapeamento dos avaliadores"
        download_csv: "Formato CSV "
        download_grader_groups_csv: "Grupo / Formato CSV mapa avaliadores"
        download_grader_criteria_csv: "Critério / Formato CSV mapa avaliadores"
      reuse_groups: "Reutilizar grupos"
      assignment_to_use: "Quais atribuições de grupos você gostaria de usar?"
      delete_groups_linked: "Isto irá deletar todos os grupos ligados ao projeto. Continuar?"
      create_new_group: "Criar novo grupo"
      group_name: "Nome do Grupo"
      action:
        choose: "Escolher ação"
        validate: "Validar"
        invalidate: "Inválidar"
        delete: "Deletar"
        assign_grader: "Designar Avaliador(es)"
        unassign_grader: "Remover Avaliador(es)"
      csv:
        could_not_find_source: "O projeto fonte de onde os grupos serão copiados não foi encontrado"
        could_not_find_target: "O projeto alvo para o qual os grupos serão copiados não foi encontrado"
      add_all_groups: "Adicionar todos os grupos"
      creating_groups_for_all_students: "A criação de grupos para todos os alunos. (Tarefa de fundo. Atualize a página para ver quando todos os grupos criados.)"

    results:
      title:  "Projeto %{assignment_name} : %{group_name}"
      results_name:  "Resultados"
      successfully_changed: "%{changed} resultados atualizados"
      must_select_a_group:  "Você deve selecionar pelo menos um grupo para atualizar"
      must_select_a_group_to_collect:  "Você deve selecionar pelo menos um grupo para recolher"
      editing_after_release_fail: "As notas já foram publicadas. Você não pode alterá-las."
      could_not_find_file: "Não foi possível encontrar %{filename} no repositório %{repository_name}"

    mark:
      error:
        validate_criteria: "deve ser entre 0 e a nota máxima do critério"

    # Student's View (admin)
    students:
      processing: "Processando..."
      manage_students: "Gerenciar Alunos"
      edit_student:    "Editar um Aluno"
      edit_success: "%{user_name} foi atualizado."
      create_new:      "Criar um novo aluno"
      students: "Alunos"
      search_students:      "Pesquisar os alunos"
      no_students_selected: "Nenhum aluno foi selecionado, portanto nenhuma mudança foi salva."
      upload:
        upload_a_class_list: "Carregar lista de alunos"
        select_csv_file:     "Selecione um arquivo CSV no padrão <code>user_name,last_name,first_name(,section)</code>"
        student_same_number: "Se um estudante com o mesmo nome de usuário exsitir, então a informação do aluno será atualizada."
        csv_file:            "Arquivo CSV"
      download:
        download_student_list: "Baixar lista de estudantes"
        download_csv_format:   "Baixar lista de estudantes em formato CSV"
        download_xml_format:   "Baixar lista de estudantes em formato XML"
      create:
        success: "Aluno %{user_name} criado com sucesso."
        error: "Falha ao criar aluno."
      update:
        success: "Aluno %{user_name} atualizado com sucesso."
        error: "Falha ao atualizar aluno."
    hide_students:      "Marcar como inativo"
    unhide_students:    "Marcar como ativo"
    students_not_successfully_added_message_1: "Os seguintes alunos não foram adicionados com êxito:"
    students_not_successfully_added_message_2: "Tenha certeza que:"
    students_not_successfully_added_message_3: "Nome dos alunos são
    alfa-numéricos."
    students_not_successfully_added_message_4: "Cada campo é separado por uma vírgula (sem espaços)."
    students_not_successfully_added_message_5: "Cada linha tem os campos necesários especificados junto ao formulário de carregamento."
    invalid_group_warning: "Seu grupo é atualmente inválido. Você provavelmente não cumpriu o tamanho  mínimo do grupo. Você pode não ser capaz de enviar qualquer coisa, e seu trabalho não pode ser classificado, até que você tenha atingido esse mínimo.. "
    rejected_invitation: "recusado"

    #Sutdent's View (student)
    student:
      create:
        success: "Aluno %{user_name} criado com sucesso."
        error:   "Falha ao criar aluno."
      update:
        success: "Aluno %{user_name} atualizado com sucesso."
        error:   "Falha ao atualizar aluno."

      assignment: "Projeto %{short_identifier}"
      peer_assignment: "Projeto de Revisão de Pares %{short_identifier}"
      group_information: "Informação do Grupo"
      group_not_valid: "Seu grupo não é válido. Você não pode enviar nada."
      overview: "Visão global"
      last_revision_date: "Última data de revisão:<br><span class=\"info_date\">%{last_modified_date}</span>"
      files: "arquivos"
      missing_required_files: "Faltando <span class=\"info_number\">%{missing_files}</span><span class=\"info %{style_class}\"> arquivos exigidos</span>"
      no_submission_yet: "Você não tem nenhum envio ainda."
      no_peer_submission_yet: "Você não tem observações a avaliar ainda."
      no_group_yet: "Você ainda não está em um grupo"
      grace_date_passed: "e o período de tolerância para este projeto já passou"
      not_allowed_to_form_group: "Você não tem permissão para criar um grupo por si só. Por favor, espere até que um instrutor forme os grupos."
      invitations: "Convites"
      invited_by: "Você foi convidado por %{inviter_first_name} <span class=\"last_name\">%{inviter_last_name}</span>"
      decline_invitation: "Você tem certeza que quer recusar este convite?"
      confirm_work_alone: "Você tem certeza que quer trabalhar sozinho? Você não poderá alterar esta escolha a não ser que você entre em contato com seu instrutor "
      form_own_group: "Forme o seu próprio grupo"
      form_group: "Um grupo deve conter de <strong>%{group_min}</strong> a <strong>%{group_max}</strong> pessoas."
      decline_invitation2: "Isso irá recusar outro convite que você tem. Você tem certeza disso?"
      your_group: "Seu grupo"
      group_options: "Opções de grupo"
      modification_limited: "Neste ponto, a modificação do seu grupo é muito limitado. Ambos a data de vencimento e período de tolerância (se houver) já se passaram."
      invite_more_students: " O grupo não é válido. Você precisa convidar mais alunos."
      working_alone: "Você pediu para trabalhar sozinho nesta tarefa. Se você mudar de idéia e quer formar ou participar de um grupo, primeiro exclua o seu grupo."
      may_not_add_more: "Você não pode adicionar mais pessoas para o seu grupo neste momento."
      may_not_modify: "Você não pode modificar o seu grupo neste momento."
      group_not_deletable: "Você deve entrar em contato com seu instrutor para remover o grupo."
      url_group_repository: "URL para o repositório do seu grupo"
      group_properties: " Propriedades do Grupo "
      students_can_form_groups: " Alunos podem formar grupos. "
      invalid_override: "Instrutor forma os grupos. "
      student_work_alone: "Alunos trabalham sozinhos."
      group_credits: "O seu grupo tem disponível <strong>%{available_grace_credits}</strong>  créditos de tolerância"
      invite: "Convidar"
      please_wait: " Aguarde por favor..."
      work_alone: "Trabalhe sozinho"
      confirm_delete_group: "AVISO: Você vai perder o acesso a seus arquivos submetidos após a exclusão de seu grupo. Verifique se você tem uma cópia local de seus arquivos antes de clicar em OK."
      delete_your_group: "Deletar o seu grupo"
      disinvite_member: "Você tem certeza que quer retirar o convite deste membro?"
      member_disinvited: "Membro desconvidado"
      invited: "(convidado)"
      inviter: "(inviter)"
      disinvite: "Desconvidar"
      cancel_invitation: "Você tem certeza que deseja cancelar o convite?"
      cancel_invitation_title: "Cancelar o convite"
      section_groups_only: "Você só pode convidar alunos da sua sessão"
      submission:
        search_files: "Arquivos de pesquisa"
        file_manager: "%{short_identifier}: Gerenciador de Arquivos"
        current_path: "Caminho atual:"
        conflicts: "Conflitos"
        file_conflicts: "Suas mudanças não foram feitas. Os seguintes conflitos foram detectados:"
        missing_files: "Você ainda precisa enviar %{file} arquivos para este projeto"
        toggle_file_list: "Clique aqui para ver a lista de arquivos que faltam."
        no_action_detected: "Nenhuma mudança foi detectada."
        no_marks_available: "Não há avaliações disponíveis."
        external_submit_only: "MarkUs está aceitando apenas envios externos."
        invalid_file_name: "Nome inválido para o arquivo enviado."
        missing_file: "Não foi possível baixar %{file_name}: %{message}.  O arquivo pode estar faltando."
        no_files_available: "Nenhum arquivo disponível"
        no_groupings_available: "Nenhum grupo disponível"
        no_revision_available: "Nenhuma revisão disponível"
        expect_filter: "Esperado um filtro na seleção"
        # DO NOT change 'file_name' and 'sanitized_filename' in the following message.
        # See app/views/submissions/_file_manager_boot.js.erb
        filename_sanitization_js_warning: "\"Depois do envio, o nome do arquivo mudará de '\" + file_name + \"' para '\" + sanitized_filename + \"'. Você tem certeza disso?\""
        # DO NOT change 'file_name' and 'new_file_name' in the following message.
        # See app/views/submissions/_file_manager_boot.js.erb
        replace_file_js_error: "\"Você não pode substituir '\" + file_name + \"' por '\" + new_file_name + \"'. Você deve substituir um arquivo por outro com o mesmo nome.\""
        version_control_warning: "Submetendo arquivos aqui substitui todas as mudanças feitas usando o controle de versão. Certifique-se de que você trabalhou nos arquivos mais recentes antes de enviar."

    tas:
      create:
        success: "Avaliador %{user_name} criado com sucesso."
        error:   "Falha ao criar avaliador."
      update:
        success: "Avaliador %{user_name} atualizado com sucesso."
        error:   "Falha ao atualizar avaliador."
      delete:
        confirm: "Tem certeza de que deseja excluir este aluno?"
        success: "Avaliador %{user_name} suprimido com sucesso."
        error:   "Falha ao atualizar suprimido."


    #Graders' View
    graders:
      create_new_grader:  "Criar novo avaliador"
      edit_grader:        "Editar avaliador"
      manage_graders:     "Gerenciar avaliadores"
      graders:            "Avaliadores"
      section:            "Sessão"
      all_graders:        "Todos os avaliadores"
      assigned_graders:   "Atribuir avaliador"
      possible_graders:   "Possiveis avaliadores"
      unassigned_graders: "Avaliadores sem atribuição"
      not_covered:        "Não coberto"
      covered:            "Coberto"
      coverage:           "Cobertura"
      problem:            "Havia um problema..."
      search_criteria:    "Pesquisar os critérios"
      assign_to_criteria: "Atribuir avaliador aos critérios"
      lines_not_processed: "As linhas a seguir não puderam ser processadas:"
      skip_empty_submissions: "Não atribua Graders a grupos com apresentações vazias (requer que as candidaturas são recolhidas)"
      upload:
        select_csv_file: "Selecione um arquivo CSV no seguinte formato: <code>user_name,last_name,first_name</code>"
        grader_same_user: "Se existir um avaliador com o mesmo user_name, suas informações serão atualizadas."
        csv_file:         "Arquivo CSV"
        not_added: "Os seguintes corretores não foram adicionados com sucesso:"
        make_sure: "Tenha certeza que:"
        ta_names: "O nome dos corretores são alfanuméricos "
        each_field: "Cada campo é separado por uma vírgula (sem espaços)"
        each_line: "Cada linha tem os campos requeridos especificados acima"
      download:
        download_list: "Baixar lista de corretores no formato CSV"
        begin_annotation: "%{comment_start} ANOTAÇÃO %{id}: %{text} %{comment_end}"
        end_annotation: "%{comment_start} FIM DA ANOTAÇÃO %{id} %{comment_end}"

    #Grade Entry Forms Graders' View
    marks_graders:
      #upload:
      download:
        download_grader_students_csv: "Alunos / Atribuição de corretores CSV "
      upload:
        upload_grader_map: "Carregar alunos / Atribuição de corretores"
        description_grader_map: "Formato arquivo CSV:<br>
            <code>student_user_name,grader_user_name,grader_user_name,... </code><br>"

    #Admins' View
    admins:
      manage_admins: "Gerenciar Administradores"
      create_new_admin: "Criar novo Administrador"
      manage_admins:    "Gerenciar Administradores"
      edit_admin:       "Editar Administrador"
      admins: "Administradores"
      upload:
        not_added: "Os seguintes administradores não foram adicionados com sucesso:"
        make_sure: "Tenha certeza que:"
        each_field: "Cada campo é separado por uma vírgula (sem espaços)"
        each_line: "Cada linha tem os campos requeridos especificados acima"
      create:
        success: "Administrador %{user_name} criado com sucesso."
        error:   "Impossível criar admin."
      update:
        success: "Administrador %{user_name} atualizado com sucesso."
        error:   "Impossível  atualizar o administrador."

    add_student:
      success: "Aluno %{user_name} adicionado."
      fail:
        general: "Algo saiu errado. Não foi possível inserir %{user_name}."
        dne:  "Não foi possível inserir %{user_name} - esse aluno não existe."
        hidden:  "Não foi possível inserir %{user_name} - a conta desse aluno foi desabilitada."
        already_grouped: "Não foi possível inserir %{user_name} - esse aluno já é membro de outro grupo."

    create_group:
      fail:
        due_date_passed: "Não foi possível criar grupo - a data de entrega para este projeto já passou e ou não há períodos de carência permitidos, ou o período de tolerância para este projeto já terminou."
        not_allow_to_form_groups: "Atribuição não permite que os alunos formem grupos"
        already_have_a_group: "Você já tem um grupo, e não pode criar outro"
        can_not_work_alone: "Você não pode trabalhar sozinho para este projeto - o tamanho mínimo do grupo é de %{group_min}"
        do_not_have_a_group: "Você não possúi um grupo"

    invite_student:
      success: "Convites enviados com sucesso"
      fail:
        only_inviter: "Apenas o anfitrião pode excluir um convite recusado"
        due_date_passed: "Não foi possível convidar %{user_name} - a data de entrega para este projeto já passou e, ou não há períodos de carência permitido, ou o período de tolerância para este projeto já acabou."
        dne:  "Não foi possível convidar %{user_name} - esse estudante não existe."
        hidden:  "Não foi possível convidar %{user_name} - conta deste aluno foi desabilitada."
        already_pending: "Não foi possível convidar  %{user_name} - esse aluno já é um membro pendente deste grupo."
        group_max_reached: "Não foi possível convidar %{user_name} - o grupo já possui o tamanho máximo."
        inviting_self: "Você não pode convidar-se para o seu próprio grupo."
        already_grouped: "Não foi possível convidar %{user_name} - este aluno já é um membro de outro grupo."
        need_to_create_group: "Você deve criar um grupo antes de poder convidar usuários"
        not_same_section: "Aluno %{user_name} está fora de sua sessão."
        error: "Não foi possível convidar estudante %{user_name}."
    update_files:
      success:  "As alterações foram feitas."

    user:
        id:             "ID"
        user_name:      "Nome de usuário"
        user_names:     "Nome(s) de usuário"
        first_name:     "Primeiro nome"
        last_name:      "Último nome"
        full_name:      "Nome completo"
        type:           "Tipo"
        user_type:      "Tipo"
        grace_credits:  "Créditos de tolerância"
        section:        "Sessão"
        notes_count:    "Notas"
        display_grader_names_to_students: "Mostrar nome de avaliadores aos alunos?"

    hide_students: "Marcar como inativo"
    unhide_students: "Marcar como ativo"

    annotations:
      annotation_category: "Categorias de anotação"
      no_annotation_categories: "Ainda não há categorias de anotação"
      title: "Anotações: %{assignment_short_identifier}"
      name: "Nome da categoria"
      help_message: "Clique em uma categoria de anotação para adicionar anotações."
      add_annotation_category: "Adicionar categoria de anotação"
      annotations: "Anotações"
      created_by: "Criado por:"
      last_edited_by: "Última edição por:"
      update:
        annotation_category_success: "Esta categoria de anotação foi atualizada com sucesso"
        annotation_category_error: "Não foi possível atualizar a categoria de anotação:"
        annotation_category_name: "Nome da categoria de anotação"
        add_annotation: "Adicionar anotação"
      delete:
        delete_message: "Apagar categoria de anotação"
        annotation_text: "Deletar essa anotação irá remover o texto de todos os arquivos ao qual possa estar anexado. Tem certeza de que quer fazer isto?"
        annotation_category:  "Apagar esta categoria de anotação também irá apagar suas anotações. Anotações excluídas deixarão de estar ligadas à apresentações dos alunos. Tem certeza de que quer fazer isto?"
      upload:
        upload_annotations: "Carregar anotações"
        upload_message_csv: "
        <p>
            Selecione um arquivo CSV no seguinte formato: <br>
            <code>category_name,annotation_text,annotation_text ... </code><br>
          </p>"
        upload_message_yml: "
        <p>
            Selecione um arquivo YAML no seguinte formato: <br>
            <code>category_name: <br>- category_text<br>- category_text</code><br>

          </p>"
        success:  "Carregado com sucesso %{annotation_category_number} categorias de anotações"
        error:  "Não foi possível fazer o upload de categoria: erro com %{annotation_category} localizado na linha %{annotation_line}"
        syntax_error: "Existe um erro no  arquivo carregado: %{error}"
        flash_error: "Não foi possível reconhecer o formato %{format}"
        unparseable_yaml: "Não foi possível analisar o arquivo YAML"
      download:
        download_annotations: "Baixar anotações"
        download_csv: "Baixar em formato CSV"
        download_yml: "Baixar em formato YML"
      one_time_only:  "Uma única vez"

    submission_rules:
      submission_rule:
        description: "Esta é a descrição da classe SubmissionRule. Uma vez que apenas subclasses de SubmissionRule deven ser anexadas a um projeto, esta mensagem nunca deve ser vista."
        commit_after_collection_message: "Esta mensagem é apresentada quando os estudantes submeterem código após a data de coleta. Como SubmissionRule será uma subclasse, e não referenciados diretamente por um Assignment, esta mensagem particular nunca deve ser exibido para os alunos."
        overtime_message:  "Esta mensagem é apresentada para os alunos quando eles vêem o seu gerenciador de arquivos após a data de entrega do projeto já ter passado..."

      no_late_submission_rule:
        name: "Nenhuma regra para submissão atrasada"
        description: "Nenhuma penalidade será aplicada aos trabalhos atrasados"
        commit_after_late_message: "A data de entrega para este projeto já passou. Suas alterações foram registradas, mas não serão incluídas na classificação"
        no_late_message: "A data de entrega para este projeto já passou. Só o que estava em sua pasta na data de entrega será avaliado"
        form_description:  "Não aceitar nenhuma entrega atrasada"

      grace_period_submission_rule:
        name: "Regra de submissão no período de tolerância"
        short_name:  "Período de tolerância"
        deductions: "Dedução de Período de tolerância"
        remove_deduction: "Remover Dedução"
        credits: "Créditos"
        confirm_remove_deduction: "Tem certeza de que deseja excluir este dedução de tolerância?"
        description: "Você pode enviar até %{grace_day_limit} dia (s) após a data de entrega, e vai ter esse número de dias subtraídos os seus dias de tolerância atribuídos"
        after_collection_message: "O número máximo de períodos de tolerância já passou para esse projeto. Quaisquer alterações serão gravadas, mas não classificados."
        commit_after_collection_message: "A data de entrega para este projeto, além do número máximo de dias de tolerância, já passou. Suas alterações foram registrados, mas não vai ser incluído na classificação."
        overtime_message_with_days_left: "A data de entrega para este projeto já passou. No entanto, você tem %{grace_credits_remaining} crédito (s) créditos de tolerância. Se você enviar arquivos, ou fazer alterações durante este período, vai ser gasto %{grace_credits_to_use} desses créditos."
        overtime_message_without_days_left: "A data de entrega para este projeto já passou, e você já não são capazes de usar os dias de tolerância."
        form_description:  "Deduzir automaticamente créditos de período de tolerância"
        add_grace_period: "Adicionar um período de tolerância"
        hours:  "horas..."
        after:  "Depois"
        from:  "De"
        to:  "para"
        alert: "Você deve selecionar a regra de envio Prazo de tolerância para adicionar um período de tolerância."

      penalty_decay_period_submission_rule:
        name: "Regra de submissão no período de decaimento"
        short_name: "Decaimento de penalidade"
        description: "Você pode enviar até %{penalty_decay_period_limit} hora(s) após a data de entrega, mas terá a percentagem adequada deduzida do seu resultado final"
        after_collection_message: "O número máximo de horas de penalização passou para este projeto. Quaisquer alterações serão gravadas, mas não classificados."
        commit_after_collection_message: "A data de entrega para este projeto, além do número máximo de horas de penalização permitidos, já passou. Suas alterações foram registrados, mas não vai ser incluído na classificação."
        overtime_message: "A data de entrega para este projeto já passou e agora você está em um período de grande penalidade. Você pode fazer alterações na sua submissão, mas terá% %{potential_penalty} deduzido a partir da marca final sobre esta atribuição."
        extramark_description: "Submissão atrasada (%{overtime_hours} hora(s)) resultou em dedução automatica de %{penalty_amount}% "
        form_description: "Usar fórmula de decaimento de penalidade"
        add_penalty_decay: "Adicionar período de decaimento"
        alert: "Você deve selecionar uma regra de penalidade para adicionar um período de decaimento."
        from: "De"
        to: "para"
        hours: "hora(s)..."
        after: "Depois"
        every: "todo"
        deduct: "Deduzir"
        for: "para"

      penalty_period_submission_rule:
        name: "Regra de submissão no período de penalidade"
        short_name:  "Período de penalidade"
        description: "Você pode submeter até %{penalty_period_limit} hora(s) depois do prazo, mas tera uma porcentagem deduzida do resultado final"
        after_collection_message: "O número maximo de penalidades foi atingido nesse projeto. Qualquer alteração sera salva, mas não avaliada."
        commit_after_collection_message: "A data de entrega para esse projeto, mais o número maximo de penalidades no período, foram atingidos. Suas alterações foram salvas, mas não sera incluido na sua nota."
        overtime_message: "O prazo para entrega já passou e você esta em um periode de multa. Você pode alterar a submissão, mas tera %{potential_penalty}% deduzido da ua nota final nesse projeto."
        extramark_description: "Submissão atrasada (%{overtime_hours} hora(s)) resultou em dedução automatica de  %{penalty_amount}%"
        form_description: "Usar fórmula de penalidade"
        add_penalty_period: "Adicionar um período de penalidade"
        hours:  "horas..."
        after:  "Depois"
        from:  "De"
        to:  "para"
        deduction: "Período de dedução de penalidade"
        alert: "Você deve selecionar uma regra de submissão de período de penalidade para adicionar um período de multa."

    submission_file:
      error:
        no_access: "Não há acesso para o arquivo de submissão com id #%{submission_file_id}."
        binary_file_message: "Conteudo binário: Use o botao de download para ver o arquivo!"
    test_result:
      error:
        no_access: "Não há accesso para resultado do teste com id #%{test_result_id}."
      button:
        load: "Carregar"
      no_files_available: "[Nenhum resultado disponíveis dos testes]"
      loading_results: "Carregando resultados..."
      running_tests: "Executando testes. Por favor, atualize esta página para visualizar os resultados."
      build_successful: "Testes Completados. Veja '%{logfile}' para detalhes."
      build_failed: "Falha de compilação. Veja '%{logfile}' para investigar."
      build_error: "Erro desconhecido com Ant. O Ant foi corretamente instalado? Veja '%{logfile}' para investigar."

    feedback_file:
      error:
        no_access: "Não há accesso para resultado do teste com id #%{feedback_file_id}."
      no_files_available: "[No arquivo de feedback disponíveis]"

    criteria_csv_error:
      incomplete_row: "contém poucas informações."
      name_not_unique: "Nome do critério já utilizado nesse projeto."
      max_zero: "valor maximo é zero ou não é um número."
      weight_not_number: "peso não é um número."

    csv_special_characters_html: "
    <p>Se você quer user uma vírgula (,) no campo do arquivo CSV , você deve cercar o campo com aspas duplas (\").<br>
    Se você quiser usar aspas duplas em um campo do aruivo field, você deve cerca-lo com aspas duplas e<br>
    duplique cada uma de suas aspas duplas(\"\").</p>
    <p>Segue um exemplo de um campo contendo vírgulas e aspas duplas:</p>
    <code>\"Code style \"\"poor\"\", but the intention was there.\"</code>"

    criterion_name: "Nome do critério"

    criteria:
      title:          "Critério"
      name:           "Nome do critério"
      type:           "Tipo de critério"
      rubric:         "Rubrica"
      flexible:       "Flexível"
      marking_scheme: "Esquema de avalição: %{identifier}"
      save:           "Salvar alterções"
      add_criterion:  "Adicionar Critério"
      errors:
        messages:
          name_taken:             "Nome de critério já utilizado."
          assignment_association: "Associação não é forte com uma atribuição."
          assignment_id:          "Só pode ser o número inteiro maior que 0."
          input_number:           "Deve ser um número maior do que 0.0."

    flexible_criteria:
      title: "Critérios flexíveis"
      move_up: "Mover para cima"
      move_down: "Mover para baixo"
      name: "Nome do critério flexível"
      max_mark: "Nota máxima"
      description: "Descrição"
      description_hint: "Você pode usar tags simples de HTML no campo. Salve as alterações para vizualizar."
      download:
        title: "Baixar arquivo de critério flexível"
        prompt: "Critérios flexíveis estão disponíveis em CSV."
        link: "Baixar critérios flexíveis em formato CSV"
      upload:
        title: "Carregar arquivo de critério flexível"
        prompt: "Selecione um arquivo CSV para carrregar"
        format_html: "
        <p>O arquivo deve possuir o seguinte formato:</p>
        <ul><li>um registro por linha;</li><li>cada linha deve terminar por carriage-return line-feed.</li></ul>
        <code>criteria_name,max_value,description</code>
        <p>A descrição é opcional. Repare que se isso não existir, a segunda vírgula não deve aparecer.</p>"
        success: "Critério flexível carregado com sucesso: %{nb_updates} atualizado(s)."
      move_criterion:
        error: "Impossível mover critério (flexível)."
      ta_visible: "Tornar visível para assistentes de ensino"
      peer_visible: "Tornar visível a perscrutar revisores"
      visibility_error: "Selecione pelo menos uma caixa na seção visibilidade"

    rubric_criteria:
      title: "Critérios rubrica"
      name: "Nome de critério de rúbrica"
      move_up: "Mover para cima"
      move_down: "Mover para baixo"
      level:
        levels: "Níveis"
        level_index: "Nível %{index}"
      download:
        title: "Baixar arquivo de rúbrica"
        prompt: "Critério de rúbrica estão disponíveis em CSV e YAML."
        link_csv: "Baixar rúbrica em formato CSV"
        link_yml: "Baixar rúbrica em formato YAML"
      upload:
        success: "Critério de rúbrica carregado com sucesso: %{nb_updates} atualizada(s)."
        csv:       "Carregar CSV"
        csv_title: "Carregar arquivo CSV"
        yml:       "Carregar YML"
        yml_title: "Carregar arquivo YML File"
        csv_prompt: "Selecionar um arquivo CSV para carregar"
        yml_prompt: "Selecionar um arquivo YML para carregar"
        format_csv_html: "
        <p>O arquivo deve possuir o seguinte formato:</p>
        <ul><li>um registro por linha;</li><li>cada linha deve terminar por carriage-return line-feed.</li></ul>
        <code>criteria_name,weight,<em>level_names</em>,<em>level_descriptions</em></code>
        <p>onde <em>level_names</em> deve conter o nome de cada nível (separado por vírgulas)<br>
        e <em>level_descriptions</em> deve conter a descrição de cada nível (opcional, também separado por vírgulas)."
        format_yml_html: "
          <p>O aruivo deve possuir o seguinte formato:<br>
              <code>criterion_name:<br>
                    &nbsp;&nbsp;weight: weight<br>
                    &nbsp;&nbsp;level_0:<br>
                    &nbsp;&nbsp;&nbsp;&nbsp;name: level_name<br>
                    &nbsp;&nbsp;&nbsp;&nbsp;description: level_description<br>
                    &nbsp;&nbsp;level_1:<br>
                    &nbsp;&nbsp;&nbsp;&nbsp;[...]</code>
          </p>"
        error: "Alguns critérios de rúbrica eram inválidos:"
        syntax_error: "Existe um erro no arquivo carregado : %{error}"
        empty_error: "Nenhum critério foi encontrado no arquivo fornecido."
      defaults:
        level_0: "Insuficiente"
        level_1: "Fraco"
        level_2: "Aceitável"
        level_3: "Bom"
        level_4: "Excelente"
        description_0: "Esse critério não foi satisfeito."
        description_1: "Esse critério foi parcialmente satisfeito."
        description_2: "Esse critério foi satisfeito."
        description_3: "Esse critério foi bem satisfeito."
        description_4: "Esse critério foi quase perfeitamente ou perfeitamente satisfeito."
      move_criterion:
        error: "Impossível mover rúbrica."
      ta_visible: "Tornar visível para assistentes de ensino"
      peer_visible: "Tornar visível a perscrutar revisores"
      visibility_error: "Selecione pelo menos uma caixa na seção visibilidade"

    summary_table:
      title: "Título"
      grade: "Nota"
<<<<<<< HEAD
      mark: "Mark"
      score: "Pontuação"
      weight: "Peso"
=======
>>>>>>> 247ed419

    key_pairs:
      title: "Os Pares de Chaves"
      key_pairs_title:         "Os Seus Pares de Chaves"
      time_of_upload:         "Tempo de Carregamento"
      key_content:         "Conteúdo de Chave"
      new_key_pair:         "Novo Par de Chaves"
      add_key_pair:         "Adicionar um Par de Chaves"
      remove_key:         "Remova a Chave"
      are_you_sure:         "Tem certeza?"
      file:         "Arquivo"
      or:         "OU"
      copy_paste_key:         "Copie e Cole a Sua Chave Pública"
      create_key_pair:         "Criar Par de Chaves"
      back:         "De Volta"
      create:
        success: "Par de Chaves foi criado com sucesso"
        invalid_key: "Par de Chaves não foi criado: Chave inválida"
      update:
        success: "Par de Chaves foi atualizado com sucesso"
      delete:
        success: "Par de Chaves foi removido com sucesso"

    course_summaries:
      title: "Sumário"

    marking_schemes:
      title: "Esquema de marcação"
      name: "Nome"
      add_new: "Adicionar novo Esquema de marcação"
      edit: "Editar esquema de marcação"
      weight_label: "Peso para "
      table_modify_column: "Modificar"

    notes:
        note_on: "%{user_name} em <b>%{display_for}</b>"
        add_new: "Inserir nova observação"
        existing: "Notas existentes"
        comment: "Seu comentário"
        save: "Salvar observação"
        success: "Nota salva com sucesso"
        error: "Impossível salvar observação"
        title: "Observação"
        note: "Observação"
        noteable: "Para"
        # visible options for dropdown. Symbols intentionally capitalized.
        noteables:
            Grouping: "Grupo"
            Student:  "Aluno"
            Assignment: "Projeto"
        author: "Autor"
        creation_time: "Data de criação"
        delete:
            link_title: "Apagar essa anotação"
            link_confirm: "Isso removerá a anotação permanentemente. Continuar?"
            success: "Anotação apagada com sucesso ."
            error_permissions: "Você não possúi permissão para apagar a anotação."
        new:
            note_message: "Mensagem de observação"
            title: "Criar anotação"
            loading_groupings: "Carregando grupos..."
            loading_selector: "Carregando seletor..."
            invalid_selector: "Seletor escolhido inválido."
            no_noteables: "Anotações foram anexadas para grupos, projetos, ou estudantes, mas não há nenhum ainda. Por favor crie um primeiro."
        create:
            success: "Anotação criada com sucesso."
        edit:
            title: "Editar anotação"
        update:
            success: "Anotação foi atualizada com sucesso."

    criteria_edit_total_mark:     "Esse critério será classificado de %{criterion_total_mark}"
    criterion_saved_success:   "Critério salvo com sucesso"
    criterion_deleted_success:  "Critério, e todas notas associadas foram apagas com sucesso"
    criterion:          "Critério"
    total_mark:         "Nota total"
    visibility:         "Visibilidade"
    editing_criteria:   "Editando critério"
    ordering_criteria:  "Ordenar critério"
    modifying_visibility: "Modificando a visibilidade"
    remove_criteria_title:  "Apagar esse critério"
    remove_criteria_message:  "Você tem certeza que quer apagar esse critério?"
    help_editing_criteria_message: "
      Selecione um critério na esquerda para editá-lo. Alterações para os diferentes
      critérios podem ser feitos como se segue:"
    help_editing_rubric_criteria_message: "
      Descrição do critério, nível de cabeçalhos, descrições e visibilidade podem ser modificados.
      O peso que corresponde a marca máxima indicada para cada critério, também pode ser alterado.
      Para alterar o peso para um número fracionário digite um número decimal na caixa de texto.
      Note que o número de níveis não pode ser alterado. Mas se não há descrição para um nível,
      ele não pode ser usado."
    help_ordering_criteria_message: "
      Avaliadores verão o critério na ordem que são mostrados na esquerda. Para alterar a ordem, arraste o critério para a posição desejada na lista."
    help_modifying_visibility_message: "Os ícones na coluna mais à direita sob a visibilidade representam o seguinte:"
    help_ta_visibility_message: "assistentes de ensino será capaz de ver o critério."
    help_peer_visibility_message: "revisores será capaz de ver o critério."
    help_editing_flexible_criteria_message: "
      Nome do critério, descrição, valores máximos e visibilidade podem ser modificados."
    past_due_date_warning: "Já se passou do prazo de entrega do projeto."
    past_due_date_notice: "Já se passou do prazo de entrega do projeto: "

    section:
      name: "Nome"
      legend: "Sessão"
      create_new_section: "Criar nova sessão"
      update_section: "Atualizar sessão"
      add_section: "Inserir nova sessão"
      manage_users: "Gerenciar usuários"
      due_dates_type: "Prazo de entrega por sessão: "
      no_sections: "Ainda não há sessões."
      create:
        success: "Sessão %{name} criada com sucesso."
        error:   "Falha na criação da sessão."
      update:
        success: "Sessão %{name} atualizada com sucesso."
        error:   "Falha ao atualizar sessão."
      delete:
        success: "Sessão apagada com sucesso."
        link_confirm: "Isso removerá a sessão permanentemente. Continuar?"
        error_permissions: "Você não possui permissão suficiente para apagar essa sessão."
        not_empty: "Você não pode apagar essa sessão porque há estudantes nela."

    date:
      formats:
        default: "%d/%m/%Y"
        short: "%e %b"
        long: "%e %B %Y"
        long_ordinal: "%e %B %Y"
        only_day: "%e"
        #MarkUs LONG_DATE_TIME_FORMAT
        long_date: "%A, %d de %B de %Y %H:%M"
        #MarkUs SHORT_DATE_TIME_FORMAT
        short_date: "%d de %B de %Y"
        short_date: "%B %d, %Y"
        locale_date:      "DD, d 'de' MM 'de' yy"
        locale_date_only: "DD, d 'de' MM 'de' yy"
        js_date_time:     "dddd, D [de] MMMM [de] YYYY HH:mm"
        js_date:          "dddd, D [de] MMMM [de] YYYY"

        old_date:             "yy-dd-mm"
        js_old_date:          "YYYY-DD-MM HH:mm"
        js_old_date_only:     "YYYY-DD-MM"
        date_placeholder:     "AAAA-DD-MM"
        datetime_placeholder: "AAAA-DD-MM HH:MM"

      day_names: [domingo, segunda-feira, terça-feira, quarta-feira, quinta-feira, sexta-feira, sábado]
      abbr_day_names: [dom, seg, ter, qua, qui, sex, sab]
      month_names: [~, janeiro, fevereiro, março, abril, maio, junho, julho, agosto, setembro, outubro, novembro, dezembro]
      abbr_month_names: [~, jan, feb, mar, apr, mai, jun, jul, aug, sep, out, nov, dez]
      order:
        - day
        - month
        - year
      months:       ['janeiro', 'fevereiro', 'março', 'abril', 'maio', 'junho', 'julho', 'agosto', 'setembro', 'outubro', 'novembro', 'dezembro']
      weekdays:     ['domingo', 'segunda-feira', 'terça-feira', 'quarta-feira', 'quinta-feira', 'sexta-feira', 'sábado']
      weekdays_min: ['dom', 'seg', 'ter', 'qua', 'qui', 'sex', 'sab']

    time:
      formats:
        default: "%d de %B %Y %H:%M"
        time: "%H:%M"
        short: "%d de %b %H:%M"
        long: "%A %d %B %Y %H:%M:%S %Z"
        long_ordinal: "%A %d %B %Y %H:%M:%S %Z"
        only_second: "%S"
        #MarkUs LONG_DATE_TIME_FORMAT
        long_date: "%A, %d de %B de %Y %H:%M"
        #MarkUs SHORT_DATE_TIME_FORMAT
        short_date: "%d de %B de %Y"
        #MarkUs ANT_LOG_DATE_TIME_FORMAT
        ant_date: "%d-%B-%Y_%I:%M"
        locale_time: "HH:mm"
      am: 'am'
      pm: 'pm'
      hour:   "Hora"
      minute: "Minuto"
      time:   "Tempo"
      next:   "Seguinte"
      prev:   "Anterior"
      close:  "Fechar"
      now:    "Atualmente"

    #app/views/assignments/_read.html.erb
    no_grader_assigned: "Avaliador padrão: Instrutor(es) do curso"
    locale_not_available: "%{locale} tradução não disponível!"
    external_authentication_not_supported: "Autenticação externa não é suportada pela sua plataforma!"
    account_disabled: "Essa conta foi desativada"
    lateness_penalty: "Pena de Atraso"
    grace_period: "Prazo de Carência"
    penalty_decay: "Pena Decadência"
    penalty_period: "Período Penalty"
    additional_information: "Informações Adicionais"
    penalty_decay_message_first: "A dedução de %{deduction}% será aplicado a cada %{interval} horas, até %{hours} horas após a atribuição é devido."
    penalty_decay_message_other: "A partir daí, uma dedução de %{deduction}% será aplicado a cada %{interval} horas, até um máximo de %{hours} horas."
    penalty_period_message: "Depois de %{hours} horas após a data de vencimento, a sua nota será reduzida em %{deduction}%"

    #app/views/main/_assignment_summary.html.erb

    assignment_link:           "%{short_id}: %{description}"

    #app/views/main/_assignment_info_summary.erb
    percentage:                "%{percentage}%"
    assignment_average:        "Média de classe:"
    assignment_median:         "Mediana do projeto:"
    assignments_submitted:     "Projetos submetidos:"
    assignments_graded:        "Projetos avalidos:"
    assignments_failed:        "Número de falhas:"
    assignments_zeros:         "Número de zeros:"
    refresh_graph:             "Atualizar gráfico"
    outstanding_remark_request: "%{request_count} pedidos de avaliação"
    outstanding_remark_requests: "%{request_count} pedidos de avaliação"

    #app/views/main/_grader_summary.erb
    grader_distribution:       "Distribuição de notas"
    assign_graders:            "Atribuir avaliadores"

    #app/views/main/_grade_distribution_graph.html.erb
    grade_distribution:         "Distribuição de notas"

    #app/helpers/submissions_helper.rb
    assign_folder_missing:      "Oh não! Falta pasta Assignment."
    group_repo_missing:         "Oh não! Nenhum repositório encontrado para este grupo."

    #lib/validators/
    date_validator:
      invalid_date: "Não é uma data válida"

    #Test Framework
    automated_tests:
      automated_tests: "Test Framework"
      enable_test:    "Permitir testes para esse projeto"
      required_files_ant: "Arquivos exigidos para Ant"
      need_group_for_test: "Você precisa possuir um grupo para executar os testes"
      test: "Teste"
      revision_used_for_test: "<span class=\"prop_label\">Revisão utilizada:</span> %{revision}"
      due_date_is_passed: "Você não pode executar o teste pois a sua entrega está fora do prazo "
      information: "Informação"
      run_tests: "Executar testes"
      test_run: "Execução de Teste"
      need_one_file: "Você precisa de pelo menos um arquivo enviado para executar os testes.<br>
                      Se você já enviou um arquivo e que executar os testes nele, use o botao \"Coletar e preparar testes\" abaixo."
      need_submission: "As inscrições devem ser recolhidos antes dos testes são executados. Nem todos os agrupamentos seleccionados tiveram testes executados."
      collect_and_test: "Colete e prepare os testes"
      build_xml: "build.xml"
      build_prop: "build.properties"
      add_test_file_link: "Inserir arquivo de teste"
      add_lib_file_link: "Inserir arquivo de biblioteca"
      add_parser_file_link: "Inserir arquivo interpretador (Parser)"
      add_test_file_alert: "Você deve habilitar os testes para esse projeto para inserir um arquivo de teste."
      add_lib_file_alert: "Você deve habilitar testes para esse projeto para inserir um arquivo de biblioteca."
      add_parser_file_alert: "Você deve habilitar testes para esse projeto para inserir um arquivo interpretador (Parser)."
      assignment_test_files: "Arquivos testes associados"
      assignment_lib_files: "Arquivos de bibliotecas associadas"
      assignment_parser_files: "Arquivos de interpretador associados"
      private: "Privado?"
      replace: "Substituir"
      filename_exists: "já foi tomado"
      duplicate_filename: "Tentativa de carregamento do seguinte arquivo mais de uma vez: "
      invalid_buildxml: "Arquivo Ant build.xml deve ser nomeado build.xml"
      invalid_buildproperties: "Arquivo Ant build.properties deve ser nomeado build.properties"
      invalid_filename: "Arquivos de testes, bibliotecas e interpretadores não pode ser nomeado build.xml ou build.properties"
      missing_tokens: "Nenhum token foi encontrado para esse estudante e para esse projeto"
      dir_not_exist: "O diretório %{dir} necessario para o Ant não existe"
      token:
        tokens_form: "Tokens disponíveis por grupo por dia"
        tokens_per_day: "<span class=\"prop_label\">Tokens por dia:</span> %{tokens}"
        tokens_not_given_yet: "<span class=\"prop_label\">Tokens disponíveis:</span> Nenhum tokens dado"
        tokens_no_more_available: "<span class=\"prop_label\">Tokens disponíveis:</span > Mais nenhum token disponível "
        tokens_available: "<span class=\"prop_label\">Tokens disponíveis:</span> %{tokens}"
      test_results_table:
        test_name: "Nome do Teste"
        input: "Entrada"
        output: "Saída"
        expected: "Esperado"
        marks_earned: "Marcas Ganhou"
        status: "Estado"
        passed: "Passou"
        failed: "Fracassado"

#Missing Activerecord Translations for english
    datetime:
      distance_in_words:
        less_than_x_seconds:
          zero: "menos de um segundo"
        less_than_x_minutes:
          zero: "menos de um minuto"

    support:
      array:
        sentence_connector: "e"
        skip_last_comma: true

    server_time: "Data servidor:"<|MERGE_RESOLUTION|>--- conflicted
+++ resolved
@@ -1146,12 +1146,6 @@
     summary_table:
       title: "Título"
       grade: "Nota"
-<<<<<<< HEAD
-      mark: "Mark"
-      score: "Pontuação"
-      weight: "Peso"
-=======
->>>>>>> 247ed419
 
     key_pairs:
       title: "Os Pares de Chaves"
