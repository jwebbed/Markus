en:
    choose_language:    "Choose Language:"
    answer_yes:         "Yes"
    answer_no:          "No"
    markus:             "MarkUs"
    close:              "Close"
    password:           "Password"
    all:                "All"
    none:               "None"
    search:             "Search:"

    # app/views/main/login.html.erb
    welcome_to:         "Welcome to MarkUs!"
    welcome_to_markus:     "%{user_name}, welcome to MarkUs, the online marking tool."
    log_in:             "Log in"
    logging_in:         "Logging in..."
    login:              "Login"
    login_failed:       "Login failed"
    cookies_off:        "Please configure your browser to accept cookies."
    password_not_blank: "Your password must not be blank."
    username_not_blank: "Your username must not be blank."
    username_and_password_not_blank: "Your username and password must not be blank."
    session_expired:     "Your session has expired. Please log in"
    please_log_in:       "Please log in"

    # app/views/layouts/_header.html.erb
    log_out:            "Log out"
    clear_role_switch_session_link: "Cancel role switch"
    working:            "Working..."
    login_as:           "Login as"

    # app/views/main/_about_content.html.erb
    about_markus:       "About MarkUs"
    version:            "Version"
    using_markus_version:       "You are using MarkUs version:"
    license:            "License"
    markus_license_OSI: "MarkUs is made available under the <a href=\"http://www.opensource.org\">OSI</a>-approved <a href=\"http://www.opensource.org/licenses/mit-license.html\">MIT license</a>."
    markus_license_permission:  "Permission is hereby granted, free of charge, to any person obtaining a copy of this software and associated documentation files (the \"Software\"), to deal in the Software without restriction, including without limitation the rights to use, copy, modify, merge, publish, distribute, sublicense, and/or sell copies of the Software, and to permit persons to whom the Software is furnished to do so, subject to the following conditions:"
    markus_copyright_intro:     "The above copyright notice and this permission notice shall be included in all copies or substantial portions of the Software."
    markus_no_warranty: "THE SOFTWARE IS PROVIDED \"AS IS\", WITHOUT WARRANTY OF ANY KIND, EXPRESS OR IMPLIED, INCLUDING BUT NOT LIMITED TO THE WARRANTIES OF MERCHANTABILITY, FITNESS FOR A PARTICULAR PURPOSE AND NONINFRINGEMENT. IN NO EVENT SHALL THE AUTHORS OR COPYRIGHT HOLDERS BE LIABLE FOR ANY CLAIM, DAMAGES OR OTHER LIABILITY, WHETHER IN AN ACTION OF CONTRACT, TORT OR OTHERWISE, ARISING FROM, OUT OF OR IN CONNECTION WITH THE SOFTWARE OR THE USE OR OTHER DEALINGS IN THE SOFTWARE."
    markus_copyright:   "Copyright (c) 2008-2011 by the authors."
    markus_credits:     "Credits"
    markus_credits_thanks:      "Thanks to everyone who contributed to and made MarkUs possible. In particular to:"
    supervisors:        "Supervisors:"
    contact_us:         "Contact Us"
    email_more_info:    "E-mail: <a href=\"mailto:info@markusproject.org\">info@markusproject.org</a> or <a href=\"mailto:markus-users@cs.toronto.edu\">markus-users@cs.toront   o.edu</a><br/>Please visit: <a href=\"http://www.markusproject.org/\">http://www.markusproject.org/</a> for more information.<br/>To submit a bug or issue please visit <a href=\"https://github.com/MarkUsProject/Markus/issues\">https://github.com/MarkUsProject/Markus/issues</a>"

    # app/views/api/_key_display.html.erb
    api_key:            "Your API Key"
    api_key_unavailable:        "Unavailable"
    reset_api_key:        "Reset my API key"

    # app/views/layouts/_menu.html.erb
    dashboard:          "Dashboard"
    assignments:        "Assignments"
    users:              "Users"
    home:               "Home"
    settings:           "Settings"

    # app/models/assignment_file.rb
    validation_messages:
      format_of_assignment_file: "must be alphanumeric, '.', '-' or '_' only"

    # app/views/main/index.html.erb
    firefox_warning:    "Some functionality might only work for Mozilla Firefox users"
    switch_role:         "Switch Role"
    admin_password:      "Admin Password"
    cannot_login_as_another_admin: "You cannot log in as another admin."

    # app/views/assignments/_list_manage.html.erb
    current_assignments:      "Current assignments:"
    due:                       "due :"
    no_assignments:            "There are currently no assignments."
    class_average:             "Class Average: %{results_average}"

    # app/views/assignments/
    name: "Name"
    filename:  "Filename<span class='required_field'>*</span>"
    message:  "Message"
    remove:  "Remove"
    download_csv_grade_report:  "Download CSV Grades Report"
    days_and_hours_left:      "(%{days} day(s) and %{hours} hour(s) left)"
    days_left:          "(%{days} day(s) left)"
    short_identifier:   "Short Identifier"
    description:        "Description"
    shortened_date:     "Date"
    due_date:           "Due Date"
    iso_date_format_example:    "Format:  YYYY-MM-DD - Example:  2009-01-13"
    iso_due_date_format_example:    "Format:  YYYY-MM-DD HH:MM - Example:  2009-01-13 17:44"
    create_new_assignment:      "Add Assignment"
    manage_course_work: "Manage Course Work"
    repository_folder:  "Repository Folder<span class='required_field'>*</span>"
    marking_state:
      not_collected: "Not Collected"
      in_progress: "In Progress"
      completed: "Completed"
      released: "Released"
      remark_requested: "Remark Requested"
      not_complete: "Can not release result for %{group_name}: the marking state is not complete"
      no_submission: "%{group_name} has no submissions"
      no_result: "%{group_name} has no results"
      result_not_saved: "%{group_name}'s submission result could not be saved"
    collect_submissions:
      collect_all: "Collect All Submissions"
      collect_ta: "Collect all your assigned submissions"
      could_not_collect: "Could not collect submissions for assignment %{assignment_identifier} - the collection date has not been reached"
      collection_job_started: "Submission collection for assignment %{assignment_identifier} has begun. The complete process may take some time, but you can access submissions as they become available."
      priority_given: "The submission has been given collection priority. It will be ready soon."
      errors:               "Errors"
      results_loss_warning: "Note: This will erase any marking and annotations already done.\n\nAre you sure you want to proceed?"
    assignment:
        assignment: "Assignment %{short_identifier}"
        required_fields: "Required Fields <span class='required_field'>*</span>"
        name:           "Assignment Name"
        due_date:       "Due Date<span class='required_field'>*</span>"
        short_identifier:   "Short Identifier<span class='required_field'>*</span>"
        update_success:        "Successfully updated the assignment"
        create_success:        "Successfully created the assignment"
        error: "Could not assign SubmissionRule: #%{message}"
        not_valid_submission_rule: "%{type} is not a valid SubmissionRule"
        rules:           "Assignment Rules"
        edit:           "Edit Assignment:"
        properties:     "Assignment Properties"
        required_files:  "Required files"
        submission_rules:  "Submission Rules<span class='required_field'>*</span>"
        required_files_read:  "Files required for this assignment"
        no_required_files_read:  "There are no required files for this assignment."
        required_files_by_student:  "Add filename(s) that students would be required to submit:"
        add_required_file:  "Add a Required File"
        type:  "Assignment type"
        overall_comment: "Overall Comment"
        group:
            empty: "Empty Group"
            assign_over_limit: "You have assigned more than the maximum number of students to group %{group}"
            grace_day_over_limit: "You have assigned one or more students who has less grace period credits than the amount already used by group %{group} for this assignment"
            select_a_group: "Select a group"
            select_a_student: "Select a student"
            select_a_grader: "Select a grader"
            select_only_one_group: "You may only assign each student to one group."
            deleted: "Group has been deleted"
            work_in_groups:  "Students can work in groups"
            persist_group_from: "Persist Groups / Properties from"
            properties:  "Group Properties"
            students_allowed_form_groups:  "Allow students to form their own groups"
            limit_min:  "Group Limit <span class='assignment_info'>(must be 1 or more):</span> minimum students per group:"
            limit_max:  "Maximum students per group:"
            name_autogenerated:  "Group names autogenerated:"
        submission:
            rules:  "Submission Rules"
            penalty_rules:  "Choose penalty rules to apply for late submissions:"
        remark:
            rules:  "Remark Request Rules"
            allow:  "Allow remark requests"
            due_date:  "Remark Due Date"
            message:   "Remark Message"
        marking_scheme:
            title: "Marking Scheme<span class='required_field'>*</span>"
            rubric: "Rubric"
            flexible: "Flexible"
        notice:
            change_marking_scheme_type: "Changing marking scheme will delete your criteria and marks."
        allow_web_submits: "Allow Web Submits?<span class='required_field'>*</span>"
        display_grader_names_to_students: "Display grader names to students?<span class='required_field'>*</span>"
        section_due_date_option:  "If the section due dates option is checked, students can only form groups within their section."
        section_due_dates_info:  "<b>Important</b> The global due date needs to be filled in. If a section has no due date specified, the global due date will be used instead. Students not assigned to any section will only be allowed to form groups with students without section either."
    your_mark:  "Your mark:"

    members:            "Members"
    add_members:        "Add Members"
    remove_members:     "Remove Members"
    graders:            "Graders"
    add_graders:        "Add Graders"
    remove_graders:     "Remove Graders"
    admins:             "Admins"
    add_new:            "Add new"
    create_new_grade_entry_form: "Add Marks Spreadsheet"
    edit:               "Edit"
    save:               "Save"
    save_changes:       "Save Changes"
    apply:              "Apply"
    delete:             "Delete"
    create:             "Create"
    bulk_action:        "Bulk action"
    submit_request:     "Submit Request to Instructor"
    submit:             "Submit"
    cancel:             "Cancel"
    cancel_remark:      "Cancel Remark Request"
    filters:            "Filters"
    all:                "All"
    hidden:             "Hidden"
    active:             "Active"
    not_active:         "Not active"
    download:           "Download"
    upload:             "Upload"
    uploading_please_wait: "Uploading - please wait..."
    choose_assignment:  "Choose..."
    properties:         "Properties"
    grades:             "Grades"
    submissions:        "Submissions"
    rubrics:            "Rubrics"
    marking_scheme:     "Marking Scheme"
    join:               "Join"
    refuse:             "Decline"
    invite:             "Invite"
    disinvite:          "Disinvite"
    help:               "Help"
    give_grace_credits:  "Give Grace Credits:"
    add_section:        "Add section"
    no_result:          "No marks are available for this assignment."
    no_remark_result:   "Remark results are not yet available for this assignment."
    unmarked:           "unmarked"
    partial:           "partial"
    complete:           "complete"
    released:           "released"
    preview:            "Preview"
    invalid_grouping:   "(invalid)"
    validate:           "Validate"
    encoding:           "Encoding"

    marks_released_notice:  "The marks have been released. You cannot change the grades."
    past_due_date_edit_warning:  "WARNING:  The due date you have selected is in the past."
    release_marks: "Release Marks"
    unrelease_marks: "Unrelease Marks"

    #app/views/assignments/grader_index.html
    grade_assignments: "Grade Assignments"

    #app/views/resluts/marker/
    marker:
      new_annot: "New Annot."
      overall_comments: "Overall Comments"
      current_annotations: "Current Annotations"
      across_all_submission_files: "Current annotations across all submission files. Click on the line number to jump to the location in the file."
      annot_summary: "Annot. Summary"
      source_code: "Source Code"
      test_results: "Test Results"
      remark_request: "Remark Request"
      remark_submitted_on: "Remark Request Submitted On"
      remark_instructions: "Instructions for Remark Requests"
      remark_due_date:  "Remark Due Date"
      no_remark_due_date: "No due date assigned"
      past_remark_due_date: "It is already past the remark due date."
      about_remark_save: "Please note that the instructor will be unaware of your saved request unless it has been submitted."
      about_remark_submission: "Once a remark request has been submitted, you will not be able to see your original results until remark results are available. You will also not be able to edit the request."
      cancel_remark_to_change: "In order to change your request, you must cancel your existing request and create a new one."
      remark_submitted: "Your remark request has been submitted:"
      previous_submission:  "Previous Submission"
      next_submission:      "Next Submission"
      marking_status:       "Marking Status:"
      notes:                "Notes (<span id=\"number_of_notes\">%{notes}</span>)"
      include_annotations: "Include Annotations:"
      marks:
        total_mark: "Total Mark:"
        released:   "Released:"
        comment: "Comment"
        percentage: "Percentage"
        invalid_mark: "Invalid Mark!"
        add_extra_mark: "Add Extra Mark"
        mark: "Mark"
        marks: "Marks"
        summary: "Summary"
        submission_rule: "Submission Rule"
        expand_all: "Expand All"
        collapse_all: "Collapse All"
        expand_unmarked: "Expand Unmarked"
        confirm_remove_mark: "Are you sure you want to remove this extra mark?"
        confirm_remove_percentage: "Are you sure you want to remove this extra percentage?"
        subtotal: "Subtotal: "
        old_subtotal: "Old Subtotal: "
        bonus_deductions: "Bonus/Deductions"
        bonus_marks: "Bonus Marks:&nbsp;"
        deducted_marks: "Deducted Marks:&nbsp;"
        total_extra_marks: "Total Extra Marks:&nbsp;"
        total_extra_percentages: "Total Extra Percentage:&nbsp;"
        translated_to_points: "Translated to Points:"
        final_mark: "Final Mark&nbsp;"
        previous_mark: "Previous Mark&nbsp;"
        old: "Old:&nbsp;"
        show_old_marks: "Show Old Mark Summary"
      annotation:
        from_line_to: "%{file_path}: Line %{line_start} to %{line_end}"
        no_annotation_in_this_category: "There are no annotations in this category"
        new_annotation: "Create new annotation"
        annotation_category: "Annotation Category"
        sure_to_remove: "Are you sure you want to remove this annotation?"
        submit_edit: "Submit Edit"
        change_across_submissions: "This change will propogate across all submissions marked with this annotation.  Is this OK?"
        select_some_text: "You must select some source code text"
        select_an_area: "You should select an area on the image to annotate"

    #app/views/results/common
    common:
      loading_code: "Loading Code..."
      submission_file: "Submission File:"
      test_results: "Test Results:"
      no_file_in_repository: "[No files in repository]"
      cant_display_image: "Image cannot be displayed. If you are trying to view a pdf file, please check if you have turned on pdf support. Click on the Download button to download the file instead"
      image_downloading: "Pdf page downloading. Please wait."
      test_code: "Test Code"
      criterion_incomplete_error: "Unable to change marking status to complete, marks missing. Check the marking rubric and make sure that each criterion has been given a mark."

    seperate_multiple_with_commas:  "Seperate multiple user names with commas"
    csv_valid_format:   "There was a problem parsing the CSV file you uploaded.  Please ensure that it's a valid CSV format, and that each line ends with a carriage-return line-feed set of characters.  No changes were made. "
    csv_invalid_lines: "The following CSV lines were invalid: "
    csv_upload_user_duplicate: "Detected duplicate user name: %{user_name}"
    collect_and_grade_overwrite_warning:  "Collecting and grading this revision will overwrite any previous collections/grading done for this group on this assignment.  Are you sure you want to do this?"
    uncommitted_changes_warning: "Your changes are not yet saved, do you still want to navigate away?"
    discard_changes_message: "Are you sure you want to discard your changes?"
    cancel_remark_request: "Are you sure you want to cancel your remark request?  Your existing request will be deleted, and this cannot be undone."
    confirm_remark_submit: "Are you sure you want to submit your remark request?  You will not be able to see your results until remarking is finished."
    invalid_id: "must be an id that is an integer greater than 0"
    still_working_warning: "There are unfinished jobs still being processed.  They might not be saved if you leave now."

    csv:
      repo_collision_warning: "Warning: Repository '%{repo_name}' exists already. Group name was: '%{group_name}'."
      line_nr_csv_file_prefix: "Line %{line_number} of CSV file:"
      group_to_grader: "You must supply a CSV file for group to grader mapping"

    pagination:
      first: "<< First"
      prev: "< Prev"
      next: "Next >"
      last: "Last >>"
      per_page: "per page"
      jump_to: "Jump to:"
      show: "Show"
      of:   "%{low} - %{high} of %{total}"
      select: "Select: "

    selects:
      all_on_page: "All %{page_items} items on this page are selected."
      all: "All %{total_items} items are selected."
      select_full: "Click here to select all %{total_items} items."
      select_clear: "Click here to clear selection."

    browse_submissions:
      find_different_revision: "Find a different revision"
      find_by_revision_timestamp: "Find by Revision Timestamp"
      find_by_revision_number:    "Find by Revision Number"
      viewing_revision:           "Viewing Revision: #<span id=\"current_revision_number_display\">%{revision_number}</span>"
      current_path:         "Current Path:"
      root:                 "[root]"
      collect_and_grab:     "Collect and Grade This Revision"
      could_not_collect:    "Could not collect submission for group %{group_name} - the collection date has not been reached yet."
      release_marks:        "Release Marks"
      unrelease_marks:      "Unrelease Marks"
      run_tests:            "Run Tests"
      group_name:           "Group Name"
      repository_name:      "Repository: %{repository}"
      repository:           "Repository"
      commit_date:          "Commit Date"
      marking_state:        "Marking State"
      grace_credits_used:   "Grace Credits Used"
      final_grade:          "Final Grade"
      class_average:        "Class Average: %{results_average}"
      show_all:             "Show All"
      show_unmarked:        "Show Unmarked"
      show_partial:         "Show Partial"
      show_complete:        "Show Complete"
      show_released:        "Show Released"
      show_assigned_to_me:  "Show Assigned to Me"
      grading_can_begin:    "Grading can begin"
      grading_can_begin_after: "Grading can begin after %{time}"
      workspace:            "Workspace: %{short_identifier}"
      csv_report:           "CSV Report"
      detailled_csv_report: "Detailed CSV Report"
      subversion_repo_list: "Subversion Repo List"
      subversion_export_file: "Subversion Export File"
      errors:               "Errors"
      filter:               "Filter :"
      show:                 "Show"
      per_page:             "per page"
      filename:             "Filename"
      last_revised:         "Last Revised"
      revised_by:           "Revised By"
      replace:              "Replace"
      delete:               "Delete"
      can_begin_grading:    "Can begin grading"
      section:              "Section"

    grade_entry_forms:
      blank_field: "can't be blank"
      invalid_name: "is already taken"
      invalid_date: "is not a valid date"
      invalid_column_out_of: "can only be a whole number greater than 0"
      invalid_identifier: "has already been taken"
      invalid_grade: "can only be greater than or equal to 0"
      specify_columns: "Specify column names and totals:"
      column: "Column"
      column_name: "Name"
      column_out_of: "Out Of"
      add_column: "Add a column"
      remove_column: "Remove:"
      properties: "Marks Spreadsheet Properties"
      create:
        success: "Successfully created new marks spreadsheet"
        title: "Add Marks Spreadsheet"
      edit:
        title: "Edit Marks Spreadsheet:"
        success: "Successfully updated marks spreadsheet"
      grades:
        title: "Manage Marks Spreadsheet:"
        student_title: "Marks:"
        total: "Total:"
        no_grade_entry_items_message: "There are currently no columns for this table."
        must_select_a_student: "You must select at least one student to update."
        expected_filter: "Expected a filter on select full."
        successfully_changed: "Successfully updated %{numGradeEntryStudentsChanged} students."
        update_error: "The marking state for %{user_name} could not be saved."
        errors: "Errors"
        no_mark: "N/A"
        marking_state: "Marking State"

      students:
        title: "Your Term Marks"
        no_results: "There are no marks available yet."
      csv:
        incomplete_header: "Incomplete grade entry item names or totals."
        incomplete_row: "Contains too little information."
        invalid_user_name: "Invalid user name."
        upload_success: "Grades table successfully uploaded: %{num_updates} update(s)."
        upload_title: "Upload Grades File"
        upload_prompt: "Select a CSV file to upload"
        upload_format_html: "<p>The file should have the following format:</p>
                             <ul><li>two lines at the top which specify the question names and totals;</li>
                             <li>one line for each student record;</li>
                             <li>each line should be terminated by a carriage-return line-feed.</li></ul>
                             <code>\"\",q1_name,q2_name,q3_name</code><br/>
                             <code>\"\",q1_out_of,q2_out_of,q3_out_of</code><br/>
                             <code>user_name,grade_for_q1,grade_for_q2,grade_for_q3</code>"

    no_grade_entry_forms_message: "There are currently no marks spreadsheets."
    current_grade_entry_forms_title: "Current marks spreadsheets:"
    mark_message: "Your mark:"

    student_interface_assignments: "Your Assignments"

    stopping_collection_process: "Now stopping collection process..."
    converting_pdfs: "Now converting pdf files...%{converted}/%{total}"

    groups:
      groups: "Groups"
      add_new: "Add new group"
      manage_groups: "Manage Groups"
      all_students: "All students(<span id=\"all_students_count\"></span>)"
      unassigned_students: "Unassigned(<span id=\"unassigned_students_count\"></span>)"
      assigned_students: "Assigned(<span id=\"assigned_students_count\"></span>)"
      another_assignment_group: "Use another assignment's groups"
      graders: "Graders (%{graders})"
      all_grouping_counts: "All Groups(<span id=\"all_groupings_count\"></span>)"
      valid_grouping_counts: "Valid (<span id=\"valid_groupings_count\"></span>)"
      not_valid_grouping_counts: "Not Valid (<span id=\"invalid_groupings_count\"></span>)"
      problem: "There was a problem..."
      warning: "Warning"
      lines_not_processed: "The following lines could not be processed:"
      loading_list: "Loading List..."
      editing_past_due_date_warning: "This assignment is past its due date.  Besides assigning graders to groups, it is not recommended that any other settings be altered here at this time."
      validate: "Validate this group:"
      validate_confirm: "This will allow this group to submit without the required number of students. Are you sure?"
      invalidate_confirm: "This will prevent this group from submitting, even with the required number of students. Are you sure?"
      is_valid: "Group is valid"
      is_not_valid: "Group is not valid"
      rename_group:
        title: "Rename Group"
        link: "Rename Group"
        success: "Group name has been updated."
        already_in_use: "This name is already in use for this assignment."
        group_name: "Group Name"
      randomly_assign_graders: "Randomly assign Graders"
      cant_delete: "You are not allowed to delete the group."
      cant_delete_already_submitted: "You already submitted something. You cannot delete your group."
      could_not_delete: "Could not delete the following groups - note that groups cannot be deleted for this assignment if a submission has already been created for them for grading."
      delete:  'Delete this group'
      delete_confirm: 'This will remove all members in the group and delete all information associated with this group. Continue?'
      use_another_assignments_groups: "Use another assignment's groups"
      upload:
        upload: "Upload"
        upload_groups_file: "Upload Groups File"
        description: "CSV file format:<br />
            <code>group_name,repository_name,user_name,<br />user_name ... </code><br />"
        importing: " Importing groups via CSV upload into MarkUs will destroy existing groups!"
        upload_grader_map: "Upload Group / Grader Map"
        upload_grader_criteria_map: "Upload Criteria / Grader Map"
        description_grader_map: "CSV file format:<br />
            <code>group_name,grader_user_name,grader_user_name,... </code><br />"
        description_grader_criteria_map: "CSV file format:<br />
            <code>criterion_name,grader_user_name,grader_user_name,... </code><br />"
      download:
        download: "Download"
        download_groups_file: "Download Groups File"
        download_grader_maps: "Download Grader Maps"
        download_csv: "CSV Format"
        download_grader_groups_csv: "Group / Grader map CSV format"
        download_grader_criteria_csv: "Criteria / Grader map CSV format"
      reuse_groups: "Reuse Groups"
      assignment_to_use: "Which assignments groups would you like to use?"
      delete_groups_linked: "This will delete all the groups linked to this assignment. Continue?"
      create_new_group: "Create new group"
      groupe_name: "Group Name"
      action:
        choose: "Choose an action"
        validate: "Validate"
        invalidate: "Invalidate"
        delete: "Delete"
        assign_grader: "Assign Grader(s)"
        unassign_grader: "Unassign Grader(s)"
      csv:
        could_not_find_source: "Could not find source assignment for cloning groups"
        could_not_find_target: "Could not find target assignment for cloning groups"

    results:
      title:  "Assignment %{assignment_name} : %{group_name}"
      results_name:  "Results"
      successfully_changed: "Successfully updated %{changed} results"
      must_select_a_group:  "You must select at least one group to update"
      editing_after_release_fail: "The marks have been released. You cannot change the grades."
      could_not_find_file: "Could not find %{filename} in repository %{repository_name}"

    mark:
      error:
        save: "Could not save this mark!: "
        validate_flexible: "must be between 0 and the maximum mark of the criterion"
        validate_rubric: "must be an integer between 0 and 4"

    # Student's View (admin)
    students:
      processing: "Processing..."
      manage_students: "Manage Students"
      edit_student:    "Edit a Student"
      edit_success: "%{user_name} has been updated."
      create_new:      "Create a new Student"
      students: "Students"
      no_students_selected: "No students were selected, so no changes were made."
      upload:
        upload_a_class_list: "Upload a class list"
        select_csv_file:     "Select a CSV file of the following form: <code>user_name,last_name,first_name(,section)</code>"
        student_same_number: "If a student with the same student number exists, then the student's information is updated."
        csv_file:            "CSV File"
      download:
        download_student_list: "Download Student List"
        download_csv_format:   "Download Student list in CSV format"
        download_xml_format:   "Download Student list in XML format"
      create:
        success: "Successfully created student %{user_name}."
        error: "Failed to create student."
      update:
        success: "Successfully updated student %{user_name}."
        error: "Failed to update student."
    hide_students:      "Mark as inactive"
    unhide_students:    "Mark as active"
    students_not_successfully_added_message_1: "The following students have not been successfully added:"
    students_not_successfully_added_message_2: "Make sure that:"
    students_not_successfully_added_message_3: "Student names are
    alphanumeric."
    students_not_successfully_added_message_4: "Each field is separated
    by a comma (no spaces)."
    students_not_successfully_added_message_5: "Each line has the required
    fields specified near the upload form."
    invalid_group_warning: "Your group is currently invalid. You probably haven't met the group size minimum. You may not be able to submit anything, and your work may not be graded, until you have met this minimum. "
    rejected_invitation: "declined"

    #Sutdent's View (student)
    student:
      create:
        success: "Successfully created student %{user_name}."
        error:   "Failed to create student."
      update:
        success: "Successfully updated student %{user_name}."
        error:   "Failed to update student."

      assignment: "Assignment %{short_identifier}"
      group_information: "Group Information"
      group_not_valid: "Your group is not valid. You can't submit anything."
      overview: "Overview"
      last_revision_date: "Last Revision Date:<br /><span class=\"info_date\">%{last_modified_date}</span>"
      files: "files"
      missing_required_files: "<span class=\"info_number\">%{missing_files}</span><span class=\"info_red\"> missing required files</span>"
      no_submission_yet: "You don't have any submission yet"
      no_group_yet: "You don't have a group yet"
      grace_date_passed: "and the grace period for this assignment has passed"
      not_allowed_to_form_group: "You are not allowed to form groups yourself for this assignment.
            Please wait until the instructor forms groups."
      invitations: "Invitations"
      invited_by: "You have been invited by %{inviter_first_name} <span class=\"last_name\">%{inviter_last_name}</span>"
      decline_invitation: "Are you sure you want to decline this invitation?"
      form_own_group: "Form your own group"
      form_group: "The groups must be from <strong>%{group_min}</strong> to <strong>%{group_max}</strong> people."
      decline_invitation2: "This will decline the invitation you have. Are you sure?"
      your_group: "Your group"
      modification_limited: "At this point modification of your group is very limited.
            The due date and grace period (if any) have both passed."
      invite_more_students: " The group is not valid. You need to
            invite more students."
      url_group_repository: "URL to your group's repository"
      group_properties: " Group Properties "
      students_can_form_groups: " Students can form groups. "
      invalid_override: "Instructor forms groups."
      student_work_alone: "Students work alone"
      group_credits: "Your group has <strong>%{available_grace_credits}</strong> available grace credits"
      invite: "Invite"
      please_wait: " Please wait..."
      work_alone: "Work alone"
      confirm_delete_group: "Are you sure you want to delete your group?"
      delete_your_group: "Delete your group"
      disinvite_member: "Are you sure you want to uninvite this member?"
      member_disinvited: "Member disinvited"
      invited: "(invited)"
      inviter: "(inviter)"
      disinvite: "Uninvite"
      cancel_invitation: "Are you sure you want to cancel this invitation?"
      cancel_invitation_title: "Cancel invitation"
      section_groups_only: "You can invite only students of your section"
      submission:
        file_manager: "%{short_identifier}: File Manager"
        current_path: "Current Path:"
        conflicts: "Conflicts"
        file_conflicts: "Your changes have not been made.  The following file conflicts were detected:"
        missing_files: "You still need to submit %{file} required file(s) for this assignment:"
        toggle_file_list: "click here to toggle the list of missing files."
        no_action_detected: "No actions were detected in the last submit.  Nothing was changed."
        no_marks_available: "No marks are available."
        external_submit_only: "MarkUs is only accepting external submits"
        invalid_file_name: "Invalid file name on submitted file"
        missing_file: "Could not download %{file_name}: %{message}.  File may be missing."
        expect_filter: "Expected a filter on select full"
        # DO NOT change 'file_name' and 'sanitized_filename' in the following message.
        # See app/views/submissions/_file_manager_boot.js.erb
        filename_sanitization_js_warning: "\"After you submit the filename will change from '\" + file_name + \"' to '\" + sanitized_filename + \"'. Is that OK?\""
        # DO NOT change 'file_name' and 'new_file_name' in the following message.
        # See app/views/submissions/_file_manager_boot.js.erb
        replace_file_js_error: "\"You cannot replace '\" + file_name + \"' with '\" + new_file_name + \"'. You must replace a file with a file which has the same name.\""


    tas:
      create:
        success: "Successfully created grader %{user_name}."
        error:   "Failed to create grader."
      update:
        success: "Successfully updated grader %{user_name}."
        error:   "Failed to update grader."

    #Graders' View
    graders:
      create_new_grader:  "Create a new Grader"
      edit_grader:        "Edit a Grader"
      manage_graders:     "Manage Graders"
      graders:            "Graders"
      section:            "Section"
      all_graders:        "All Graders"
      assigned_graders:   "Assigned Graders"
      possible_graders:   "Possible Graders"
      unassigned_graders: "Unassigned Graders"
      not_covered:        "Not Covered"
      covered:            "Covered"
      coverage: "Coverage"
      assign_to_criteria: "Assign Graders to Criteria"
      upload:
        select_csv_file: "Select a CSV file of the following form: <code>user_name,last_name,first_name</code>"
        grader_same_user: "If a TA with the same user_name exists, then that TA's information is updated."
        csv_file:         "CVS File"
        not_added: "The following TAs have not been successfully added:"
        make_sure: "Make sure that:"
        ta_names: "TA names are alphanumeric"
        each_field: "Each field is separated by a comma (no spaces)"
        each_line: "Each line has the required fields specified above"
      download:
        download_list: "Download TA list in CSV format"
        begin_annotation: "%{comment_start} ANNOTATION %{id}: %{text} %{comment_end}"
        end_annotation: "%{comment_start} END ANNOTATION %{id} %{comment_end}"

    #Admins' View
    admins:
      manage_admins: "Manage Admins"
      create_new_admin: "Create a new Admin"
      manage_admins:    "Manage Admins"
      edit_admin:       "Edit an Admin"
      admins: "Admins"
      upload:
        not_added: "The following Admins have not been successfully added:"
        make_sure: "Make sure that:"
        each_field: "Each field is separated by a comma (no spaces)"
        each_line: "Each line has the required fields specified above"
      create:
        success: "Successfully created admin %{user_name}."
        error:   "Failed to create admin."
      update:
        success: "Successfully updated admin %{user_name}."
        error:   "Failed to update admin."

    rubrics:
      move_criterion:
        error: "Failed to move rubric."

    flexible_criteria:
      move_criterion:
        error: "Failed to move flexible criteria."
    
    add_student:
      success: "Student %{user_name} added."
      fail:
        general: "Something went wrong. Could not add %{user_name}."
        dne:  "Could not add %{user_name} - this student does not exist."
        hidden:  "Could not add %{user_name} - this student's account has been disabled."
        already_grouped: "Could not add %{user_name} - this student is already a member of another group."

    create_group:
      fail:
        due_date_passed: "Could not create group - the due date for this assignment has passed and there are either no grace periods allowed, or the grace period for this assignment has also passed."
        not_allow_to_form_groups: "Assignment does not allow students to form groups"
        already_have_a_group: "You already have a group, and cannot create another"
        can_not_work_alone: "You cannot work alone for this assignment - the group size minimum is %{group_min}"
        do_not_have_a_group: "You do not currently have a group"

    invite_student:
      success: "Invitations successful"
      fail:
        only_inviter: "Only the inviter can delete a declined invitation"
        due_date_passed: "Could not invite %{user_name} - the due date for this assignment has passed and there are either no grace periods allowed, or the grace period for this assignment has also passed."
        dne:  "Could not invite %{user_name} - this student does not exist."
        hidden:  "Could not invite %{user_name} - this student's account has been disabled."
        already_pending: "Could not invite %{user_name} - this student is already a pending member of this group."
        group_max_reached: "Could not invite %{user_name} - group maximum has been reached."
        inviting_self: "You cannot invite yourself to your own group."
        already_grouped: "Could not invite %{user_name} - this student is already a member of another group."
        need_to_create_group: "You must create a group before you can invite users"
        not_same_section: "Student %{user_name} is outside of your section."
        error: "Failed to invite student %{user_name}."
    update_files:
      success:  "Your changes have been made."

    user:
        user_name:      "User Name"
        user_names:     "User Name"
        first_name:     "First Name"
        last_name:      "Last Name"
        full_name:      "Full Name"
        user_type:      "Type"
        grace_credits:  "Grace Credits Left"
        section:        "Section"
        display_grader_names_to_students: "Display grader names to students?"

    hide_students: "Mark as inactive"
    unhide_students: "Mark as active"

    annotations:
      annotation_category: "Annotation Category"
      no_annotation_categories: "There are no annotation categories, yet."
      title: "Annotations: %{assignment_short_identifier}"
      name: "Category name"
      help_message: "Click on an annotation category to add annotations."
      add_annotation_category: "Add Annotation Category"
      annotations: "Annotations"
      update:
        annotation_category_success: "This Annotation Category was successfully updated"
        annotation_category_error: "Could not update Annotation Category:"
        annotation_category_name: "Annotation category name"
        add_annotation: "Add Annotation"
      delete:
        delete_message: "Delete annotation category"
        annotation_text: "Deleting this annotation will remove the text from any files it may be attached to.  Are you sure you want to do this?"
        annotation_category:  "Delete this annotation category will also delete its annotations.  Deleted annotations will no longer be attached to student submissions.  Are you sure you want to do this?"
      upload:
        upload_annotations: "Upload Annotations"
        upload_message_csv: "
        <p>
            Select a CSV file form:<br />
            <code>category_name,annotation_text,annotation_text ... </code><br />
          </p>"
        upload_message_yml: "
        <p>
            Select a YAML file form:<br />
            <code>category_name: <br />- category_text<br />- category_text</code><br />

          </p>"
        success:  "Successfully uploaded %{annotation_category_number} Annotation Categories"
        error:  "Unable to upload category: %{annotation_category} located in line %{annotation_line}"
        syntax_error: "There is an error in the file you uploaded : %{error}"
        flash_error: "Could not recognize %{format} format to download with"
      download:
        download_annotations: "Download Annotations"
        download_csv: "Download in CSV Format"
        download_yml: "Download in YML Format"
      one_time_only:  "One Time Only"

    submission_rules:
      submission_rule:
        description: "This is the description of the SubmissionRule class.  Since only subclasses of SubmissionRule should be attached to an Assignment, this message should never be seen."
        commit_after_collection_message: "This message is displayed when students submit code after the collection date.  Since SubmissionRule is to be subclassed, and not referenced directly by an Assignment, this particular message should never be displayed to students."
        overtime_message:  "This message is displayed to students when they view their file manager after the assignment due date has passed."

      no_late_submission_rule:
        name: "No Late Submission Rule"
        description: "No penalties will be applied to late assignments"
        commit_after_late_message: "The due date for this assignment has passed.  Your changes have been recorded, but will not be included in the grading"
        no_late_message: "The due date for this assignment has passed.  Only what was in your folder at the due date will be graded."
        form_description:  "Accept no late submissions"

      grace_period_submission_rule:
        name: "Grace Period Submission Rule"
        short_name:  "Grace Period"
        deductions: "Grace Period Deductions"
        remove_deduction: "Remove Deduction"
        credits: "Credits"
        confirm_remove_deduction: "Are you sure you want to delete this Grace Period Deduction?"
        description: "You may submit up to %{grace_day_limit} day(s) past the due date, and will have that number of days subtracted from your allotted grace days"
        after_collection_message: "The maximum number of grace periods has passed for this assignment.  Any changes will be recorded, but not graded."
        commit_after_collection_message: "The due date for this assignment, plus the maximum number of allowed grace days, has passed.  Your changes have been recorded, but will not be included in the grading."
        overtime_message_with_days_left: "The due date for this assignment has passed.  However, you have %{grace_credits_remaining} grace credit(s) left.  If you submit files, or make changes during this period, you will be spending %{grace_credits_to_use} of those credits."
        overtime_message_without_days_left: "The due date for this assignment has passed, and you are no longer able to use any grace days."
        form_description:  "Automatically deduct grace period credits"
        add_grace_period: "Add a Grace Period"
        hours:  "hours..."
        after:  "After"
        from:  "From"
        to:  "to"
        alert: "You must select the Grace Period Submission Rule to add a grace period."

      penalty_decay_period_submission_rule:
        name: "Penalty Period Submission Rule"
        short_name: "Penalty Decay"
        description: "You may submit up to %{penalty_decay_period_limit} hour(s) past the due date, but will have the appropriate percentage deducted from your final result"
        after_collection_message: "The maximum number of penalty hours has passed for this assignment. Any changes will be recorded, but not graded."
        commit_after_collection_message: "The due date for this assignment, plus the maximum number of allowed penalty hours, has passed. Your changes have been recorded, but will not be included in the grading."
        overtime_message: "The due date for this assignment has passed and you are now in a penalty period. You can make changes to your submission, but will have %{potential_penalty}% deducted from the final mark on this assignment."
        form_description: "Use Penalty Decay Formula"
        add_penalty_decay: "Add a Decay Period"
        alert: "You must select the Penalty Decay Submission Rule to add a decay period."
        from: "From"
        to: "to"
        hours: "hour(s)..."
        after: "After"
        each: "each"
        deduct: "Deduct"
        for: "for"

      penalty_period_submission_rule:
        name: "Penalty Period Submission Rule"
        short_name:  "Penalty Period"
        description: "You may submit up to %{penalty_period_limit} hour(s) past the due date, but will have the appropriate percentage deducted from your final result"
        after_collection_message: "The maximum number of penalty periods has passed for this assignment. Any changes will be recorded, but not graded."
        commit_after_collection_message: "The due date for this assignment, plus the maximum number of allowed penalty periods, has passed.  Your changes have been recorded, but will not be included in the grading."
        overtime_message: "The due date for this assignment has passed and you are now in a penalty period. You can make changes to your submission, but will have %{potential_penalty}% deducted from the final mark on this assignment."
        extramark_description: "Late submission (%{overtime_hours} hour(s)) resulted in automatic %{penalty_amount}% deduction"
        form_description: "Use Penalty Formula"
        add_penalty_period: "Add a Penalty Period"
        hours:  "hours..."
        after:  "After"
        from:  "From"
        to:  "to"
        deduction: "Penalty Period Deduction:"
        alert: "You must select the Penalty Period Submission Rule to add a penalty period."

    submission_file:
      error:
        no_access: "No access to submission file with id #%{submission_file_id}."
        binary_file_message: "Binary content: Use download button to view file!"
    test_result:
      error:
        no_access: "No access to test result with id #%{test_result_id}."
      button:
        load: "Load Results"
      no_files_available: "[No test results available]"
      loading_results: "Loading results..."
      running_tests: "Running Tests..."
      build_successful: "Tests Completed. View '%{logfile}' for details."
      build_failed: "Build Failed. View '%{logfile}' to investigate."
      build_error: "Unknown error with Ant. Is Ant correctly installed? View '%{logfile}' to investigate."

    criteria_csv_error:
      incomplete_row: "contains too little information."
      name_not_unique: "criterion name already used in the current assignment."
      max_zero: "maximum value is zero or not a number."
      weight_not_number: "weight is not a number."

    csv_special_characters_html: "
    <p>If you wish to use a comma (,) in a CSV field, you should surround that whole field with double quotes (\").<br />
    If you wish to use double quotes in a CSV field, you should surround the field with double quotes and<br />
    double each one of your double quotes (\"\").</p>
    <p>Here's an example of a CSV field containing commas and double quotes:</p>
    <code>\"Code style \"\"poor\"\", but the intention was there.\"</code>"

    criterion_name: "Criterion Name"

    flexible_criteria:
      criteria_management:         "Criteria Management: %{identifier}"
      save: "Save changes"
      move_up: "Move up"
      move_down: "Move down"
      name: "Flexible criterion name"
      max: "Maximum mark"
      description: "Description"
      description_hint: "You may use simple HTML tags in this field. Save changes to see a preview."
      download:
        title: "Download Flexible Criteria File"
        prompt: "Flexible criteria are currently available in CSV."
        link: "Download Flexible criteria in CSV format"
      upload:
        title: "Upload Flexible Criteria File"
        prompt: "Select a CSV file to upload"
        format_html: "
        <p>The file should have the following format:</p>
        <ul><li>one record per line;</li><li>each line should be terminated by a carriage-return line-feed.</li></ul>
        <code>criteria_name,max_value,description</code>
        <p>The description is optional. Note that if it is not present, the second
        comma should not appear.</p>"
        success: "Flexible criteria successfully uploaded: %{nb_updates} update(s)."

    rubric_criteria:
      criteria_management:         "Rubric Management: %{identifier}"
      save: "Save changes"
      name: "Rubric criterion name"
      move_up: "Move up"
      move_down: "Move down"
      level:
        levels: "Levels"
        level_index: "Level %{index}"
      download:
        title: "Download Rubric File"
        prompt: "Rubric criteria are currently available in CSV and YAML."
        link_csv: "Download rubric in CSV Format"
        link_yml: "Download rubric in YAML Format"
      upload:
        success: "Rubric criteria successfully uploaded: %{nb_updates} update(s)."
        csv_title: "Upload CSV File"
        yml_title: "Upload YML File"
        csv_prompt: "Select a CSV file to upload"
        yml_prompt: "Select a YML file to upload"
        format_csv_html: "
        <p>The file should have the following format:</p>
        <ul><li>one record per line;</li><li>each line should be terminated by a carriage-return line-feed.</li></ul>
        <code>criteria_name,weight,<em>level_names</em>,<em>level_descriptions</em></code>
        <p>where <em>level_names</em> must contains the name of each level (seperated by commas)<br />
        and <em>level_descriptions</em> could contains the description of each level (optional, also seperated
        by commas)."
        format_yml_html: "
          <p>The file should have the following format:<br />
              <code>criterion_name:<br />
                    &nbsp;&nbsp;weight: weight<br />
                    &nbsp;&nbsp;level_0:<br />
                    &nbsp;&nbsp;&nbsp;&nbsp;name: level_name<br />
                    &nbsp;&nbsp;&nbsp;&nbsp;description: level_description<br />
                    &nbsp;&nbsp;level_1:<br />
                    &nbsp;&nbsp;&nbsp;&nbsp;[...]
          </p>"
        error: "Some rubric criteria were invalid:"
        syntax_error: "There is an error in the file you uploaded : %{error}"
        empty_error: "No criteria were found in the provided file."
      error_total: "total weight must be positive"
      defaults:
        level_0: "Very Poor"
        level_1: "Weak"
        level_2: "Passable"
        level_3: "Good"
        level_4: "Excellent"
        description_0: "This criterion was not satisfied."
        description_1: "This criterion was partially satisfied."
        description_2: "This criterion was satisfied."
        description_3: "This criterion was satisfied well."
        description_4: "This criterion was satisfied perfectly or nearly perfectly."

    summary_table:
      title: "Title"
      max_value: "Maximum value"
      grade: "Grade"
      x_mark: "x Mark"
      weight: "Weight"
      test_script_title: "Test scripts"

    notes:
        note_on: "%{user_name} on <b>%{display_for}</b>"
        add_new: "Add a new note"
        existing: "Existing Notes"
        comment: "Your comment"
        save: "Save Note"
        success: "Note saved succesfully"
        error: "Unable to save the note"
        title: "Notes"
        note: "Note"
        noteable: "Noteable"
        # visible options for dropdown. Symbols intentionally capitalized.
        noteables:
            Grouping: "Group"
            Student:  "Student"
            Assignment: "Assignment"
        author: "Author"
        creation_time: "Creation Time"
        delete:
            link_title: "Delete this note"
            link_confirm: "This will remove this note permanently. Continue?"
            success: "Note was deleted successfully."
            error_permissions: "You do not have sufficient permissions to delete this note."
        new:
            note_message: "Notes message"
            title: "Create Note"
            loading_groupings: "Loading Groups..."
            loading_selector: "Loading selector..."
            invalid_selector: "Invalid selector chosen."
            no_noteables: "Notes are attached to groups, assignments, or students, but there are none yet. Please create one first."
        create:
            success: "Note was successfully created."
        edit:
            title: "Edit Note"
        update:
            success: "Note was successfully updated."

    add_criterion:                "Add Criterion"
    criteria_edit_total_mark:     "This criterion will be marked out of %{criterion_total_mark}"
    criterion_saved_success:   "Criterion was successfully saved"
    criterion_deleted_success:  "Criterion, and all associated marks were successfully deleted"
    criteria:           "Criteria"
    criterion:          "Criterion"
    total_mark:         "Total mark"
    weight:             "Weight"
    editing_criteria:   "Editing criteria"
    ordering_criteria:  "Ordering criteria"
    remove_criteria_title:  "Delete this criterion"
    remove_criteria_message:  "Are you sure you want to delete this criterion?"
    help_editing_rubric_criteria_message: "
      Select a criterion on the left to edit it.  Criteria descriptions, Level
      headings and descriptions can be modified.  The weight of each criterion
      can also be changed. To change the weight to a fractional number simply
      type in a decimal number into the text box.
      Note that the number of levels cannot be changed.  However if no
      description is set for a level, that level will not be used."
    help_ordering_criteria_message: "
      Graders will see the criteria in the order that they are displayed to
      left.  To change the order, drag a criterion to the desired location
      in the list."
    help_editing_flexible_criteria_message: "
      Select a criterion on the left to edit it.  Criteria names, descriptions and
      maximum values can be modified."
    past_due_date_warning: "Due date for this assignment is in the past."

    section:
      name: "Name"
      legend: "Section"
      create_new_section: "Add a new section"
      update_section: "Update Section"
      add_section: "Add a new section"
      manage_users: "Manage Users"
      due_dates_type: "Section due dates type: "
      no_sections: "There are no sections yet."
      create:
        success: "Successfully created section %{name}."
        error:   "Failed to create section."
      update:
        success: "Successfully updated section %{name}."
        error:   "Failed to update section."
      delete:
        success: "Section was deleted successfully."
        link_confirm: "This will remove this section permanently. Continue?"
        error_permissions: "You do not have sufficient permissions to delete this section."
        not_empty: "You cannot delete this section because it has students in it."

    date:
      formats:
        default: "%d/%m/%Y"
        short: "%e %b"
        long: "%e %B %Y"
        long_ordinal: "%e %B %Y"
        only_day: "%e"
        #MarkUs LONG_DATE_TIME_FORMAT
        long_date: "%B %d, %Y: %I:%M%p"
        #MarkUs SHORT_DATE_TIME_FORMAT
        short_date: "%B %d, %Y"
     
      day_names: [Sunday, Monday, Tuesday, Wednesday, Thursday, Friday, Saturday]
      abbr_day_names: [Sun, Mon, Tue, Wed, Thu, Fri, Sat]
      month_names: [~, January, February, March, April, May, June, July, August, September, October, November, December]
      abbr_month_names: [~, Jan, Feb, Mar, Apr, May, Jun, Jul, Aug, Sep, Oct, Nov, Dec]
      order: [ :year, :month, :day ]

    time:
      formats:
        default: "%d %B %Y %H:%M"
        time: "%H:%M"
        short: "%d %b %H:%M"
        long: "%A %d %B %Y %H:%M:%S %Z"
        long_ordinal: "%A %d %B %Y %H:%M:%S %Z"
        only_second: "%S"
        #MarkUs LONG_DATE_TIME_FORMAT
        long_date: "%B %d, %Y: %I:%M%p"
        #MarkUs SHORT_DATE_TIME_FORMAT
        short_date: "%B %d, %Y"
        #MarkUs ANT_LOG_DATE_TIME_FORMAT
        ant_date: "%B-%d-%Y_%I:%M"
      am: 'am'
      pm: 'pm'

    #app/views/assignments/_read.html.erb
    no_grader_assigned: "Default grader: Course instructor(s)"

    locale_not_available: "%{locale} translation not available!"
    external_authentication_not_supported: "External authentication not supported on your platform!"
    account_disabled: "This account has been disabled"

    #app/views/main/_assignment_summary.html.erb

    assignment_link:           "%{short_id}: %{description}"

    #app/views/main/_assignment_info_summary.erb

    assignment_average:        "Assignment Average: %{results_average}%"
    assignments_submitted:     "Assignments Submitted:"
    assignments_graded:        "Assignments Graded:"
    refresh_graph:             "Refresh the graph"

    #app/views/main/_grader_summary.erb
    grader_distribution:       "Grader Distribution:"
    assign_graders:            "Assign Graders"

    #app/views/main/_grade_distribution_graph.html.erb
    grade_distribution:         "Grade Distribution"

    #Test Framework
    automated_tests:
<<<<<<< HEAD
      title: "Automated Testing"
      testing_disabled: "Automated testing is not enabled for this assignment."
      remove_file: "Remove File"
      automated_tests: "Test Framework"
      test_results: "Test Results"
=======
      remove_file: "Remove"
      upload_required: "Upload<span class='required_field'>*</span>"
      automated_tests: "Test Framework"
      expand_all: "Expand All"
      collapse_all: "Collapse All"
>>>>>>> e1813ec7
      enable_test:    "Enable tests for this assignment"
      required_test_files: "Required files for testing"
      need_group_for_test: "You must have a group to run a test"
      test: "Test"
      script_name: "Script Name"
      test_parameters: "Test Script Options"
      revision_used_for_test: "<span class=\"prop_label\">Revision used:</span> %{revision}"
      due_date_is_passed: "You cannot run test as the due date for this assignment is passed"
      information: "Information"
      run_tests: "Run tests"
      tests_running: "Running tests. Please wait."
      need_one_file: "You need at least one file submitted in order to run tests. If you already submitted one file and you want to run tests on it, use the \"Run Tests\" button below."
      collect_and_test: "Collect and Prepare Test"
      add_test_script_file_link: "Add Test Script File"
      add_test_support_file_link: "Add Test Support File"
      add_test_script_file_alert: "You must enable tests for this assignment to add a test script file."
      add_test_support_file_alert: "You must enable tests for this assignment to add a test support file."
      new_test_script_file: "New Test Script File"
      new_test_support_file: "New Test Support File"
      assignment_test_script_files: "Test Script Files"
      assignment_test_support_files: "Test Support Files"
      private: "private?"
      replace: "Update"
      filename_exists: "has already been taken"
      duplicate_filename: "Attempted to upload the following filename more than once: "
      missing_tokens: "No tokens were found for this student and for this assignment"
      not_belong_to_group: "You do not belong to the group"
      test_files_unavailable: "There is no test script to run test"
      source_files_unavailable: "No student file is found for testing"
      dir_not_exist: "The directory %{dir} required for Ant does not exist"
<<<<<<< HEAD
      marks_obtained: "<span class=\"prop_label\">Marks Obtained:</span> %{marking}"
=======
      download_wrong_place_or_unreadable: "The requested file is not in the expected directory or could not be read."
      download_not_in_db: "The requested file is not in the database."
>>>>>>> e1813ec7
      script_option:
        run_settings: "Run Settings:"
        display_settings: "Display Settings"
        description: "Description"
        update_description: "Enter Description Here"
        seq_num: "UPDATE ME: seq_num"
        max_marks: "Maximum marks <span class='required_field'>*</span>"
        run_on_submission: "Run On Submission"
        run_on_request: "Run On Request"
        halts_testing: "Halt On Failure"
        display_description: "Test Description"
        display_run_status: "Run Status"
        display_marks_earned: "Marks Earned"
        display_input: "Test Input"
        display_expected_output: "Expected Output"
        display_actual_output: "Actual Ouput"
        display_option:
           do_not_display: "Do not display"
           display_after_submission: "Display after submission"
           display_after_collection: "Display after collection"
      token:
        tokens_form: "Tokens available per group"
        tokens_per_day: "<span class=\"prop_label\">Tokens per day:</span> %{tokens}"
        tokens_not_given_yet: "<span class=\"prop_label\">Tokens available:</span> No tokens given yet"
        tokens_no_more_available: "<span class=\"prop_label\">Tokens available:</span >No more tokens available "
        tokens_available: "<span class=\"prop_label\">Tokens available:</span> %{tokens}"

#Missing Activerecord Translations for english
    datetime:
      distance_in_words:
        less_than_x_seconds:
          zero: "less than one second"
        less_than_x_minutes:
          zero: "less than one minute"
  
    support:
      array:
        sentence_connector: "and"
        skip_last_comma: true

    server_time: "Server Time:"<|MERGE_RESOLUTION|>--- conflicted
+++ resolved
@@ -1114,19 +1114,14 @@
 
     #Test Framework
     automated_tests:
-<<<<<<< HEAD
       title: "Automated Testing"
       testing_disabled: "Automated testing is not enabled for this assignment."
-      remove_file: "Remove File"
       automated_tests: "Test Framework"
       test_results: "Test Results"
-=======
       remove_file: "Remove"
       upload_required: "Upload<span class='required_field'>*</span>"
-      automated_tests: "Test Framework"
       expand_all: "Expand All"
       collapse_all: "Collapse All"
->>>>>>> e1813ec7
       enable_test:    "Enable tests for this assignment"
       required_test_files: "Required files for testing"
       need_group_for_test: "You must have a group to run a test"
@@ -1157,12 +1152,9 @@
       test_files_unavailable: "There is no test script to run test"
       source_files_unavailable: "No student file is found for testing"
       dir_not_exist: "The directory %{dir} required for Ant does not exist"
-<<<<<<< HEAD
       marks_obtained: "<span class=\"prop_label\">Marks Obtained:</span> %{marking}"
-=======
       download_wrong_place_or_unreadable: "The requested file is not in the expected directory or could not be read."
       download_not_in_db: "The requested file is not in the database."
->>>>>>> e1813ec7
       script_option:
         run_settings: "Run Settings:"
         display_settings: "Display Settings"
