--- conflicted
+++ resolved
@@ -210,11 +210,9 @@
         has_peer_review: "Activer élèves-étudiants d'examen par les pairs"
         configure_peer_review: "Configurer examen par les pairs"
         peer_review_record_missing: "Erreur: Examen par les pairs cession manquant dans la base de données"
-<<<<<<< HEAD
         start_peer_review: "Examen par les pairs"
         peer_review_results: "Examen par les pairs Résultats"
         review: "Avis"
-=======
     peer_review:
         problem: "Un problème inattendu est survenue"
         number_of_reviews_header: "Nombre d'avis"
@@ -229,7 +227,6 @@
         upload:
             header: "Télécharger Peer Review CSV"
             description: "Format de fichier CSV: Portugais<code>result_id,group_name</code> Objet"
->>>>>>> 441e389e
     your_mark:  "Votre note : "
 
     members:            "Membres"
