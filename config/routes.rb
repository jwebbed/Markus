Markus::Application.routes.draw do
  # Install the default routes as the lowest priority.
  root :controller => "main", :action => "login"

  # optional path scope (denoted by the parentheses)
  scope "(:locale)", :locale => /en|fr|pt/  do
    # API routes
    namespace :api do
      resources :users, :except => [:new, :edit]
      resources :assignments, :except => [:new, :edit] do
        resources :groups, :except => [:new, :edit] do
          resources :submission_downloads, :except => [:new, :edit]
          resources :test_results, :except => [:new, :edit]
        end
      end
      resources :main_api
    end

    resources :admins do
      collection do
        post 'populate'
      end
    end

    resources :assignments do

      collection do
        get 'download_csv_grades_report'
        post 'update_group_properties_on_persist'
        get 'delete_rejected'
        post 'update_collected_submissions'
        get 'download_assignment_list'
        post 'upload_assignment_list'
      end

      member do
        get 'refresh_graph'
        get 'student_interface'
        get 'update_group_properties_on_persist'
        post 'invite_member'
        get 'creategroup'
        get 'join_group'
        get 'deletegroup'
        get 'decline_invitation'
        post 'disinvite_member'
        get 'render_test_result'
      end

      resources :rubrics do
        member do
          delete 'destroy'
          get 'move_criterion'
        end

        collection do
          post 'update_positions'
          post 'csv_upload'
          post 'yml_upload'
          get 'download_csv'
          get 'download_yml'
        end
      end

      resources :flexible_criteria do
        member do
          delete 'destroy'
          get 'move_criterion'
        end

        collection do
          post 'upload'
          post 'update_positions'
          get 'download'
        end
      end

      resources :automated_tests do
        collection do
          get 'manage'
          post 'update' # because of collection
          post 'update_positions'
          get 'update_positions'
          post 'upload'
          get 'download'
          get 'move_criterion'
        end
      end

      resources :groups do

        member do
          post 'rename_group'
          get 'rename_group_dialog'
        end

        collection do
          post 'populate'
          post 'populate_students'
          get 'add_group'
          get 'use_another_assignment_groups'
          get 'manage'
          post 'csv_upload'
          get 'add_csv_group'
          get 'download_grouplist'
          get 'create_groups_when_students_work_alone'
          get 'valid_grouping'
          get 'invalid_grouping'
          get 'global_actions'
          get 'rename_group'
          delete 'remove_group'
          post 'add_group'
          post 'global_actions'
        end
      end

      resources :submissions do
        collection do
          get 'file_manager'
          get 'browse'
          post 'populate_file_manager'
          get 'collect_all_submissions'
          get 'download_simple_csv_report'
          get 'download_detailed_csv_report'
          get 'download_svn_export_list'
          get 'download_svn_export_commands'
          get 'download_svn_repo_list'
          get 'collect_ta_submissions'
          post 'update_submissions'
          post 'populate_repo_browser'
          post 'update_converted_pdfs'
          get 'updated_files'
          get 'replace_files'
          get 'delete_files'
          post 'update_files'
          post 'server_time'
          get 'download'
          get 'download_groupings_files'
        end

        member do
          get 'collect_and_begin_grading'
          post 'manually_collect_and_begin_grading'
          get 'repo_browser'
          post 'repo_browser'
          get 'downloads'
        end

        resources :results do
          collection do
            post 'update_mark'
            get 'expand_criteria'
            get 'collapse_criteria'
            get 'expand_unmarked_criteria'
            get 'edit'
            get 'download'
          end

          member do
            get 'add_extra_marks'
            get 'add_extra_mark'
            get 'download'
            post 'download'
            get 'download_zip'
            get 'cancel_remark_request'
            get 'codeviewer'
            post 'codeviewer'
            get 'expand_criteria'
            get 'collapse_criteria'
            post 'add_extra_mark'
            post 'delete_grace_period_deduction'
            get 'next_grouping'
            post 'remove_extra_mark'
            get 'expand_unmarked_criteria'
            post 'set_released_to_students'
            put 'update_overall_comment'
            post 'update_overall_remark_comment'
            post 'update_marking_state'
            get 'update_remark_request'
            get 'update_positions'
            post 'update_mark'
            get 'view_marks'
          end
        end
      end

      resources :graders do
        collection do
          get 'add_grader_to_grouping'
          post 'csv_upload_grader_groups_mapping'
          post 'csv_upload_grader_criteria_mapping'
          get 'download_grader_groupings_mapping'
          get 'download_grader_criteria_mapping'
          get 'download_dialog'
          get 'download_grouplist'
          get 'grader_criteria_dialog'
          get 'global_actions'
          get 'groups_coverage_dialog'
          post 'populate_graders'
          post 'populate'
          post 'populate_criteria'
          post 'set_assign_criteria'
          get 'random_assign'
          get 'upload_dialog'
          get 'unassign'
          post 'global_actions'
        end
      end

      resources :annotation_categories do
        member do
          get 'get_annotations'
          delete 'delete_annotation_category'
          delete 'delete_annotation_text'
          get 'add_annotation_text'
          post 'add_annotation_text'
          put 'update_annotation'
        end

        collection do
          get 'add_annotation_category'
          post 'csv_upload'
          get 'delete_annotation_category'
          get 'download'
          post 'yml_upload'
          post 'add_annotation_category'
          post 'update_annotation_category'
          get 'add_annotation_text'
          post 'delete_annotation_text'
          post 'update_annotation'
        end
      end
    end

<<<<<<< HEAD
    resources :grade_entry_forms do
=======
    resources :summaries

    resources :graders do
>>>>>>> 2f59cc72
      collection do
        get 'student_interface'
      end

      member do
        get 'grades'
        get 'g_table_paginate'
        post 'g_table_paginate'
        get 'csv_download'
        post 'csv_upload'
        post 'update_grade'
        post 'update_grade_entry_students'
        get 'student_interface'
      end

      resources :marks_graders do
        collection do
          get 'add_grader_to_grouping'
          post 'csv_upload_grader_groups_mapping'
          post 'csv_upload_grader_criteria_mapping'
          get 'download_grader_students_mapping'
          get 'download_grader_criteria_mapping'
          get 'download_dialog'
          get 'download_grouplist'
          get 'grader_criteria_dialog'
          get 'global_actions'
          get 'groups_coverage_dialog'
          post 'populate_graders'
          post 'populate'
          post 'populate_criteria'
          post 'set_assign_criteria'
          get 'random_assign'
          get 'upload_dialog'
          get 'unassign'
          post 'global_actions'
        end
      end

    end

    resources :notes do

      collection do
        post 'add_note'
        post 'noteable_object_selector'
        get 'new_update_groupings'
        post 'new_update_groupings'
      end

      member do
        get 'student_interface'
        get 'notes_dialog'
        post 'grades'
      end
    end

    resources :sections

    resources :annotations do
      collection do
        post 'add_existing_annotation'
        put 'update_annotation'
        post 'update_comment'
        delete 'destroy'
      end
    end

    resources :students do
      collection do
        post 'bulk_modify'
        post 'populate'
        get 'manage'
        get 'add_new_section'
        get 'download_student_list'
        post 'upload_student_list'
      end

      member do
        post 'delete_grace_period_deduction'
      end
    end

    resources :tas  do
      collection do
        post 'populate'
        post 'upload_ta_list'
        get 'download_ta_list'
      end
    end

    resources :main do
      collection do
        get 'logout'
        get 'about'
        post 'login_as'
        get 'role_switch'
        get 'redirect'
        get 'clear_role_switch_session'
        post 'reset_api_key'
      end
    end
  end

  match 'main', :controller => 'main', :action => 'index'
  match 'main/about', :controller => 'main', :action => 'about'
  match 'main/logout', :controller => 'main', :action => 'logout'

  # Return a 404 when no route is match
  match '*path', :controller => 'main', :action => 'page_not_found'
end<|MERGE_RESOLUTION|>--- conflicted
+++ resolved
@@ -183,6 +183,8 @@
         end
       end
 
+      resources :summaries
+
       resources :graders do
         collection do
           get 'add_grader_to_grouping'
@@ -231,13 +233,7 @@
       end
     end
 
-<<<<<<< HEAD
     resources :grade_entry_forms do
-=======
-    resources :summaries
-
-    resources :graders do
->>>>>>> 2f59cc72
       collection do
         get 'student_interface'
       end
