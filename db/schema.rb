--- conflicted
+++ resolved
@@ -10,11 +10,7 @@
 #
 # It's strongly recommended to check this file into your version control system.
 
-<<<<<<< HEAD
-ActiveRecord::Schema.define(:version => 20121016212439) do
-=======
 ActiveRecord::Schema.define(:version => 20121028211448) do
->>>>>>> 571275f6
 
   create_table "annotation_categories", :force => true do |t|
     t.text     "annotation_category_name"
@@ -350,38 +346,6 @@
 
   add_index "submissions", ["grouping_id"], :name => "index_submissions_on_grouping_id"
 
-<<<<<<< HEAD
-  create_table "test_runs", :force => true do |t|
-    t.integer "assignment_id"
-    t.integer "test_script_id"
-    t.integer "group_id"
-    t.string  "result"
-    t.integer "marks_earned"
-    t.text    "input"
-    t.text    "actual_output"
-    t.text    "expected_output"
-  end
-
-  create_table "test_scripts", :force => true do |t|
-    t.integer "assignment_id"
-    t.float   "seq_num"
-    t.string  "name"
-    t.string  "script_name"
-    t.text    "description"
-    t.integer "max_marks"
-    t.boolean "run_on_submission"
-    t.boolean "run_on_request"
-    t.boolean "uses_token"
-    t.boolean "halts_testing"
-    t.boolean "display_description"
-    t.boolean "display_run_status"
-    t.boolean "display_marks_earned"
-    t.boolean "display_input"
-    t.boolean "display_expected_output"
-    t.boolean "display_actual_output"
-  end
-
-=======
   create_table "test_files", :force => true do |t|
     t.string  "file_name"
     t.integer "assignment_id"
@@ -423,7 +387,6 @@
 
   add_index "test_scripts", ["assignment_id", "seq_num"], :name => "index_test_scripts_on_assignment_id_and_seq_num"
 
->>>>>>> 571275f6
   create_table "tokens", :force => true do |t|
     t.integer "grouping_id"
     t.integer "tokens"
