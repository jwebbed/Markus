require File.join(File.dirname(__FILE__), 'repository')
module Repository

  # Implements AbstractRepository for memory repositories
  # It implements the following paradigm:
  #   1. Repositories are created by using MemoryRepository.create()
  #   2. Existing repositories are opened by using either SubversionRepository.open()
  #      or SubversionRepository.new()
  class MemoryRepository < Repository::AbstractRepository

    # class variable which knows of all memory repositories
    #    key (location), value (reference to repo)
    @@repositories = {}

    #############################################################
    #   A MemoryRepository instance holds the following variables
    #     - current_revision
    #     - revision_history
    #     - timestamps_revisions
    #############################################################

    # Constructor: Connects to an existing Memory
    # repository; Note: A repository has to be created using
    # MemoryRepository.create(), if it is not yet existent
    # Generally: Do not(!) call it with 2 parameters, use MemoryRepository.create() instead!
    def initialize(location)

      # variables
      @users = {}                                 # hash of users (key) with corresponding permissions (value)
      @current_revision = MemoryRevision.new(0)   # the latest revision (we start from 0)
      @revision_history = []                      # a list (array) of old revisions (i.e. < @current_revision)
      # mapping (hash) of timestamps and revisions
      @timestamps_revisions = {}
      @timestamps_revisions[Time.now.to_i] = @current_revision   # push first timestamp-revision mapping
      @repository_location = location
      @opened = true


      if MemoryRepository.repository_exists?(location)
        raise RepositoryCollision.new("There is already a repository at #{location}")
      end
      @@repositories[location] = self             # push new MemoryRepository onto repository list

    end

    # Checks if a memory repository exists at 'path'
    def self.repository_exists?(path)
      @@repositories.each do |location, repo|
        if path == location
          return true
        end
      end
      return false
    end
    
    # Open repository at specified location
    def self.open(location)
      if !self.repository_exists?(location)
        raise "Could not open repository at location #{location}"
      end
      return @@repositories[location] # return reference in question
    end

    # Creates memory repository at "virtual" location (they are identifiable by location)
    def self.create(location)
      if !MemoryRepository.repository_exists?(location)
        MemoryRepository.new(location) # create a repository if it doesn't exist
      end
      return true
    end

    # Static method: Deletes an existing memory repository
    def self.delete(repo_path)
      @@repositories.delete(repo_path)
    end

    # Destroys all repositories
    def self.purge_all()
      @@repositories = {}
    end

    # Given either an array of, or a single object of class RevisionFile,
    # return a stream of data for the user to download as the file(s).
    def stringify_files(files)
      is_array = files.kind_of? Array
      if (!is_array)
        files = [files]
      end
      files.collect! do |file|
        if (!file.kind_of? Repository::RevisionFile)
          raise TypeError.new("Expected a Repository::RevisionFile")
        end
        rev = get_revision(file.from_revision)
        content = rev.files_content[file.to_s]
        if content.nil?
          raise FileDoesNotExistConflict.new(File.join(file.path, file.name))
        end
        content # spews out content to be collected (Ruby collect!() magic) :-)
      end
      if (!is_array)
        return files.first
      else
        return files
      end
    end
    alias download_as_string stringify_files

    def get_transaction(user_id, comment="")
      if user_id.nil?
        raise "Expected a user_id (Repository.get_transaction(user_id))"
      end
      return Repository::Transaction.new(user_id, comment)
    end

    def commit(transaction)
      jobs = transaction.jobs
      # make a deep copy of current revision
      new_rev = copy_revision(@current_revision)
      new_rev.user_id = transaction.user_id # set commit-user for new revision
      jobs.each do |job|
        case job[:action]
        when :add_path
          begin
            new_rev = make_directory(new_rev, job[:path])
          rescue Repository::Conflict => e
            transaction.add_conflict(e)
          end
        when :add
          begin
            new_rev = add_file(new_rev, job[:path], job[:file_data], job[:mime_type])
          rescue Repository::Conflict => e
            transaction.add_conflict(e)
          end
        when :remove
          begin
            new_rev = remove_file(new_rev, job[:path], job[:expected_revision_number])
          rescue Repository::Conflict => e
            transaction.add_conflict(e)
          end
        when :replace
          begin
            new_rev = replace_file_content(new_rev, job[:path], job[:file_data], job[:mime_type], job[:expected_revision_number])
          rescue Repository::Conflict => e
            transaction.add_conflict(e)
          end
        end
      end

      if transaction.conflicts?
        return false
      end

      # everything went fine, so push old revision to history revisions,
      # make new_rev the latest one and create a mapping for timestamped
      # revisions
      timestamp = Time.now
      new_rev.timestamp = timestamp
      @revision_history.push(@current_revision)
      @current_revision = new_rev
      @current_revision.__increment_revision_number() # increment revision number
      @timestamps_revisions[timestamp] = @current_revision
      @@repositories[@repository_location] = self
      return true
    end

    # Returns the latest revision number (as a RepositoryRevision object)
    def get_latest_revision()
      return @current_revision
    end

    # Return a RepositoryRevision for a given rev_num (int)
    def get_revision(rev_num)
      if (@current_revision.revision_number == rev_num)
        return @current_revision
      end
      @revision_history.each do |revision|
        if (revision.revision_number == rev_num)
          return revision
        end
      end
      # revision with the specified revision number does not exist,
      # so raise error
      raise RevisionDoesNotExist
    end

    # Return a RepositoryRevision for a given timestamp
    def get_revision_by_timestamp(timestamp, path = nil)
      if !timestamp.kind_of?(Time)
        raise "Was expecting a timestamp of type Time"
      end
      return get_revision_number_by_timestamp(timestamp, path)
    end

    # Adds a user to the repository and grants him/her the provided permissions
    def add_user(user_id, permissions)
      if @users.key?(user_id)
        raise UserAlreadyExistent.new(user_id +" exists already")
      end
      @users[user_id] = permissions
    end

    # Semi-private - used by the bulk permissions assignments
    def has_user?(user_id)
      return @users.key?(user_id)
    end

    # Removes a user from from the repository
    def remove_user(user_id)
      if !@users.key?(user_id)
        raise UserNotFound.new(user_id + " not found")
      end
      @users.delete(user_id)
    end

    # Gets a list of users with AT LEAST the provided permissions.
    # Returns nil if there aren't any.
    def get_users(permissions)
      result_list = []
      @users.each do |user, perm|
        if perm >= permissions
          result_list.push(user)
        end
      end
      if !result_list.empty?
        return result_list
      else
        return nil
      end
    end

    # Sets permissions for the provided user
    def set_permissions(user_id, permissions)
      if !@users.key?(user_id)
        raise UserNotFound.new(user_id + " not found")
      end
      @users[user_id] = permissions
    end

    # Gets permissions for a given user
    def get_permissions(user_id)
      if !@users.key?(user_id)
        raise UserNotFound.new(user_id + " not found")
      end
      return @users[user_id]
    end

    # Set permissions for many repositories
    def self.set_bulk_permissions(repo_names, user_id_permissions_map)
      repo_names.each do |repo_name|
        repo = self.open(repo_name)
        user_id_permissions_map.each do |user_id, permissions|
          if(!repo.has_user?(user_id))
            repo.add_user(user_id, permissions)
          else
            repo.set_permissions(user_id, permissions)
          end
        end
      end
      return true
    end

    # Delete permissions for many repositories
    def self.delete_bulk_permissions(repo_names, user_ids)
      repo_names.each do |repo_name|
        repo = self.open(repo_name)
        user_ids.each do |user_id|
          if(repo.has_user?(user_id))
            repo.remove_user(user_id)
          end
        end
      end
      return true
    end

    # Static method: Yields an existing Memory repository and closes it afterwards
    def self.access(connect_string)
      repository = self.open(connect_string)
      yield repository
      repository.close
    end

    # Closes the repository.
    # This does nothing except set a proper value for the closed? function
    # It is not important to close memory repositories (is it possible?)
    def close
      @opened = false
    end

    # Resturns whether or not the repository is closed.
    # This will return a value corresponding to whether the open or close functions
    # have been called but is otherwise meaningless in a MemoryRepository
    def closed?
      return !@opened
    end

    # Converts a pathname to an absolute pathname
    def expand_path(file_name, dir_string = "/")
      expanded = File.expand_path(file_name, dir_string)
      if RUBY_PLATFORM =~ /(:?mswin|mingw)/ #only if the platform is Windows
        expanded = expanded[2..-1]#remove the drive letter ('D:')
      end
      return expanded
    end

    private
    # Creates a directory as part of the provided revision
    def make_directory(rev, full_path)
      if rev.path_exists?(full_path)
        raise FileExistsConflict # raise conflict if path exists
      end
      dir = RevisionDirectory.new(rev.revision_number, {
        :name => File.basename(full_path),
        :path => File.dirname(full_path),
        :last_modified_revision => rev.revision_number,
        :last_modified_date => Time.now,
        :changed => true,
        :user_id => rev.user_id
      })
      rev.__add_directory(dir)
      return rev
    end

    # Adds a file into the provided revision
    def add_file(rev, full_path, content, mime_type="text/plain")
      if file_exists?(rev, full_path)
        raise FileExistsConflict.new(full_path)
      end
      # file does not exist, so add it
      file = RevisionFile.new(rev.revision_number, {
        :name => File.basename(full_path),
        :path => File.dirname(full_path),
        :last_modified_revision => rev.revision_number,
        :changed => true,
        :user_id => rev.user_id,
        :last_modified_date => Time.now
      })
      rev.__add_file(file, content)
      return rev
    end

    # Replaces file content of a file already existent in a revision
    def replace_file_content(rev, full_path, file_content, mime_type, expected_revision_int)
      if !file_exists?(rev, full_path)
        raise Repository::FileDoesNotExistConflict.new(full_path)
      end
      # replace content of file in question
      act_rev = get_latest_revision()
      if (act_rev.revision_number != expected_revision_int)
        raise Repository::FileOutOfSyncConflict.new(full_path)
      end
      files_list = rev.files_at_path(File.dirname(full_path))
      rev.__replace_file_content(files_list[File.basename(full_path)], file_content)
      return rev
    end

    # Removes a file from the provided revision
    def remove_file(rev, full_path, expected_revision_int)
      if !file_exists?(rev, full_path)
        raise Repostiory::FileDoesNotExistConflict.new(full_path)
      end
      act_rev = get_latest_revision()
      if (act_rev.revision_number != expected_revision_int)
        raise Repository::FileOutOfSyncConflict.new(full_path)
      end
      filename = File.basename(full_path)
      path = File.dirname(full_path)
      files_set = rev.files_at_path(path)
      rev.files.delete_at(rev.files.index(files_set[filename])) # delete file, but keep contents
      return rev
    end

    # Creates a deep copy of the provided revision, all files will have their changed property
    # set to false; does not create a deep copy the contents of files
    def copy_revision(original)
      # we only copy the RevisionFile/RevisionDirectory entries
      new_revision = MemoryRevision.new(original.revision_number)
      new_revision.user_id = original.user_id
      new_revision.comment = original.comment
      new_revision.files_content = {}
      new_revision.timestamp = original.timestamp
      # copy files objects
      original.files.each do |object|
        if object.instance_of?(RevisionFile)
          new_object = RevisionFile.new(object.from_revision, {
            :name => object.name,
            :path => object.path,
            :last_modified_revision => object.last_modified_revision,
            :changed => false, # for copies, set this to false
            :user_id => object.user_id,
            :last_modified_date => object.last_modified_date
          })
          new_revision.files_content[new_object.to_s] = original.files_content[object.to_s]
        else
          new_object = RevisionDirectory.new(object.from_revision, {
            :name => object.name,
            :path => object.path,
            :last_modified_revision => object.last_modified_revision,
            :last_modified_date => object.last_modified_date,
            :changed => false, # for copies, set this to false
            :user_id => object.user_id
          })
        end
        new_revision.files.push(new_object)
      end
      return new_revision # return the copy
    end

    def file_exists?(rev, full_path)
      filename = File.basename(full_path)
      path = File.dirname(full_path)
      curr_files = rev.files_at_path(path)
      if !curr_files.nil?
        curr_files.each do |f, object|
          if f == filename
            return true
          end
        end
      end
      return false
    end

    # gets the "closest matching" revision from the revision-timestamp
    # mapping
<<<<<<< HEAD
    def get_revision_number_by_timestamp(wanted_time)
=======
    def get_revision_number_by_timestamp(wanted_timestamp, path = nil)
>>>>>>> 5cfe9343
      if @timestamps_revisions.empty?
        raise "No revisions, so no timestamps."
      end

      all_timestamps_list = []
      remaining_timestamps_list = []
      @timestamps_revisions.keys().each do |time_dump|
<<<<<<< HEAD
        timestamps_list.push(time_dump)
      end

      # find closest matching timestamp
      best_match = timestamps_list.shift()
      old_diff = wanted_time.to_i - best_match.to_i
      mapping = {}
      mapping[old_diff.to_s] = best_match
      if !timestamps_list.empty?
        timestamps_list.each do |curr_timestamp|
          new_diff = wanted_time - curr_timestamp
          mapping[new_diff.to_s] = curr_timestamp
          if (old_diff <= 0 && new_diff <= 0) ||
=======
        all_timestamps_list.push(Time._load(time_dump))
        remaining_timestamps_list.push(Time._load(time_dump))
      end

      # find closest matching timestamp
      mapping = {}
      first_timestamp_found = false
      old_diff = 0
      # find first valid revision
      all_timestamps_list.each do |best_match|
        remaining_timestamps_list.shift()
        old_diff = wanted_timestamp - best_match
        mapping[old_diff.to_s] = best_match
        if path.nil? || (!path.nil? && @timestamps_revisions[best_match._dump].revision_at_path(path))
          first_timestamp_found = true
          break
        end
      end

      # find all other valid revision 
      remaining_timestamps_list.each do |curr_timestamp|
        new_diff = wanted_timestamp - curr_timestamp
        mapping[new_diff.to_s] = curr_timestamp
        if path.nil? || (!path.nil? && @timestamps_revisions[curr_timestamp._dump].revision_at_path(path))
          if(old_diff <= 0 && new_diff <= 0) ||
>>>>>>> 5cfe9343
            (old_diff <= 0 && new_diff > 0) ||
            (new_diff <= 0 && old_diff > 0)
            old_diff = [old_diff, new_diff].max
          else
            old_diff = [old_diff, new_diff].min 
          end
        end
<<<<<<< HEAD
        wanted_time = mapping[old_diff.to_s]
        return @timestamps_revisions[wanted_time]
=======
      end

      if first_timestamp_found
        wanted_timestamp = mapping[old_diff.to_s]
        return @timestamps_revisions[wanted_timestamp._dump]
>>>>>>> 5cfe9343
      else
        return @current_revision
      end
    end

  end # end class MemoryRepository

  # Class responsible for storing files in and retrieving files
  # from memory
  class MemoryRevision < Repository::AbstractRevision

    # getter/setters for instance variables
    attr_accessor :files, :changed_files, :files_content, :user_id, :comment, :timestamp

    # Constructor
    def initialize(revision_number)
      super(revision_number)
      @files = []           # files in this revision (<filename> <RevisionDirectory/RevisionFile>)
      @files_content = {}   # hash: keys => RevisionFile object, value => content
      @user_id = "dummy_user_id"     # user_id, who created this revision
      @comment = "commit_message" # commit-message for this revision
    end

    # Returns true if and only if path exists in files and path is a directory
    def path_exists?(path)
      if path == "/"
        return true # the root in a repository always exists
      end
      @files.each do |object|
        object_fqpn = File.join(object.path, object.name) # fqpn is: fully qualified pathname :-)
        if object_fqpn == path
          return true
        end
      end
      return false
    end

    # Return all of the files in this repository at the root directory
    def files_at_path(path="/")
      return Hash.new if @files.empty?
      return files_at_path_helper(path)
    end

    # Return true if there was files submitted at the desired path for the revision
    def revision_at_path(path)
      return false if @files.empty?
      return revision_at_path_helper(path)
    end

    def directories_at_path(path="/")
      return Hash.new if @files.empty?
      return files_at_path_helper(path, false, RevisionDirectory)
    end

    def changed_files_at_path(path)
      return files_at_path_helper(path, true)
    end

    # Not (!) part of the AbstractRepository API:
    # A simple helper method to be used to add files to this
    # revision
    def __add_file(file, content="")
      @files.push(file)
      if file.instance_of?(RevisionFile)
        @files_content[file.to_s] = content
      end
    end

    # Not (!) part of the AbstractRepository API:
    # A simple helper method to be used to replace the
    # content of a file
    def __replace_file_content(file, new_content)
      if file.instance_of?(RevisionFile)
        @files_content[file.to_s] = new_content
      else
        raise "Expected file to be of type RevisionFile"
      end
    end

    # Not (!) part of the AbstractRepository API:
    # A simple helper method to be used to add directories to this
    # revision
    def __add_directory(dir)
      __add_file(dir)
    end

    # Not (!) part of the AbstractRepository API:
    # A simple helper method to be used to increment the revision number
    def __increment_revision_number()
      @revision_number += 1
    end

    private


    def files_at_path_helper(path="/", only_changed=false, type=RevisionFile)
      # Automatically append a root slash if not supplied
      result = Hash.new(nil)
      @files.each do |object|
        alt_path = ""
        if object.path != '/'
          alt_path = object.path + '/'
        end
        if object.instance_of?(type) && (object.path == path || alt_path == path)
          if (!only_changed)
            object.from_revision = @revision_number # set revision number
            result[object.name] = object
          else
            if object.changed
              object.from_revision = @revision_number # reset revision number
              result[object.name] = object
            end
          end
        end
      end
      return result
    end

    # Find if the revision contains files at the path 
    def revision_at_path_helper(path)
      # Automatically append a root slash if not supplied
      @files.each do |object|
        alt_path = ""
        if object.path != '/'
          alt_path = object.path + '/'
        end
        if (object.path == path || alt_path == path)
          if (object.from_revision + 1) == @revision_number
            return true
          end
        end
      end
      return false
    end

  end # end class MemoryRevision

end # end Repository module<|MERGE_RESOLUTION|>--- conflicted
+++ resolved
@@ -421,11 +421,7 @@
 
     # gets the "closest matching" revision from the revision-timestamp
     # mapping
-<<<<<<< HEAD
-    def get_revision_number_by_timestamp(wanted_time)
-=======
     def get_revision_number_by_timestamp(wanted_timestamp, path = nil)
->>>>>>> 5cfe9343
       if @timestamps_revisions.empty?
         raise "No revisions, so no timestamps."
       end
@@ -433,21 +429,6 @@
       all_timestamps_list = []
       remaining_timestamps_list = []
       @timestamps_revisions.keys().each do |time_dump|
-<<<<<<< HEAD
-        timestamps_list.push(time_dump)
-      end
-
-      # find closest matching timestamp
-      best_match = timestamps_list.shift()
-      old_diff = wanted_time.to_i - best_match.to_i
-      mapping = {}
-      mapping[old_diff.to_s] = best_match
-      if !timestamps_list.empty?
-        timestamps_list.each do |curr_timestamp|
-          new_diff = wanted_time - curr_timestamp
-          mapping[new_diff.to_s] = curr_timestamp
-          if (old_diff <= 0 && new_diff <= 0) ||
-=======
         all_timestamps_list.push(Time._load(time_dump))
         remaining_timestamps_list.push(Time._load(time_dump))
       end
@@ -467,30 +448,24 @@
         end
       end
 
-      # find all other valid revision 
+      # find all other valid revision
       remaining_timestamps_list.each do |curr_timestamp|
         new_diff = wanted_timestamp - curr_timestamp
         mapping[new_diff.to_s] = curr_timestamp
         if path.nil? || (!path.nil? && @timestamps_revisions[curr_timestamp._dump].revision_at_path(path))
           if(old_diff <= 0 && new_diff <= 0) ||
->>>>>>> 5cfe9343
             (old_diff <= 0 && new_diff > 0) ||
             (new_diff <= 0 && old_diff > 0)
             old_diff = [old_diff, new_diff].max
           else
-            old_diff = [old_diff, new_diff].min 
-          end
-        end
-<<<<<<< HEAD
-        wanted_time = mapping[old_diff.to_s]
-        return @timestamps_revisions[wanted_time]
-=======
+            old_diff = [old_diff, new_diff].min
+          end
+        end
       end
 
       if first_timestamp_found
         wanted_timestamp = mapping[old_diff.to_s]
         return @timestamps_revisions[wanted_timestamp._dump]
->>>>>>> 5cfe9343
       else
         return @current_revision
       end
