--- conflicted
+++ resolved
@@ -238,18 +238,14 @@
     @assignment = Assignment.find(params[:assignment_id])
 
     if current_user.ta?
-<<<<<<< HEAD
-      groupings = []
-      assignment.ta_memberships
+      @groupings = []
+      @assignment.ta_memberships
                 .where(user_id: current_user.id)
                 .each do |membership|
-        groupings.push(membership.grouping)
+        @groupings.push(membership.grouping)
       end
     elsif current_user.admin?
-      groupings = assignment.groupings
-=======
-      @groupings = @assignment.ta_memberships.find_all_by_user_id(current_user)
-                              .map { |m| m.grouping }
+      @groupings = @assignment.groupings
     else
       @groupings = @assignment.groupings
         .includes(:assignment,
@@ -258,7 +254,6 @@
                   current_submission_used: :results,
                   accepted_student_memberships: :user)
         .select { |g| g.non_rejected_student_memberships.size > 0 }
->>>>>>> bc6c58f2
     end
 
     respond_to do |format|
