# Add your own tasks in files placed in lib/tasks ending in .rake,
# for example lib/tasks/capistrano.rake, and they will automatically be available to Rake.

require File.expand_path('../config/application', __FILE__)
require 'rake'
<<<<<<< HEAD
require 'db_populate'

# TODO REMOVE THIS FIX WITH RAKE 0.9:0
module ::Markus
  class Application
    include Rake::DSL
  end
end

module ::RakeFileUtils
  extend Rake::FileUtilsExt
end
######## END OF FIX

Markus::Application.load_tasks
=======
require 'rake/testtask'
require 'rdoc/task'
require 'tasks/rails'
require 'db_populate'
>>>>>>> f479b55d
<|MERGE_RESOLUTION|>--- conflicted
+++ resolved
@@ -3,7 +3,7 @@
 
 require File.expand_path('../config/application', __FILE__)
 require 'rake'
-<<<<<<< HEAD
+require 'rdoc/task'
 require 'db_populate'
 
 # TODO REMOVE THIS FIX WITH RAKE 0.9:0
@@ -18,10 +18,4 @@
 end
 ######## END OF FIX
 
-Markus::Application.load_tasks
-=======
-require 'rake/testtask'
-require 'rdoc/task'
-require 'tasks/rails'
-require 'db_populate'
->>>>>>> f479b55d
+Markus::Application.load_tasks