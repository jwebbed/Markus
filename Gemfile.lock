--- conflicted
+++ resolved
@@ -28,18 +28,10 @@
       activemodel (= 3.0.5)
       activesupport (= 3.0.5)
     activesupport (3.0.5)
-<<<<<<< HEAD
     archive-tar-minitar (0.5.2)
     arel (2.0.10)
     builder (2.1.2)
-    columnize (0.3.2)
-=======
-    arel (2.0.10)
-    builder (2.1.2)
-    cgi_multipart_eof_fix (2.5.0)
     columnize (0.3.3)
-    daemons (1.1.4)
->>>>>>> 1c083b68
     db_populate (0.2.6)
     erubis (2.6.6)
       abstract (>= 1.0.0)
@@ -47,14 +39,9 @@
       i18n (~> 0.4)
     fastercsv (1.5.4)
     i18n (0.6.0)
-<<<<<<< HEAD
     linecache (0.43)
     linecache19 (0.5.12)
       ruby_core_source (>= 0.1.4)
-=======
-    linecache (0.46)
-      rbx-require-relative (> 0.0.4)
->>>>>>> 1c083b68
     machinist (1.0.6)
     mail (2.2.19)
       activesupport (>= 2.3.6)
@@ -86,12 +73,7 @@
       rake (>= 0.8.7)
       thor (~> 0.14.4)
     rake (0.9.2)
-<<<<<<< HEAD
-    rdoc (3.6.1)
-=======
-    rbx-require-relative (0.0.5)
     rdoc (3.7)
->>>>>>> 1c083b68
     routing-filter (0.2.3)
       actionpack
     ruby-debug (0.10.4)
@@ -118,11 +100,7 @@
     time-warp (1.0.8)
     treetop (1.4.9)
       polyglot (>= 0.3.1)
-<<<<<<< HEAD
-    tzinfo (0.3.27)
-=======
     tzinfo (0.3.29)
->>>>>>> 1c083b68
     will_paginate (2.3.15)
     ya2yaml (0.30)
 
