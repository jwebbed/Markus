GEM
  remote: http://rubygems.org/
  specs:
    abstract (1.0.0)
    actionmailer (3.0.5)
      actionpack (= 3.0.5)
      mail (~> 2.2.15)
    actionpack (3.0.5)
      activemodel (= 3.0.5)
      activesupport (= 3.0.5)
      builder (~> 2.1.2)
      erubis (~> 2.6.6)
      i18n (~> 0.4)
      rack (~> 1.2.1)
      rack-mount (~> 0.6.13)
      rack-test (~> 0.5.7)
      tzinfo (~> 0.3.23)
    activemodel (3.0.5)
      activesupport (= 3.0.5)
      builder (~> 2.1.2)
      i18n (~> 0.4)
    activerecord (3.0.5)
      activemodel (= 3.0.5)
      activesupport (= 3.0.5)
      arel (~> 2.0.2)
      tzinfo (~> 0.3.23)
    activeresource (3.0.5)
      activemodel (= 3.0.5)
      activesupport (= 3.0.5)
    activesupport (3.0.5)
    arel (2.0.10)
    builder (2.1.2)
    cgi_multipart_eof_fix (2.5.0)
    columnize (0.3.3)
    daemons (1.1.4)
    db_populate (0.2.6)
    erubis (2.6.6)
      abstract (>= 1.0.0)
    faker (0.9.5)
      i18n (~> 0.4)
    fastercsv (1.5.4)
    fastthread (1.0.7)
    gem_plugin (0.2.3)
    i18n (0.6.0)
    linecache (0.46)
      rbx-require-relative (> 0.0.4)
    machinist (1.0.6)
    mail (2.2.19)
      activesupport (>= 2.3.6)
      i18n (>= 0.4.0)
      mime-types (~> 1.16)
      treetop (~> 1.4.8)
    mime-types (1.16)
    mocha (0.9.12)
    mongrel (1.1.5)
      cgi_multipart_eof_fix (>= 2.4)
      daemons (>= 1.0.3)
      fastthread (>= 1.0.1)
      gem_plugin (>= 0.2.3)
    mongrel_cluster (1.0.5)
      gem_plugin (>= 0.2.3)
      mongrel (>= 1.0.2)
    mysql (2.8.1)
    pg (0.11.0)
<<<<<<< HEAD
    polyglot (0.3.1)
    rack (1.2.3)
    rack-mount (0.6.14)
      rack (>= 1.0.0)
    rack-test (0.5.7)
      rack (>= 1.0)
    railroady (1.0.2)
    rails (3.0.5)
      actionmailer (= 3.0.5)
      actionpack (= 3.0.5)
      activerecord (= 3.0.5)
      activeresource (= 3.0.5)
      activesupport (= 3.0.5)
      bundler (~> 1.0)
      railties (= 3.0.5)
    railties (3.0.5)
      actionpack (= 3.0.5)
      activesupport (= 3.0.5)
      rake (>= 0.8.7)
      thor (~> 0.14.4)
    rake (0.9.2)
    rbx-require-relative (0.0.5)
    rdoc (3.7)
=======
    rack (1.1.2)
    rails (2.3.10)
      actionmailer (= 2.3.10)
      actionpack (= 2.3.10)
      activerecord (= 2.3.10)
      activeresource (= 2.3.10)
      activesupport (= 2.3.10)
      rake (>= 0.8.3)
    rake (0.9.0)
    rcov (0.9.9)
    rdoc (3.6.1)
>>>>>>> 0c909ebc
    routing-filter (0.2.3)
      actionpack
    ruby-debug (0.10.4)
      columnize (>= 0.1)
      ruby-debug-base (~> 0.10.4.0)
    ruby-debug-base (0.10.4)
      linecache (>= 0.3)
    rubyzip (0.9.4)
    shoulda (2.11.3)
    sqlite3 (1.3.3)
    sqlite3-ruby (1.3.3)
      sqlite3 (>= 1.3.3)
    thor (0.14.6)
    time-warp (1.0.8)
    treetop (1.4.9)
      polyglot (>= 0.3.1)
    tzinfo (0.3.29)
    will_paginate (2.3.15)
    ya2yaml (0.30)

PLATFORMS
  ruby

DEPENDENCIES
  db_populate
  faker
  fastercsv
  i18n
  machinist
  mocha
  mongrel_cluster
  mysql
  pg
<<<<<<< HEAD
  railroady
  rails
=======
  rails (= 2.3.10)
  rcov
>>>>>>> 0c909ebc
  rdoc
  routing-filter
  ruby-debug
  rubyzip
  shoulda
  sqlite3-ruby
  time-warp
  will_paginate
  ya2yaml<|MERGE_RESOLUTION|>--- conflicted
+++ resolved
@@ -62,7 +62,6 @@
       mongrel (>= 1.0.2)
     mysql (2.8.1)
     pg (0.11.0)
-<<<<<<< HEAD
     polyglot (0.3.1)
     rack (1.2.3)
     rack-mount (0.6.14)
@@ -85,20 +84,8 @@
       thor (~> 0.14.4)
     rake (0.9.2)
     rbx-require-relative (0.0.5)
+    rcov (0.9.9)
     rdoc (3.7)
-=======
-    rack (1.1.2)
-    rails (2.3.10)
-      actionmailer (= 2.3.10)
-      actionpack (= 2.3.10)
-      activerecord (= 2.3.10)
-      activeresource (= 2.3.10)
-      activesupport (= 2.3.10)
-      rake (>= 0.8.3)
-    rake (0.9.0)
-    rcov (0.9.9)
-    rdoc (3.6.1)
->>>>>>> 0c909ebc
     routing-filter (0.2.3)
       actionpack
     ruby-debug (0.10.4)
@@ -132,13 +119,9 @@
   mongrel_cluster
   mysql
   pg
-<<<<<<< HEAD
   railroady
   rails
-=======
-  rails (= 2.3.10)
   rcov
->>>>>>> 0c909ebc
   rdoc
   routing-filter
   ruby-debug
