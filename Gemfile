--- conflicted
+++ resolved
@@ -22,13 +22,10 @@
 gem 'coffee-script'
 gem 'jquery-rails'
 gem 'prototype-rails' # FIXME: Will be needed with Rails3.1
-<<<<<<< HEAD
 gem 'rugged'
 gem 'gitolite'
-=======
 gem 'activerecord-import'
 gem 'strong_parameters' # NOTE: this goes away when upgrading to Rails4
->>>>>>> 70256f2e
 
 group :assets do
   gem 'tilt', '~> 1.3.7'
