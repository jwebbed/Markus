--- conflicted
+++ resolved
@@ -51,11 +51,7 @@
   gem "shoulda"
   gem "machinist"
   gem "faker"
-<<<<<<< HEAD
   gem "railroady"
-#  gem "factory_data_preloader"
-=======
->>>>>>> be0c645f
   gem "time-warp"
   gem "ruby-debug"
   gem "mocha"
