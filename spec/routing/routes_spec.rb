--- conflicted
+++ resolved
@@ -206,11 +206,7 @@
     # start assignment rubric collection route tests
     context 'collection' do
       it 'routes POST update_positions properly' do
-<<<<<<< HEAD
-        expect(post: path + '/' + assignment.id.to_s + '/criteria/update_positions').to route_to(
-=======
         expect(post: criteria_path + '/update_positions').to route_to(
->>>>>>> 3d11b18d
           controller: 'criteria',
           action: 'update_positions',
           assignment_id: assignment.id.to_s,
