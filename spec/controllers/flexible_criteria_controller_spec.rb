require 'spec_helper'

describe FlexibleCriteriaController do
  FLEXIBLE_CRITERIA_CSV_STRING = "criterion1,1.0,\"description1, for criterion 1\"\ncriterion2,1.0,\"description2, \"\"with quotes\"\"\"\ncriterion3,1.6,description3!\n"

  describe 'An unauthenticated and unauthorized user doing a GET' do
    context '#index' do
      it 'should respond with redirect' do
        get :index, assignment_id: 1
        is_expected.to respond_with :redirect
      end
    end

<<<<<<< HEAD
    context '#destroy' do
      it 'should respond with redirect' do
        delete :destroy, assignment_id: 1, id: 1
=======
    context '#update' do
      it 'should respond with redirect' do
        put :update, assignment_id: 1, id: 1
>>>>>>> 4aa56653
        is_expected.to respond_with :redirect
      end
    end

    context '#download' do
      it 'should respond with redirect' do
        get :download, assignment_id: 1
        is_expected.to respond_with :redirect
      end
    end

    context '#upload' do
      it 'should respond with redirect' do
        get :upload, assignment_id: 1
        is_expected.to respond_with :redirect
      end
    end
  end

  describe 'An unauthenticated and unauthorized user doing a POST' do
    context '#index' do
      it 'should respond with redirect' do
        post :index, assignment_id: 1
        is_expected.to respond_with :redirect
      end
    end

<<<<<<< HEAD
    context '#destroy' do
      it 'should respond with redirect' do
        delete :destroy, assignment_id: 1, id: 1
=======
    context '#update' do
      it 'should respond with redirect' do
        put :update, assignment_id: 1, id: 1
>>>>>>> 4aa56653
        is_expected.to respond_with :redirect
      end
    end

    context '#download' do
      it 'should respond with redirect' do
        post :download, assignment_id: 1
        is_expected.to respond_with :redirect
      end
    end

    context '#upload' do
      it 'should respond with redirect' do
        post :upload, assignment_id: 1
        is_expected.to respond_with :redirect
      end
    end
  end

  describe 'An authenticated and authorized admin doing a GET' do
    before(:each) do
      @admin = create(:admin)
      @assignment = create(:flexible_assignment)
      @criterion = create(:flexible_criterion,
                          assignment: @assignment,
                          position: 1,
                          name: 'criterion1',
                          description: 'description1, for criterion 1')
      @criterion2 = create(:flexible_criterion,
                           assignment: @assignment,
                           position: 2,
                           name: 'criterion2',
                           description: 'description2, "with quotes"')
      @criterion3 = create(:flexible_criterion,
                           assignment: @assignment,
                           position: 3,
                           name: 'criterion3',
                           description: 'description3!',
                           max_mark: 1.6)
    end

    context '#index' do
      before(:each) do
        get_as @admin, :index, assignment_id: @assignment.id
      end
      it 'should respond assign assignment and criteria' do
        expect(assigns(:assignment)).to be_truthy
        expect(assigns(:criteria)).to be_truthy
      end

      it 'should render the edit template' do
        is_expected.to render_template(:index)
      end

      it 'should respond with success' do
        is_expected.to respond_with(:success)
      end
    end

    context '#download' do
      before(:each) do
        get_as @admin, :download, assignment_id: @assignment.id
      end

      it 'should respond with appropriate content' do
        expect(response.header['Content-Type']).to eql('text/csv')
        expect(@response.body).to eql(FLEXIBLE_CRITERIA_CSV_STRING)
        expect(assigns(:assignment)).to be_truthy
      end

      it 'should respond with success' do
        is_expected.to respond_with(:success)
      end
    end

    context '#upload' do
      before(:each) do
        get_as @admin, :upload,
               assignment_id: @assignment.id,
               upload: { flexible: '' }
      end

      it 'should respond with appropriate content' do
        expect(assigns(:assignment)).to be_truthy
      end

      it 'should respond with redirect' do
        is_expected.to respond_with(:redirect)
      end

      it 'should route properly' do
        assert_recognizes({ controller: 'flexible_criteria',
                            assignment_id: '1',
                            action: 'upload' },
                          { path: 'assignments/1/flexible_criteria/upload',
                            method: :post })
      end
    end
  end

  describe 'An authenticated and authorized admin doing a POST' do
    before(:each) do
      @admin = create(:admin, user_name: 'olm_admin')
      @assignment = create(:flexible_assignment)
      @criterion = create(:flexible_criterion,
                          assignment: @assignment,
                          position: 1,
                          name: 'criterion1',
                          description: 'description1, for criterion 1')
      @criterion2 = create(:flexible_criterion,
                           assignment: @assignment,
                           position: 2,
                           name: 'criterion2',
                           description: 'description2, "with quotes"')
      @criterion3 = create(:flexible_criterion,
                           assignment: @assignment,
                           position: 3,
                           name: 'criterion3',
                           description: 'description3!',
                           max_mark: 1.6)
    end

    context '#index' do
      before(:each) do
        post_as @admin, :index, assignment_id: @assignment.id
      end
      it 'should respond with appropriate content' do
        expect(assigns(:assignment)).to be_truthy
        expect(assigns(:criteria)).to be_truthy
      end

      it 'should render the index template' do
        is_expected.to render_template(:index)
      end

      it 'should respond with success' do
        is_expected.to respond_with(:success)
      end
    end

    context '#download' do
      before(:each) do
        post_as @admin, :download, assignment_id: @assignment.id
      end

      it 'should respond with success' do
        is_expected.to respond_with(:success)
      end

      it 'should respond with appropriate content' do
        expect(response.header['Content-Type']).to eql('text/csv')
        expect(@response.body).to eql(FLEXIBLE_CRITERIA_CSV_STRING)
        expect(assigns(:assignment)).to be_truthy
      end
    end

    context '#upload' do
      context 'with file containing incomplete records' do
        before(:each) do
          tempfile = fixture_file_upload('/files/flexible_incomplete.csv')
          post_as @admin,
                  :upload,
                  assignment_id: @assignment.id,
                  upload: { flexible: tempfile }
        end
        it 'should respond with appropriate content' do
          expect(assigns(:assignment)).to be_truthy
        end

        it 'should set the flash' do
          is_expected.to set_flash
        end

        it 'should respond with redirect' do
          is_expected.to respond_with(:redirect)
        end
      end

      context 'with file containing partial records' do
        before(:each) do
          tempfile = fixture_file_upload('/files/flexible_partial.csv')
          post_as @admin,
                  :upload,
                  assignment_id: @assignment.id,
                  upload: { flexible: tempfile }
        end
        it 'should respond with appropriate content' do
          expect(assigns(:assignment)).to be_truthy
        end
        it 'should set the flash' do
          is_expected.to set_flash
        end

        it 'should respond with redirect' do
          is_expected.to respond_with(:redirect)
        end
      end

      context 'with file containing full records' do
        before(:each) do
          FlexibleCriterion.destroy_all
          tempfile = fixture_file_upload('/files/flexible_upload.csv')
          post_as @admin,
                  :upload,
                  assignment_id: @assignment.id,
                  upload: { flexible: tempfile }
          @assignment.reload
          @flexible_criteria = @assignment.get_criteria
        end
        it 'should respond with appropriate content' do
          expect(assigns(:assignment)).to be_truthy
        end
        it 'should set the flash' do
          is_expected.to set_flash
        end

        it 'should respond with redirect' do
          is_expected.to respond_with(:redirect)
        end

        it 'should have successfully uploaded criteria' do
          expect(@assignment.get_criteria.size).to eql(2)
        end
        it 'should keep ordering of uploaded criteria' do
          expect(@flexible_criteria[0].name)
            .to eql('criterion3')
          expect(@flexible_criteria[1].name)
            .to eql('criterion4')

          expect(@flexible_criteria[0].position).to eql(1)
          expect(@flexible_criteria[1].position).to eql(2)
        end
      end

      context 'with a malformed file' do
        before(:each) do
          tempfile = fixture_file_upload('/files/malformed.csv')
          post_as @admin,
                  :upload,
                  assignment_id: @assignment.id,
                  upload: { flexible: tempfile }
        end
        it 'should respond with appropriate content' do
          expect(assigns(:assignment)).to be_truthy
        end

        it 'should set the flash' do
          expect(flash[:error]).to(
            eql([I18n.t('csv.upload.malformed_csv')]))
        end

        it 'should respond with redirect' do
          is_expected.to respond_with(:redirect)
        end
      end

      context 'with a non csv file with csv extension' do
        before(:each) do
          tempfile = fixture_file_upload('/files/pdf_with_csv_extension.csv')
          post_as @admin,
                  :upload,
                  assignment_id: @assignment.id,
                  upload: { flexible: tempfile }
        end
        it 'should respond with appropriate content' do
          expect(assigns(:assignment)).to be_truthy
        end

        it 'should set the flash' do
          expect(flash[:error]).to(
            eql([I18n.t('csv.upload.malformed_csv')]))
        end

        it 'should respond with redirect' do
          is_expected.to respond_with(:redirect)
        end
      end
    end
  end # An authenticated and authorized admin doing a POST
end<|MERGE_RESOLUTION|>--- conflicted
+++ resolved
@@ -11,19 +11,6 @@
       end
     end
 
-<<<<<<< HEAD
-    context '#destroy' do
-      it 'should respond with redirect' do
-        delete :destroy, assignment_id: 1, id: 1
-=======
-    context '#update' do
-      it 'should respond with redirect' do
-        put :update, assignment_id: 1, id: 1
->>>>>>> 4aa56653
-        is_expected.to respond_with :redirect
-      end
-    end
-
     context '#download' do
       it 'should respond with redirect' do
         get :download, assignment_id: 1
@@ -43,19 +30,6 @@
     context '#index' do
       it 'should respond with redirect' do
         post :index, assignment_id: 1
-        is_expected.to respond_with :redirect
-      end
-    end
-
-<<<<<<< HEAD
-    context '#destroy' do
-      it 'should respond with redirect' do
-        delete :destroy, assignment_id: 1, id: 1
-=======
-    context '#update' do
-      it 'should respond with redirect' do
-        put :update, assignment_id: 1, id: 1
->>>>>>> 4aa56653
         is_expected.to respond_with :redirect
       end
     end
