require 'spec_helper'

describe GroupsController do
  describe 'administrator access' do
    let(:grouping) { create(:grouping) }
    let(:assignment) { grouping.assignment }

    before :each do
      # Authenticate user is not timed out, and has administrator rights.
      allow(controller).to receive(:session_expired?).and_return(false)
      allow(controller).to receive(:logged_in?).and_return(true)
      allow(controller).to receive(:current_user).and_return(build(:admin))

    end

    describe '#note_message'

    describe 'GET #new' do
      before :each do
        allow(Assignment).to receive(:find).and_return(assignment)
      end

      context 'when no group name is specified' do
        it 'adds a new group to assignment' do
          expect(assignment).to receive(:add_group)
                                  .with(nil)
                                  .and_return(grouping)
          get :new, assignment_id: assignment
        end
      end

      context 'when a group name is specified' do
        let(:group_name) { 'g2avatar' }

        context 'when group creation successful' do
          it 'creates a new group with specified name' do
            expect(assignment).to receive(:add_group)
                                    .with(group_name)
                                    .and_return(grouping)
            get :new, assignment_id: assignment, new_group_name: group_name
          end
        end

        context 'when group creation unsuccessful' do
          before :each do
            allow(assignment).to receive(:add_group)
                                   .with(group_name)
                                   .and_raise('Group #{group_name} already exists')

            get :new, assignment_id: assignment, new_group_name: group_name
          end

          it 'assigns the error message to flash[:error]' do
            expect(flash[:error]).to eq('Group #{group_name} already exists')
          end
        end
      end
    end

    describe 'DELETE #remove_group' do
      before :each do
        allow(Grouping).to receive(:find).and_return(grouping)
      end

      context 'when grouping has no submissions' do
        before :each do
          allow(grouping).to receive(:delete_grouping)
          allow(grouping).to receive(:has_submission?).and_return(false)

          delete :remove_group, grouping_id: grouping, assignment_id: assignment
        end

        it 'assigns the requested grouping\'s assignment to @assignment' do
          expect(assigns(:assignment)).to eq(assignment)
        end

        it 'assigns empty array to @errors' do
          expect(assigns(:errors)).to match_array([])
        end

        it 'populates @removed_groupings with deleted groupings' do
          expect(assigns(:removed_groupings)).to match_array([grouping])
        end

        it 'calls grouping.has_submission?' do
          expect(grouping).to receive(:has_submission?).and_return(false)
          delete :remove_group, grouping_id: grouping, assignment_id: assignment
        end

        it 'calls grouping.delete_groupings' do
          expect(grouping).to receive(:delete_grouping)
          delete :remove_group, grouping_id: grouping, assignment_id: assignment
        end
      end

      context 'when grouping has submissions' do
        before :each do
          allow(grouping).to receive(:has_submission?).and_return(true)

          delete :remove_group, grouping_id: grouping, assignment_id: assignment
        end

        it 'assigns the requested grouping\'s assignment to @assignment' do
          expect(assigns(:assignment)).to eq(assignment)
        end

        it 'populates @errors with group_name of grouping\'s group' do
          expect(assigns(:errors)).to match_array([grouping.group.group_name])
        end

        it 'assigns empty array to @removed_groupings' do
          expect(assigns(:removed_groupings)).to match_array([])
        end

        it 'calls grouping.has_submission?' do
          expect(grouping).to receive(:has_submission?).and_return(true)
          delete :remove_group, grouping_id: grouping, assignment_id: assignment
        end
      end
    end

    describe '#rename_group'
    describe '#valid_grouping'
    describe '#invalid_grouping'
    describe '#populate'
    describe '#populate_students'

    describe 'GET #index' do
      before :each do
        allow(Assignment).to receive(:find).and_return(assignment)
        get :index, assignment_id: assignment
      end

      it 'assigns the requested assignment to @assignment' do
        expect(assigns(:assignment)).to eq(assignment)
      end

      it 'renders the :index template' do
        expect(response).to render_template(:index)
      end
    end

<<<<<<< HEAD
    describe '#csv_upload'
    describe '#download_grouplist' do
      before :each do
=======
    context 'CSV_Uploads' do
      before :each do
        # We need to mock the rack file to return its content when
        # the '.read' method is called to simulate the behaviour of
        # the http uploaded file
        @file_good = fixture_file_upload(
          'files/groups/form_good.csv', 'text/csv')
        allow(@file_good).to receive(:read).and_return(
          File.read(fixture_file_upload(
                      'files/groups/form_good.csv',
                      'text/csv')))

        @file_invalid_column = fixture_file_upload(
          'files/groups/form_invalid_column.csv', 'text/csv')
        allow(@file_invalid_column).to receive(:read).and_return(
          File.read(fixture_file_upload(
                      'files/groups/form_invalid_column.csv',
                      'text/csv')))

        @file_bad_csv = fixture_file_upload(
          'files/bad_csv.csv', 'text/xls')
        allow(@file_bad_csv).to receive(:read).and_return(
          File.read(fixture_file_upload('files/bad_csv.csv', 'text/csv')))

        @file_wrong_format = fixture_file_upload(
          'files/wrong_csv_format.xls', 'text/xls')
        allow(@file_wrong_format).to receive(:read).and_return(
          File.read(fixture_file_upload(
                      'files/wrong_csv_format.xls', 'text/csv')))

>>>>>>> ee912079
        # Setup for SubversionRepository
        allow(MarkusConfigurator)
          .to receive(:markus_config_repository_type).and_return('svn')

<<<<<<< HEAD
        @assignment = FactoryGirl.create(:assignment,
                                         allow_web_submits: true,
                                         group_max: 1,
                                         group_min: 1)
        #@grouping = FactoryGirl.create(:grouping, assignment: @assignment)

        @group = FactoryGirl.create(:group)

        @student1 = create(:student, user_name: 'c8shosta')
        @student2 = create(:student, user_name: 'c5bennet')

        grouping = Grouping.new(assignment: @assignment, group: @group)
        grouping.save

        grouping.add_member(@student1, StudentMembership::STATUSES[:inviter])
        grouping.add_member(@student2, StudentMembership::STATUSES[:accepted])

        @ta_name = 'c8shacd'
        @ta = create(:ta, user_name: @ta_name)
        # For each grouping for Assignment 1, assign 2 TAs
        @assignment.groupings.each do |grouping|
          grouping.add_tas([@ta])
        end
      end
      let(:csv_options) do
        {
          type: 'text/csv',
          filename: "#{@assignment.short_identifier}_group_list.csv",
          disposition: 'attachment'
        }
      end

      it 'responds with appropriate status' do
        get :download_grouplist, assignment_id: @assignment.id, format: 'csv'
        expect(response.status).to eq(200)
      end

      # parse header object to check for the right disposition
      it 'sets disposition as attachment' do
        get :download_grouplist, assignment_id: @assignment.id, format: 'csv'
        d = response.header['Content-Disposition'].split.first
        expect(d).to eq 'attachment;'
      end

      it 'expects a call to send_data' do
        csv_data = "#{@group.group_name},#{@group.repo_name}," +
          "#{@student1.user_name},#{@student2.user_name}\n"
        expect(@controller).to receive(:send_data).with(csv_data, csv_options) {
          # to prevent a 'missing template' error
          @controller.render nothing: true
        }
        get :download_grouplist, assignment_id: @assignment.id, format: 'csv'
      end

      # parse header object to check for the right content type
      it 'returns text/csv type' do
        get :download_grouplist, assignment_id: @assignment.id, format: 'csv'
        expect(response.content_type).to eq 'text/csv'
      end

      # parse header object to check for the right file naming convention
      it 'filename passes naming conventions' do
        get :download_grouplist, assignment_id: @assignment.id, format: 'csv'
        filename = response.header['Content-Disposition']
          .split.last.split('"').second
        expect(filename).to eq "#{@assignment.short_identifier}_group_list.csv"
      end
    end

=======
        @assignment = create(:assignment,
                             allow_web_submits: true,
                             group_max: 1,
                             group_min: 1)

        # Create students corresponding to the file_good
        @student_user_names = %w(c8shosta c5bennet)
        @student_user_names.each do |name|
          create(:user, user_name: name, type: 'Student')
        end
      end

      it 'accepts a valid file' do
        post :csv_upload,
             assignment_id: @assignment.id,
             group: { grouplist: @file_good }

        expect(response.status).to eq(302)
        expect(flash[:error]).to be_nil
        expect(flash[:success])
          .to eq([I18n.t('csv_valid_lines', valid_line_count: 1)])
        expect(response).to redirect_to(action: 'index')

        expect(Group.where(group_name: 'group1').take['repo_name'])
          .to eq('group_0001')

        # remove the generated repo so repeated test runs function properly
        FileUtils.rm_r(
          File.join(::Rails.root.to_s, 'data/test/repos/group_0001', '/'),
          force: true)
      end

      it 'does not accept files with invalid columns' do
        post :csv_upload,
             assignment_id: @assignment.id,
             group: { grouplist: @file_invalid_column }

        expect(response.status).to eq(302)
        expect(flash[:error]).to_not be_empty
        expect(response).to redirect_to(action: 'index')
      end

      it 'does not accept fileless submission' do
        post :csv_upload,
             assignment_id: @assignment.id

        expect(response.status).to eq(302)
        expect(flash[:error]).to_not be_empty
        expect(response).to redirect_to(action: 'index')
      end

      it 'does not accept a non-csv file with .csv extension' do
        post :csv_upload,
             assignment_id: @assignment.id,
             group: { grouplist: @file_bad_csv }

        expect(response.status).to eq(302)
        expect(flash[:error]).to_not be_empty
        expect(response).to redirect_to(action: 'index')
      end

      it 'does not accept a .xls file' do
        post :csv_upload,
             assignment_id: @assignment.id,
             group: { grouplist:  @file_wrong_format }

        expect(response.status).to eq(302)
        expect(flash[:error]).to_not be_empty
        expect(response).to redirect_to(action: 'index')
      end
    end

    describe '#download_grouplist'
>>>>>>> ee912079
    describe '#use_another_assignment_groups'
    describe '#global_actions'
    describe '#invalidate_groupings'
    describe '#validate_groupings'
    describe '#delete_groupings'
    describe '#add_members'
    describe '#add_member'
    describe '#remove_members'
    describe '#remove_member'
  end
end<|MERGE_RESOLUTION|>--- conflicted
+++ resolved
@@ -140,12 +140,14 @@
       end
     end
 
-<<<<<<< HEAD
-    describe '#csv_upload'
-    describe '#download_grouplist' do
-      before :each do
-=======
-    context 'CSV_Uploads' do
+    describe '#csv_upload' do
+      before :all do
+        # remove a generated repo so repeated test runs function properly
+        FileUtils.rm_r(
+          File.join(::Rails.root.to_s, 'data/test/repos/group_0001', '/'),
+          force: true)
+      end
+
       before :each do
         # We need to mock the rack file to return its content when
         # the '.read' method is called to simulate the behaviour of
@@ -175,42 +177,114 @@
           File.read(fixture_file_upload(
                       'files/wrong_csv_format.xls', 'text/csv')))
 
->>>>>>> ee912079
         # Setup for SubversionRepository
         allow(MarkusConfigurator)
           .to receive(:markus_config_repository_type).and_return('svn')
 
-<<<<<<< HEAD
-        @assignment = FactoryGirl.create(:assignment,
-                                         allow_web_submits: true,
-                                         group_max: 1,
-                                         group_min: 1)
-        #@grouping = FactoryGirl.create(:grouping, assignment: @assignment)
-
-        @group = FactoryGirl.create(:group)
-
-        @student1 = create(:student, user_name: 'c8shosta')
-        @student2 = create(:student, user_name: 'c5bennet')
-
-        grouping = Grouping.new(assignment: @assignment, group: @group)
-        grouping.save
-
-        grouping.add_member(@student1, StudentMembership::STATUSES[:inviter])
-        grouping.add_member(@student2, StudentMembership::STATUSES[:accepted])
-
-        @ta_name = 'c8shacd'
-        @ta = create(:ta, user_name: @ta_name)
-        # For each grouping for Assignment 1, assign 2 TAs
-        @assignment.groupings.each do |grouping|
-          grouping.add_tas([@ta])
-        end
-      end
+        @assignment = create(:assignment,
+                             allow_web_submits: true,
+                             group_max: 1,
+                             group_min: 1)
+
+        # Create students corresponding to the file_good
+        @student_user_names = %w(c8shosta c5bennet)
+        @student_user_names.each do |name|
+          create(:user, user_name: name, type: 'Student')
+        end
+      end
+
+      it 'accepts a valid file' do
+        post :csv_upload,
+             assignment_id: @assignment.id,
+             group: { grouplist: @file_good }
+
+        expect(response.status).to eq(302)
+        expect(flash[:error]).to be_nil
+        expect(flash[:success])
+          .to eq([I18n.t('csv_valid_lines', valid_line_count: 1)])
+        expect(response).to redirect_to(action: 'index')
+
+        expect(Group.find_by(group_name: 'group1').repo_name)
+          .to eq('group_0001')
+
+        # remove the generated repo so repeated test runs function properly
+        FileUtils.rm_r(
+          File.join(::Rails.root.to_s, 'data/test/repos/group_0001', '/'),
+          force: true)
+      end
+
+      it 'does not accept files with invalid columns' do
+        post :csv_upload,
+             assignment_id: @assignment.id,
+             group: { grouplist: @file_invalid_column }
+
+        expect(response.status).to eq(302)
+        expect(flash[:error]).to_not be_empty
+        expect(response).to redirect_to(action: 'index')
+      end
+
+      it 'does not accept fileless submission' do
+        post :csv_upload,
+             assignment_id: @assignment.id
+
+        expect(response.status).to eq(302)
+        expect(flash[:error]).to_not be_empty
+        expect(response).to redirect_to(action: 'index')
+      end
+
+      it 'does not accept a non-csv file with .csv extension' do
+        post :csv_upload,
+             assignment_id: @assignment.id,
+             group: { grouplist: @file_bad_csv }
+
+        expect(response.status).to eq(302)
+        expect(flash[:error]).to_not be_empty
+        expect(response).to redirect_to(action: 'index')
+      end
+
+      it 'does not accept a .xls file' do
+        post :csv_upload,
+             assignment_id: @assignment.id,
+             group: { grouplist:  @file_wrong_format }
+
+        expect(response.status).to eq(302)
+        expect(flash[:error]).to_not be_empty
+        expect(response).to redirect_to(action: 'index')
+      end
+    end
+
+    describe '#download_grouplist' do
       let(:csv_options) do
         {
           type: 'text/csv',
           filename: "#{@assignment.short_identifier}_group_list.csv",
           disposition: 'attachment'
         }
+      end
+
+      before :each do
+        @assignment = FactoryGirl.create(:assignment,
+                                         allow_web_submits: true,
+                                         group_max: 1,
+                                         group_min: 1)
+
+        @group = FactoryGirl.create(:group)
+
+        @student1 = create(:student, user_name: 'c8shosta')
+        @student2 = create(:student, user_name: 'c5bennet')
+
+        grouping = Grouping.new(assignment: @assignment, group: @group)
+        grouping.save
+
+        grouping.add_member(@student1, StudentMembership::STATUSES[:inviter])
+        grouping.add_member(@student2, StudentMembership::STATUSES[:accepted])
+
+        @ta_name = 'c8shacd'
+        @ta = create(:ta, user_name: @ta_name)
+        # For each grouping for Assignment 1, assign 2 TAs
+        @assignment.groupings.each do |grouping|
+          grouping.add_tas([@ta])
+        end
       end
 
       it 'responds with appropriate status' do
@@ -245,86 +319,11 @@
       it 'filename passes naming conventions' do
         get :download_grouplist, assignment_id: @assignment.id, format: 'csv'
         filename = response.header['Content-Disposition']
-          .split.last.split('"').second
+                     .split.last.split('"').second
         expect(filename).to eq "#{@assignment.short_identifier}_group_list.csv"
       end
     end
 
-=======
-        @assignment = create(:assignment,
-                             allow_web_submits: true,
-                             group_max: 1,
-                             group_min: 1)
-
-        # Create students corresponding to the file_good
-        @student_user_names = %w(c8shosta c5bennet)
-        @student_user_names.each do |name|
-          create(:user, user_name: name, type: 'Student')
-        end
-      end
-
-      it 'accepts a valid file' do
-        post :csv_upload,
-             assignment_id: @assignment.id,
-             group: { grouplist: @file_good }
-
-        expect(response.status).to eq(302)
-        expect(flash[:error]).to be_nil
-        expect(flash[:success])
-          .to eq([I18n.t('csv_valid_lines', valid_line_count: 1)])
-        expect(response).to redirect_to(action: 'index')
-
-        expect(Group.where(group_name: 'group1').take['repo_name'])
-          .to eq('group_0001')
-
-        # remove the generated repo so repeated test runs function properly
-        FileUtils.rm_r(
-          File.join(::Rails.root.to_s, 'data/test/repos/group_0001', '/'),
-          force: true)
-      end
-
-      it 'does not accept files with invalid columns' do
-        post :csv_upload,
-             assignment_id: @assignment.id,
-             group: { grouplist: @file_invalid_column }
-
-        expect(response.status).to eq(302)
-        expect(flash[:error]).to_not be_empty
-        expect(response).to redirect_to(action: 'index')
-      end
-
-      it 'does not accept fileless submission' do
-        post :csv_upload,
-             assignment_id: @assignment.id
-
-        expect(response.status).to eq(302)
-        expect(flash[:error]).to_not be_empty
-        expect(response).to redirect_to(action: 'index')
-      end
-
-      it 'does not accept a non-csv file with .csv extension' do
-        post :csv_upload,
-             assignment_id: @assignment.id,
-             group: { grouplist: @file_bad_csv }
-
-        expect(response.status).to eq(302)
-        expect(flash[:error]).to_not be_empty
-        expect(response).to redirect_to(action: 'index')
-      end
-
-      it 'does not accept a .xls file' do
-        post :csv_upload,
-             assignment_id: @assignment.id,
-             group: { grouplist:  @file_wrong_format }
-
-        expect(response.status).to eq(302)
-        expect(flash[:error]).to_not be_empty
-        expect(response).to redirect_to(action: 'index')
-      end
-    end
-
-    describe '#download_grouplist'
->>>>>>> ee912079
     describe '#use_another_assignment_groups'
     describe '#global_actions'
     describe '#invalidate_groupings'
